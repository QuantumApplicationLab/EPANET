//using System;
using System.Runtime.CompilerServices;
using System.Runtime.InteropServices;

//epanet2.cs[By Oscar Vegas]
<<<<<<< HEAD
//Last updated on 09/28/2023
=======
//Last updated on 09/14/2023
>>>>>>> 7b640122

//Declarations of functions in the EPANET PROGRAMMERs TOOLKIT
//(EPANET2.DLL) for use with C#


namespace EpanetCSharpLibrary
{  
    
    public static class Epanet
    {

        public const string EPANETDLL = "epanet2.dll";

        //These are codes used by the DLL functions
        public const int EN_ELEVATION = 0;    // Node parameters
        public const int EN_BASEDEMAND = 1;
        public const int EN_PATTERN = 2;
        public const int EN_EMITTER = 3;
        public const int EN_INITQUAL = 4;
        public const int EN_SOURCEQUAL = 5;
        public const int EN_SOURCEPAT = 6;
        public const int EN_SOURCETYPE = 7;
        public const int EN_TANKLEVEL = 8;
        public const int EN_DEMAND = 9;
        public const int EN_HEAD = 10;
        public const int EN_PRESSURE = 11;
        public const int EN_QUALITY = 12;
        public const int EN_SOURCEMASS = 13;
        public const int EN_INITVOLUME = 14;
        public const int EN_MIXMODEL = 15;
        public const int EN_MIXZONEVOL = 16;

        public const int EN_TANKDIAM = 17;
        public const int EN_MINVOLUME = 18;
        public const int EN_VOLCURVE = 19;
        public const int EN_MINLEVEL = 20;
        public const int EN_MAXLEVEL = 21;
        public const int EN_MIXFRACTION = 22;
        public const int EN_TANK_KBULK = 23;

        public const int EN_TANKVOLUME = 24;
        public const int EN_MAXVOLUME = 25;
        public const int EN_CANOVERFLOW = 26;
        public const int EN_DEMANDDEFICIT = 27;
        public const int EN_NODE_INCONTROL = 28;
        public const int EN_EMITTERFLOW = 29;

        public const int EN_DIAMETER = 0;      //Link parameters
        public const int EN_LENGTH = 1;
        public const int EN_ROUGHNESS = 2;
        public const int EN_MINORLOSS = 3;
        public const int EN_INITSTATUS = 4;
        public const int EN_INITSETTING = 5;
        public const int EN_KBULK = 6;
        public const int EN_KWALL = 7;
        public const int EN_FLOW = 8;
        public const int EN_VELOCITY = 9;
        public const int EN_HEADLOSS = 10;
        public const int EN_STATUS = 11;
        public const int EN_SETTING = 12;
        public const int EN_ENERGY = 13;
        public const int EN_LINKQUAL = 14;
        public const int EN_LINKPATTERN = 15;

        public const int EN_PUMP_STATE = 16;
        public const int EN_PUMP_EFFIC = 17;
        public const int EN_PUMP_POWER = 18;
        public const int EN_PUMP_HCURVE = 19;
        public const int EN_PUMP_ECURVE = 20;
        public const int EN_PUMP_ECOST = 21;
        public const int EN_PUMP_EPAT = 22;
        public const int EN_LINK_INCONTROL = 23;
        public const int EN_GPV_CURVE = 24;
        public const int EN_PCV_CURVE = 25;

        public const int EN_DURATION = 0;      //Time parameters
        public const int EN_HYDSTEP = 1;
        public const int EN_QUALSTEP = 2;
        public const int EN_PATTERNSTEP = 3;
        public const int EN_PATTERNSTART = 4;
        public const int EN_REPORTSTEP = 5;
        public const int EN_REPORTSTART = 6;
        public const int EN_RULESTEP = 7;
        public const int EN_STATISTIC = 8;
        public const int EN_PERIODS = 9;
        public const int EN_STARTTIME = 10;
        public const int EN_HTIME = 11;
        public const int EN_QTIME = 12;
        public const int EN_HALTFLAG = 13;
        public const int EN_NEXTEVENT = 14;

        public const int EN_ITERATIONS = 0;
        public const int EN_RELATIVEERROR = 1;
        public const int EN_MAXHEADERROR = 2;
        public const int EN_MAXFLOWCHANGE = 3;
        public const int EN_MASSBALANCE = 4;
        public const int EN_DEFICIENTNODES = 5;
        public const int EN_DEMANDREDUCTION = 6;

        public const int EN_NODE = 0;          //Component types
        public const int EN_LINK = 1;
        public const int EN_TIMEPAT = 2;
        public const int EN_CURVE = 3;
        public const int EN_CONTROL = 4;
        public const int EN_RULE = 5;

        public const int EN_NODECOUNT = 0;     //Component counts
        public const int EN_TANKCOUNT = 1;
        public const int EN_LINKCOUNT = 2;
        public const int EN_PATCOUNT = 3;
        public const int EN_CURVECOUNT = 4;
        public const int EN_CONTROLCOUNT = 5;
        public const int EN_RULECOUNT = 6;

        public const int EN_JUNCTION = 0;      //Node types
        public const int EN_RESERVOIR = 1;
        public const int EN_TANK = 2;

        public const int EN_CVPIPE = 0;        //Link types
        public const int EN_PIPE = 1;
        public const int EN_PUMP = 2;
        public const int EN_PRV = 3;
        public const int EN_PSV = 4;
        public const int EN_PBV = 5;
        public const int EN_FCV = 6;
        public const int EN_TCV = 7;
        public const int EN_GPV = 8;
        public const int EN_PCV = 9;

        public const int EN_NONE = 0;          //Quality analysis types
        public const int EN_CHEM = 1;
        public const int EN_AGE = 2;
        public const int EN_TRACE = 3;

        public const int EN_CONCEN = 0;        //Source quality types
        public const int EN_MASS = 1;
        public const int EN_SETPOINT = 2;
        public const int EN_FLOWPACED = 3;

        public const int EN_HW = 0;            //Head loss formulas
        public const int EN_DW = 1;
        public const int EN_CM = 2;

        public const int EN_CFS = 0;           //Flow units types
        public const int EN_GPM = 1;
        public const int EN_MGD = 2;
        public const int EN_IMGD = 3;
        public const int EN_AFD = 4;
        public const int EN_LPS = 5;
        public const int EN_LPM = 6;
        public const int EN_MLD = 7;
        public const int EN_CMH = 8;
        public const int EN_CMD = 9;
        public const int EN_CMS = 10;

        public const int EN_PSI = 0;           //Pressure units types
        public const int EN_KPA = 1;
        public const int EN_METERS = 2;

        public const int EN_DDA = 0;           //Demand driven analysis
        public const int EN_PDA = 1;           //Pressure driven analysis

        public const int EN_TRIALS = 0;        //Simulation options
        public const int EN_ACCURACY = 1;
        public const int EN_TOLERANCE = 2;
        public const int EN_EMITEXPON = 3;
        public const int EN_DEMANDMULT = 4;
        public const int EN_HEADERROR = 5;
        public const int EN_FLOWCHANGE = 6;
        public const int EN_HEADLOSSFORM = 7;
        public const int EN_GLOBALEFFIC = 8;
        public const int EN_GLOBALPRICE = 9;
        public const int EN_GLOBALPATTERN = 10;
        public const int EN_DEMANDCHARGE = 11;
        public const int EN_SP_GRAVITY = 12;
        public const int EN_SP_VISCOS  = 13;
        public const int EN_UNBALANCED = 14;
        public const int EN_CHECKFREQ = 15;
        public const int EN_MAXCHECK = 16;
        public const int EN_DAMPLIMIT = 17;
        public const int EN_SP_DIFFUS = 18;
        public const int EN_BULKORDER = 19;
        public const int EN_WALLORDER = 20;
        public const int EN_TANKORDER = 21;
        public const int EN_CONCENLIMIT = 22;
        public const int EN_DEMANDPATTERN = 23;
        public const int EN_EMITBACKFLOW = 24;
        public const int EN_PRESS_UNITS = 25;
        public const int EN_STATUS_REPORT = 26;

        public const int EN_LOWLEVEL = 0;      //Control types
        public const int EN_HILEVEL = 1;
        public const int EN_TIMER = 2;
        public const int EN_TIMEOFDAY = 3;

        public const int EN_AVERAGE = 1;       //Time statistic types
        public const int EN_MINIMUM = 2;
        public const int EN_MAXIMUM = 3;
        public const int EN_RANGE = 4;

        public const int EN_MIX1 = 0;          //Tank mixing models
        public const int EN_MIX2 = 1;
        public const int EN_FIFO = 2;
        public const int EN_LIFO = 3;

        public const int EN_NOSAVE = 0;        //Save-results-to-file flag
        public const int EN_SAVE = 1;
        public const int EN_INITFLOW = 10;     //Re-initialize flow flag
        public const int EN_SAVE_AND_INIT = 11;

        public const int EN_CONST_HP = 0;      //Constant horsepower pump curve
        public const int EN_POWER_FUNC = 1;    //Power function pump curve
        public const int EN_CUSTOM = 2;        //User-defined custom pump curve
        public const int EN_NOCURVE = 3;       //No pump curve

        public const int EN_VOLUME_CURVE = 0;  //Volume curve
        public const int EN_PUMP_CURVE = 1;    //Pump curve
        public const int EN_EFFIC_CURVE = 2;   //Efficiency curve
        public const int EN_HLOSS_CURVE = 3;   //Head loss curve
        public const int EN_GENERIC_CURVE = 4; //Generic curve
        public const int EN_VALVE_CURVE = 5;   //Valve position curve

        public const int EN_UNCONDITIONAL = 0; //Unconditional object deletion
        public const int EN_CONDITIONAL   = 1; //Conditional object deletion

        public const int EN_NO_REPORT = 0;     //No status report
        public const int EN_NORMAL_REPORT = 1; //Normal status report
        public const int EN_FULL_REPORT = 2;   //Full status report

        public const int EN_R_NODE   = 6;      //Rule objects
        public const int EN_R_LINK   = 7;
        public const int EN_R_SYSTEM = 8;

        public const int EN_R_DEMAND    = 0;   //Rule variables
        public const int EN_R_HEAD      = 1;
        public const int EN_R_GRADE     = 2;
        public const int EN_R_LEVEL     = 3;
        public const int EN_R_PRESSURE  = 4;
        public const int EN_R_FLOW      = 5;
        public const int EN_R_STATUS    = 6;
        public const int EN_R_SETTING   = 7;
        public const int EN_R_POWER     = 8;
        public const int EN_R_TIME      = 9;
        public const int EN_R_CLOCKTIME = 10;
        public const int EN_R_FILLTIME  = 11;
        public const int EN_R_DRAINTIME = 12;

        public const int EN_R_EQ    = 0;       //Rule operators
        public const int EN_R_NE    = 1;
        public const int EN_R_LE    = 2;
        public const int EN_R_GE    = 3;
        public const int EN_R_LT    = 4;
        public const int EN_R_GT    = 5;
        public const int EN_R_IS    = 6;
        public const int EN_R_NOT   = 7;
        public const int EN_R_BELOW = 8;
        public const int EN_R_ABOVE = 9;

        public const int EN_R_IS_OPEN   = 1;   //Rule status types
        public const int EN_R_IS_CLOSED = 2;
        public const int EN_R_IS_ACTIVE = 3;

        public const double EN_MISSING = -1.0E10;
        public const double EN_SET_CLOSED = -1.0E10
        public const double EN_SET_OPEN = 1.0E10
        
        public const int EN_FALSE = 0   // boolean false
        public const int EN_TRUE  = 1   // boolean true

        #region Epanet Imports

        public delegate void UserSuppliedFunction(string param0);


        //Project Functions
        [DllImport(EPANETDLL, EntryPoint = "ENgetversion")]
        public static extern int ENgetversion(ref int version);

        [DllImport(EPANETDLL, EntryPoint = "ENepanet")]
        public static extern int ENepanet(string inpFile, string rptFile, string outFile, UserSuppliedFunction vfunc);

        [DllImport(EPANETDLL, EntryPoint = "ENopen")]
        public static extern int ENopen(string inpFile, string rptFile, string outFile);

        [DllImport(EPANETDLL, EntryPoint = "ENopenX")]
        public static extern int ENopenX(string inpFile, string rptFile, string outFile);

        [DllImport(EPANETDLL, EntryPoint = "ENgettitle")]
        public static extern int ENgettitle(string titleline1, string titleline2, string titleline3);

        [DllImport(EPANETDLL, EntryPoint = "ENsettitle")]
        public static extern int ENsettitle(string titleline1, string titleline2, string titleline3);

        [DllImport(EPANETDLL, EntryPoint = "ENsaveinpfile")]
        public static extern int ENsaveinpfile(string filename);

        [DllImport(EPANETDLL, EntryPoint = "ENclose")]
        public static extern int ENclose();


        //Hydraulic Analysis Functions
        [DllImport(EPANETDLL, EntryPoint = "ENsolveH")]
        public static extern int ENsolveH();

        [DllImport(EPANETDLL, EntryPoint = "ENsaveH")]
        public static extern int ENsaveH();

        [DllImport(EPANETDLL, EntryPoint = "ENopenH")]
        public static extern int ENopenH();

        [DllImport(EPANETDLL, EntryPoint = "ENinitH")]
        public static extern int ENinitH(int initFlag);

        [DllImport(EPANETDLL, EntryPoint = "ENrunH")]
        public static extern int ENrunH(ref long currentTime);

        [DllImport(EPANETDLL, EntryPoint = "ENnextH")]
        public static extern int ENnextH(ref long tStep);

        [DllImport(EPANETDLL, EntryPoint = "ENcloseH")]
        public static extern int ENcloseH();

        [DllImport(EPANETDLL, EntryPoint = "ENsavehydfile")]
        public static extern int ENsavehydfile(string filename);

        [DllImport(EPANETDLL, EntryPoint = "ENusehydfile")]
        public static extern int ENusehydfile(string filename);


        //Water Quality Analysis Functions
        [DllImport(EPANETDLL, EntryPoint = "ENsolveQ")]
        public static extern int ENsolveQ();

        [DllImport(EPANETDLL, EntryPoint = "ENopenQ")]
        public static extern int ENopenQ();

        [DllImport(EPANETDLL, EntryPoint = "ENinitQ")]
        public static extern int ENinitQ(int saveFlag);

        [DllImport(EPANETDLL, EntryPoint = "ENrunQ")]
        public static extern int ENrunQ(ref long currentTime);

        [DllImport(EPANETDLL, EntryPoint = "ENnextQ")]
        public static extern int ENnextQ(ref long tStep);

        [DllImport(EPANETDLL, EntryPoint = "ENstepQ")]
        public static extern int ENstepQ(ref long timeLeft);

        [DllImport(EPANETDLL, EntryPoint = "ENcloseQ")]
        public static extern int ENcloseQ();


        //Reporting Functions
        [DllImport(EPANETDLL, EntryPoint = "ENwriteline")]
        public static extern int ENwriteline(string line);

        [DllImport(EPANETDLL, EntryPoint = "ENreport")]
        public static extern int ENreport();

        [DllImport(EPANETDLL, EntryPoint = "ENcopyreport")]
        public static extern int ENcopyreport(string filename);

        [DllImport(EPANETDLL, EntryPoint = "ENclearreport")]
        public static extern int ENclearreport();

        [DllImport(EPANETDLL, EntryPoint = "ENresetreport")]
        public static extern int ENresetreport();

        [DllImport(EPANETDLL, EntryPoint = "ENsetreport")]
        public static extern int ENsetreport(string format);

        [DllImport(EPANETDLL, EntryPoint = "ENsetstatusreport")]
        public static extern int ENsetstatusreport(int level);

        [DllImport(EPANETDLL, EntryPoint = "ENgetcount")]
        public static extern int ENgetcount(int code, ref int count);

        [DllImport(EPANETDLL, EntryPoint = "ENgeterror")]
        public static extern int ENgeterror(int errcode, string errmsg, int maxLen);

        [DllImport(EPANETDLL, EntryPoint = "ENgetstatistic")]
        public static extern int ENgetstatistic(int type, ref int value);

        [DllImport(EPANETDLL, EntryPoint = "ENgetresultindex")]
        public static extern int ENgetresultindex(int type, int index, ref int value);


        //Analysis Options Functions
        [DllImport(EPANETDLL, EntryPoint = "ENgetoption")]
        public static extern int ENgetoption(int option, ref float value);

        [DllImport(EPANETDLL, EntryPoint = "ENsetoption")]
        public static extern int ENsetoption(int option, ref float value);

        [DllImport(EPANETDLL, EntryPoint = "ENgetflowunits")]
        public static extern int ENgetflowunits(ref int units);

        [DllImport(EPANETDLL, EntryPoint = "ENsetflowunits")]
        public static extern int ENsetflowunits(int units);

        [DllImport(EPANETDLL, EntryPoint = "ENgettimeparam")]
        public static extern int ENgettimeparam(int param, ref int value);

        [DllImport(EPANETDLL, EntryPoint = "ENsettimeparam")]
        public static extern int ENsettimeparam(int optioncode, long value);

        [DllImport(EPANETDLL, EntryPoint = "ENgetqualinfo")]
        public static extern int ENgetqualinfo(ref int qualType, string chemName, string chemUnits, ref int traceNode);

        [DllImport(EPANETDLL, EntryPoint = "ENgetqualtype")]
        public static extern int ENgetqualtype(ref int qualType, ref int traceNode);

        [DllImport(EPANETDLL, EntryPoint = "ENsetqualtype")]
        public static extern int ENsetqualtype(int qualType, string chemName, string chemUnits, string traceNode);


        //Node Functions
        [DllImport(EPANETDLL, EntryPoint = "ENaddnode")]
        public static extern int ENaddnode(string id, int nodeType, ref int index);

        [DllImport(EPANETDLL, EntryPoint = "ENdeletenode")]
        public static extern int ENdeletenode(int index, int actionCode);

        [DllImport(EPANETDLL, EntryPoint = "ENgetnodeindex")]
        public static extern int ENgetnodeindex(string id, ref int index);

        [DllImport(EPANETDLL, EntryPoint = "ENgetnodeid")]
        public static extern int ENgetnodeid(int index, string id);

        [DllImport(EPANETDLL, EntryPoint = "ENsetnodeid")]
        public static extern int ENsetnodeid(int index, string newid);

        [DllImport(EPANETDLL, EntryPoint = "ENgetnodetype")]
        public static extern int ENgetnodetype(int index, ref int nodeType);

        [DllImport(EPANETDLL, EntryPoint = "ENgetnodevalue")]
        public static extern int ENgetnodevalue(int index, int paramcode, ref float value);

        [DllImport(EPANETDLL, EntryPoint = "ENsetnodevalue")]
        public static extern int ENsetnodevalue(int index, int code, float value);

        [DllImport(EPANETDLL, EntryPoint = "ENsetjuncdata")]
        public static extern int ENsetjuncdata(int index, float elev, float dmnd, string dmndpat);

        [DllImport(EPANETDLL, EntryPoint = "ENsettankdata")]
        public static extern int ENsettankdata(int index, float elev, float initlvl, float minlvl, float maxlvl, float diam, float minvol, string volcurve);

        [DllImport(EPANETDLL, EntryPoint = "ENgetcoord")]
        public static extern int ENgetcoord(int index, ref double x, ref double y);

        [DllImport(EPANETDLL, EntryPoint = "ENsetcoord")]
        public static extern int ENsetcoord(int index, double x, double y);


        //Nodal Demand Functions
        [DllImport(EPANETDLL, EntryPoint = "ENgetdemandmodel")]
        public static extern int ENgetdemandmodel(ref int model, ref float pmin, ref float preq, ref float pexp);

        [DllImport(EPANETDLL, EntryPoint = "ENsetdemandmodel")]
        public static extern int ENsetdemandmodel(int model, float pmin, float preq, float pexp);

        [DllImport(EPANETDLL, EntryPoint = "ENadddemand")]
        public static extern int ENadddemand(int nodeIndex, float baseDemand, string demandPattern, string demandName);

        [DllImport(EPANETDLL, EntryPoint = "ENdeletedemand")]
        public static extern int ENdeletedemand(int nodeIndex, int demandIndex);

        [DllImport(EPANETDLL, EntryPoint = "ENgetdemandindex")]
        public static extern int ENgetdemandindex(int nodeIndex, string demandName, ref int demandIndex);

        [DllImport(EPANETDLL, EntryPoint = "ENgetnumdemands")]
        public static extern int ENgetnumdemands(int nodeIndex, ref int numDemands);

        [DllImport(EPANETDLL, EntryPoint = "ENgetbasedemand")]
        public static extern int ENgetbasedemand(int nodeIndex, int demandIndex, ref float baseDemand);

        [DllImport(EPANETDLL, EntryPoint = "ENsetbasedemand")]
        public static extern int ENsetbasedemand(int nodeIndex, int demandIndex, float baseDemand);

        [DllImport(EPANETDLL, EntryPoint = "ENgetdemandpattern")]
        public static extern int ENgetdemandpattern(int nodeIndex, int demandIndex, ref int patIndex);

        [DllImport(EPANETDLL, EntryPoint = "ENsetdemandpattern")]
        public static extern int ENsetdemandpattern(int nodeIndex, int demandIndex, int patIndex);

        [DllImport(EPANETDLL, EntryPoint = "ENgetdemandname")]
        public static extern int ENgetdemandname(int nodeIndex, int demandIndex, string demandName);

        [DllImport(EPANETDLL, EntryPoint = "ENsetdemandname")]
        public static extern int ENsetdemandname(int nodeIndex, int demandIndex, string demandName);


        //Link Functions
        [DllImport(EPANETDLL, EntryPoint = "ENaddlink")]
        public static extern int ENaddlink(string id, int linkType, string fromNode, string toNode, ref int index);

        [DllImport(EPANETDLL, EntryPoint = "ENdeletelink")]
        public static extern int ENdeletelink(int index, int actionCode);

        [DllImport(EPANETDLL, EntryPoint = "ENgetlinkindex")]
        public static extern int ENgetlinkindex(string id, ref int index);

        [DllImport(EPANETDLL, EntryPoint = "ENgetlinkid")]
        public static extern int ENgetlinkid(int index, string id);

        [DllImport(EPANETDLL, EntryPoint = "ENsetlinkid")]
        public static extern int ENsetlinkid(int index, string newid);

        [DllImport(EPANETDLL, EntryPoint = "ENgetlinktype")]
        public static extern int ENgetlinktype(int index, ref int linkType);

        [DllImport(EPANETDLL, EntryPoint = "ENsetlinktype")]
        public static extern int ENsetlinktype(ref int index, int linkType, int actionCode);

        [DllImport(EPANETDLL, EntryPoint = "ENgetlinknodes")]
        public static extern int ENgetlinknodes(int index, ref int node1, ref int node2);

        [DllImport(EPANETDLL, EntryPoint = "ENsetlinknodes")]
        public static extern int ENsetlinknodes(int index, int node1, int node2);

        [DllImport(EPANETDLL, EntryPoint = "ENgetlinkvalue")]
        public static extern int ENgetlinkvalue(int index, int code, ref float value);

        [DllImport(EPANETDLL, EntryPoint = "ENsetlinkvalue")]
        public static extern int ENsetlinkvalue(int index, int code, float value);

        [DllImport(EPANETDLL, EntryPoint = "ENsetpipedata")]
        public static extern int ENsetpipedata(int index, float length, float diam, float rough, float mloss);

        [DllImport(EPANETDLL, EntryPoint = "ENgetvertexcount")]
        public static extern int ENgetvertexcount(int index, ref int count);

        [DllImport(EPANETDLL, EntryPoint = "ENgetvertex")]
        public static extern int ENgetvertex(int index, int vertex, ref double x, ref double y);

        [DllImport(EPANETDLL, EntryPoint = "ENsetvertices")]
        public static extern int ENsetvertices(int index, ref double[] x, ref double[] y, int count);


        //Pump Functions
        [DllImport(EPANETDLL, EntryPoint = "ENgetheadcurveindex")]
        public static extern int ENgetheadcurveindex(int linkIndex, ref int curveIndex);

        [DllImport(EPANETDLL, EntryPoint = "ENsetheadcurveindex")]
        public static extern int ENsetheadcurveindex(int linkIndex, int curveIndex);

        [DllImport(EPANETDLL, EntryPoint = "ENgetpumptype")]
        public static extern int ENgetpumptype(int linkIndex, ref int pumpType);


        //Time Pattern Functions
        [DllImport(EPANETDLL, EntryPoint = "ENaddpattern")]
        public static extern int ENaddpattern(string id);

        [DllImport(EPANETDLL, EntryPoint = "ENdeletepattern")]
        public static extern int ENdeletepattern(int index);

        [DllImport(EPANETDLL, EntryPoint = "ENgetpatternindex")]
        public static extern int ENgetpatternindex(string id, ref int index);

        [DllImport(EPANETDLL, EntryPoint = "ENgetpatternid")]
        public static extern int ENgetpatternid(int index, string id);

        [DllImport(EPANETDLL, EntryPoint = "ENsetpatternid")]
        public static extern int ENsetpatternid(int index, string id);

        [DllImport(EPANETDLL, EntryPoint = "ENgetpatternlen")]
        public static extern int ENgetpatternlen(int index, ref int len);

        [DllImport(EPANETDLL, EntryPoint = "ENgetpatternvalue")]
        public static extern int ENgetpatternvalue(int index, int period, ref float value);

        [DllImport(EPANETDLL, EntryPoint = "ENsetpatternvalue")]
        public static extern int ENsetpatternvalue(int index, int period, float value);

        [DllImport(EPANETDLL, EntryPoint = "ENgetaveragepatternvalue")]
        public static extern int ENgetaveragepatternvalue(int index, ref float value);

        [DllImport(EPANETDLL, EntryPoint = "ENsetpattern")]
        public static extern int ENsetpattern(int index, ref float[] values, int len);


        //Data Curve Functions
        [DllImport(EPANETDLL, EntryPoint = "ENaddcurve")]
        public static extern int ENaddcurve(string id);

        [DllImport(EPANETDLL, EntryPoint = "ENdeletecurve")]
        public static extern int ENdeletecurve(int index);

        [DllImport(EPANETDLL, EntryPoint = "ENgetcurveindex")]
        public static extern int ENgetcurveindex(string id, ref int index);

        [DllImport(EPANETDLL, EntryPoint = "ENgetcurveid")]
        public static extern int ENgetcurveid(int index, string id);

        [DllImport(EPANETDLL, EntryPoint = "ENsetcurveid")]
        public static extern int ENsetcurveid(int index, string id);

        [DllImport(EPANETDLL, EntryPoint = "ENgetcurvelen")]
        public static extern int ENgetcurvelen(int index, ref int len);

        [DllImport(EPANETDLL, EntryPoint = "ENgetcurvetype")]
        public static extern int ENgetcurvetype(int index, ref int type);

        [DllImport(EPANETDLL, EntryPoint = "ENgetcurvevalue")]
        public static extern int ENgetcurvevalue(int curveIndex, int pointIndex, ref float x, ref float y);

        [DllImport(EPANETDLL, EntryPoint = "ENsetcurvevalue")]
        public static extern int ENsetcurvevalue(int curveIndex, int pointIndex, float x, float y);

        [DllImport(EPANETDLL, EntryPoint = "ENgetcurve")]
        public static extern int ENgetcurve(int index, string id, ref int nPoints, ref float xValues, ref float yValues);

        [DllImport(EPANETDLL, EntryPoint = "ENsetcurve")]
        public static extern int ENsetcurve(int index, ref float[] xValues, ref float[] yValues, int nPoints);


        //Simple Control Functions
        [DllImport(EPANETDLL, EntryPoint = "ENaddcontrol")]
        public static extern int ENaddcontrol(int type, int linkIndex, float setting, int nodeIndex, float level, ref int index);

        [DllImport(EPANETDLL, EntryPoint = "ENdeletecontrol")]
        public static extern int ENdeletecontrol(int index);

        [DllImport(EPANETDLL, EntryPoint = "ENgetcontrol")]
        public static extern int ENgetcontrol(int index, ref int type, ref int linkIndex, ref float setting, ref int nodeIndex, ref float level);

        [DllImport(EPANETDLL, EntryPoint = "ENsetcontrol")]
        public static extern int ENsetcontrol(int index, int type, int linkIndex, float setting, int nodeIndex, float level);

        [DllImport(EPANETDLL, EntryPoint = "ENgetcontrolenabled")]
        public static extern int ENgetcontrolenabled(int index, int out_enabled);

        [DllImport(EPANETDLL, EntryPoint = "ENsetcontrolenabled")]
        public static extern int ENsetcontrolenabled(int index, int enabled);


        //Rule-Based Control Functions
        [DllImport(EPANETDLL, EntryPoint = "ENaddrule")]
        public static extern int ENaddrule(string rule);

        [DllImport(EPANETDLL, EntryPoint = "ENdeleterule")]
        public static extern int ENdeleterule(int index);

        [DllImport(EPANETDLL, EntryPoint = "ENgetrule")]
        public static extern int ENgetrule(int index, ref int nPremises, ref int nThenActions, ref int nElseActions, ref float priority);

        [DllImport(EPANETDLL, EntryPoint = "ENgetruleID")]
        public static extern int ENgetruleID(int index, string id);

        [DllImport(EPANETDLL, EntryPoint = "ENsetrulepriority")]
        public static extern int ENsetcurvENsetrulepriorityeid(int index, float priority);

        [DllImport(EPANETDLL, EntryPoint = "ENgetpremise")]
        public static extern int ENgetpremise(int ruleIndex, int premiseIndex, ref int logop, ref int objectt, ref int objIndex, ref int variable, ref int relop, ref int status, ref float value);

        [DllImport(EPANETDLL, EntryPoint = "ENsetpremise")]
        public static extern int ENsetpremise(int ruleIndex, int premiseIndex, int logop, int objectt, int objIndex, int variable, int relop, int status, float value);

        [DllImport(EPANETDLL, EntryPoint = "ENsetpremiseindex")]
        public static extern int ENsetpremiseindex(int ruleIndex, int premiseIndex, int objIndex);

        [DllImport(EPANETDLL, EntryPoint = "ENsetpremisestatus")]
        public static extern int ENsetpremisestatus(int ruleIndex, int premiseIndex, int status);

        [DllImport(EPANETDLL, EntryPoint = "ENsetpremisevalue")]
        public static extern int ENsetpremisevalue(int ruleIndex, int premiseIndex, float value);

        [DllImport(EPANETDLL, EntryPoint = "ENgetthenaction")]
        public static extern int ENgetthenaction(int ruleIndex, int actionIndex, ref int linkIndex, ref int status, ref float setting);

        [DllImport(EPANETDLL, EntryPoint = "ENsetthenaction")]
        public static extern int ENsetthenaction(int ruleIndex, int actionIndex, int linkIndex, int status, float setting);

        [DllImport(EPANETDLL, EntryPoint = "ENgetelseaction")]
        public static extern int ENgetelseaction(int ruleIndex, int actionIndex, ref int linkIndex, ref int status, ref float setting);

        [DllImport(EPANETDLL, EntryPoint = "ENsetelseaction")]
        public static extern int ENsetelseaction(int ruleIndex, int actionIndex, int linkIndex, int status, float setting);

        [DllImport(EPANETDLL, EntryPoint = "ENgetruleenabled")]
        public static extern int ENgetruleenabled(int index, int out_enabled);

        [DllImport(EPANETDLL, EntryPoint = "ENsetruleenabled")]
        public static extern int ENsetruleenabled(int index, int enabled);

        #endregion
    }
    
}<|MERGE_RESOLUTION|>--- conflicted
+++ resolved
@@ -3,11 +3,7 @@
 using System.Runtime.InteropServices;
 
 //epanet2.cs[By Oscar Vegas]
-<<<<<<< HEAD
 //Last updated on 09/28/2023
-=======
-//Last updated on 09/14/2023
->>>>>>> 7b640122
 
 //Declarations of functions in the EPANET PROGRAMMERs TOOLKIT
 //(EPANET2.DLL) for use with C#
