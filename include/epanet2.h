--- conflicted
+++ resolved
@@ -159,13 +159,11 @@
 
   int  DLLEXPORT ENgetresultindex(int type, int index, int *value);
 
-<<<<<<< HEAD
   int  DLLEXPORT ENtimetonextevent(int *eventType, long *duration, int *elementIndex);
-=======
+
   int DLLEXPORT ENsetreportcallback(void (*callback)(void *userData, void *EN_projectHandle, char*));
   int DLLEXPORT ENsetreportcallbackuserdata(void *userData);
 
->>>>>>> 3a0cc012
 
 /********************************************************************
 
