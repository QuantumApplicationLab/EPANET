--- conflicted
+++ resolved
@@ -1,850 +1,872 @@
-/** @file epanet2.h
- @see http://github.com/openwateranalytics/epanet
- 
- */
-
-/*
- *******************************************************************
- 
- EPANET2.H - Prototypes for EPANET Functions Exported to DLL Toolkit
- 
- VERSION:    2.00
- DATE:       5/8/00
- 10/25/00
- 3/1/01
- 8/15/07    (2.00.11)
- 2/14/08    (2.00.12)
- AUTHORS:     L. Rossman - US EPA - NRMRL
-              OpenWaterAnalytics members: see git stats for contributors
- 
- *******************************************************************
- */
-
-
-#ifndef EPANET2_H
-#define EPANET2_H
-
-// the toolkit can be compiled with support for double-precision as well.
-// just make sure that you use the correct #define in your client code.
-#ifndef EN_API_FLOAT_TYPE
-  #define EN_API_FLOAT_TYPE float
-#endif
-
-// --- define WINDOWS
-#undef WINDOWS
-#ifdef _WIN32
-  #define WINDOWS
-#endif
-#ifdef __WIN32__
-  #define WINDOWS
-#endif
-
-// --- define DLLEXPORT
-#ifndef DLLEXPORT
-  #ifdef WINDOWS
-    #ifdef __cplusplus
-      #define DLLEXPORT extern "C" __declspec(dllexport)
-    #else
-      #define DLLEXPORT __declspec(dllexport) __stdcall
-    #endif // __cplusplus
-  #elif defined(CYGWIN)
-    #define DLLEXPORT __stdcall
-  #elif defined(__APPLE__)
-    #ifdef __cplusplus
-      #define DLLEXPORT
-    #else
-      #define DLLEXPORT
-    #endif
-  #else
-    #define DLLEXPORT
-  #endif
-#endif
-
-
-// --- Define the EPANET toolkit constants
-
-/// Node property codes
-typedef enum {
-  EN_ELEVATION    = 0, /**< Node Elevation */
-  EN_BASEDEMAND   = 1, /**< Node Base Demand, from last demand category */
-  EN_PATTERN      = 2, /**< Node Demand Pattern */
-  EN_EMITTER      = 3, /**< Node Emitter Coefficient */
-  EN_INITQUAL     = 4, /**< Node initial quality */
-  EN_SOURCEQUAL   = 5, /**< Node source quality */
-  EN_SOURCEPAT    = 6, /**< Node source pattern index */
-  EN_SOURCETYPE   = 7, /**< Node source type */
-  EN_TANKLEVEL    = 8, /**< Tank Level */
-  EN_DEMAND       = 9, /**< Node current simulated demand */
-  EN_HEAD         = 10, /**< Node Head value */
-  EN_PRESSURE     = 11, /**< Node pressure value */
-  EN_QUALITY      = 12, /**< Node quality value */
-  EN_SOURCEMASS   = 13, /**< Node source mass value */
-  EN_INITVOLUME   = 14, /**< Tank or Reservoir initial volume */
-  EN_MIXMODEL     = 15, /**< Tank mixing model */
-  EN_MIXZONEVOL   = 16, /**< Tank mixing zone volume  */
-  EN_TANKDIAM     = 17, /**< Tank diameter  */
-  EN_MINVOLUME    = 18, /**< Tank minimum volume  */
-  EN_VOLCURVE     = 19, /**< Tank volume curve index  */
-  EN_MINLEVEL     = 20, /**< Tank minimum level  */
-  EN_MAXLEVEL     = 21, /**< Tank maximum level  */
-  EN_MIXFRACTION  = 22, /**< Tank mixing fraction  */
-  EN_TANK_KBULK   = 23, /**< Tank bulk decay coefficient  */
-  EN_TANKVOLUME   = 24, /**< Tank current volume  */
-  EN_MAXVOLUME    = 25  /**< Tank maximum volume  */
-} EN_NodeProperty;
-
-/// Link property codes
-typedef enum {
-  EN_DIAMETER     = 0,
-  EN_LENGTH       = 1,
-  EN_ROUGHNESS    = 2,
-  EN_MINORLOSS    = 3,
-  EN_INITSTATUS   = 4,
-  EN_INITSETTING  = 5,
-  EN_KBULK        = 6,
-  EN_KWALL        = 7,
-  EN_FLOW         = 8,
-  EN_VELOCITY     = 9,
-  EN_HEADLOSS     = 10,
-  EN_STATUS       = 11,
-  EN_SETTING      = 12,
-  EN_ENERGY       = 13,
-  EN_LINKQUAL     = 14,
-  EN_LINKPATTERN  = 15
-} EN_LinkProperty;
-
-/// Time parameter codes
-typedef enum {
-  EN_DURATION     = 0,
-  EN_HYDSTEP      = 1,
-  EN_QUALSTEP     = 2,
-  EN_PATTERNSTEP  = 3,
-  EN_PATTERNSTART = 4,
-  EN_REPORTSTEP   = 5,
-  EN_REPORTSTART  = 6,
-  EN_RULESTEP     = 7,
-  EN_STATISTIC    = 8,
-  EN_PERIODS      = 9,
-  EN_STARTTIME    = 10,
-  EN_HTIME        = 11,
-  EN_QTIME        = 12,
-  EN_HALTFLAG     = 13,
-  EN_NEXTEVENT    = 14
-} EN_TimeProperty;
-
-
-#define EN_ITERATIONS     0
-#define EN_RELATIVEERROR  1
-
-#define EN_NODECOUNT    0   /* Component counts */
-#define EN_TANKCOUNT    1
-#define EN_LINKCOUNT    2
-#define EN_PATCOUNT     3
-#define EN_CURVECOUNT   4
-#define EN_CONTROLCOUNT 5
-
-#define EN_JUNCTION     0    /* Node types */
-#define EN_RESERVOIR    1
-#define EN_TANK         2
-
-typedef enum {
-  EN_CVPIPE       = 0,    /* Link types. */
-  EN_PIPE         = 1,   /* See LinkType in TYPES.H */
-  EN_PUMP         = 2,
-  EN_PRV          = 3,
-  EN_PSV          = 4,
-  EN_PBV          = 5,
-  EN_FCV          = 6,
-  EN_TCV          = 7,
-  EN_GPV          = 8
-} EN_LinkType;
-
-
-#define EN_NONE         0    /* Quality analysis types. */
-#define EN_CHEM         1    /* See QualType in TYPES.H */
-#define EN_AGE          2
-#define EN_TRACE        3
-
-#define EN_CONCEN       0    /* Source quality types.      */
-#define EN_MASS         1    /* See SourceType in TYPES.H. */
-#define EN_SETPOINT     2
-#define EN_FLOWPACED    3
-
-#define EN_CFS          0    /* Flow units types.   */
-#define EN_GPM          1    /* See FlowUnitsType   */
-#define EN_MGD          2    /* in TYPES.H.         */
-#define EN_IMGD         3
-#define EN_AFD          4
-#define EN_LPS          5
-#define EN_LPM          6
-#define EN_MLD          7
-#define EN_CMH          8
-#define EN_CMD          9
-
-/// Simulation Option codes
-typedef enum {
-  EN_TRIALS       = 0,
-  EN_ACCURACY     = 1,
-  EN_TOLERANCE    = 2,
-  EN_EMITEXPON    = 3,
-  EN_DEMANDMULT   = 4
-} EN_Option;
-
-
-#define EN_LOWLEVEL     0   /* Control types.  */
-#define EN_HILEVEL      1   /* See ControlType */
-#define EN_TIMER        2   /* in TYPES.H.     */
-#define EN_TIMEOFDAY    3
-
-#define EN_AVERAGE      1   /* Time statistic types.    */
-#define EN_MINIMUM      2   /* See TstatType in TYPES.H */
-#define EN_MAXIMUM      3
-#define EN_RANGE        4
-
-#define EN_MIX1         0   /* Tank mixing models */
-#define EN_MIX2         1
-#define EN_FIFO         2
-#define EN_LIFO         3
-
-#define EN_NOSAVE       0   /* Save-results-to-file flag */
-#define EN_SAVE         1
-
-#define EN_INITFLOW    10   /* Re-initialize flows flag  */
-
-#define EN_CONST_HP     0   /* constant horsepower       */
-#define EN_POWER_FUNC   1   /* power function            */
-#define EN_CUSTOM       2   /* user-defined custom curve */
-
-
-// --- Declare the EPANET toolkit functions
-#if defined(__cplusplus)
-extern "C" {
-#endif
-  /**
-   @brief runs a complete EPANET simulation
-   @param inpFile pointer to name of input file (must exist)
-   @param rptFile pointer to name of report file (to be created)
-   @param binOutFile pointer to name of binary output file (to be created)
-   @param callback a callback function that takes a character string (char *) as its only parameter.
-   @return error code
-   
-   The callback function should reside in and be used by the calling
-   code to display the progress messages that EPANET generates
-   as it carries out its computations. If this feature is not
-   needed then the argument should be NULL.
-   */
-  int  DLLEXPORT ENepanet(char *inpFile, char *rptFile, char *binOutFile, void (*callback) (char *));
-  
-  /**
-   @brief Opens EPANET input file & reads in network data
-   @param inpFile pointer to name of input file (must exist)
-   @param rptFile pointer to name of report file (to be created)
-   @param binOutFile pointer to name of binary output file (to be created)
-   @return error code
-   */
-  int  DLLEXPORT ENopen(char *inpFile, char *rptFile, char *binOutFile);
-  
-  /**
-   @brief Saves current data to "INP" formatted text file.
-   @param filename The file path to create
-   @return Error code
-   */
-  int  DLLEXPORT ENsaveinpfile(char *filename);
-  
-  /**
-   @brief Frees all memory and files used by EPANET
-   @return Error code
-   */
-  int  DLLEXPORT ENclose();
-  
-  /**
-   @brief Solves the network hydraulics for all time periods
-   @return Error code
-   */
-  int  DLLEXPORT ENsolveH();
-  
-  /**
-   @brief Saves hydraulic results to binary file
-   @return Error code
-   
-   Must be called before ENreport() if no WQ simulation has been made.
-   Should not be called if ENsolveQ() will be used.
-   */
-  int  DLLEXPORT ENsaveH();
-  
-  /**
-   @brief Sets up data structures for hydraulic analysis
-   @return Error code
-   */
-  int  DLLEXPORT ENopenH();
-  
-  /**
-   @brief Initializes hydraulic analysis
-   @param initFlag 2-digit flag where 1st (left) digit indicates if link flows should be re-initialized (1) or not (0), and 2nd digit indicates if hydraulic results should be saved to file (1) or not (0).
-   @return Error code
-   */
-  int  DLLEXPORT ENinitH(int initFlag);
-  
-  /**
-   @brief Run a hydraulic solution period
-   @param[out] currentTime The current simulation time in seconds
-   @return Error or warning code
-   @see ENsolveH
-   
-   This function is used in a loop with ENnextH() to run
-   an extended period hydraulic simulation.
-   See ENsolveH() for an example.
-   */
-  int  DLLEXPORT ENrunH(long *currentTime);
-  
-  /**
-   @brief Determine time (in seconds) until next hydraulic event
-   @param[out] tStep Time (seconds) until next hydraulic event. 0 marks end of simulation period.
-   @return Error code
-   
-   This function is used in a loop with ENrunH() to run an extended period hydraulic simulation.
-   See ENsolveH() for an example.
-   */
-  int  DLLEXPORT ENnextH(long *tStep);
-  
-  
-  /**
-   @brief Frees data allocated by hydraulics solver
-   @return Error code
-   */
-  int  DLLEXPORT ENcloseH();
-  
-  /**
-   @brief Copies binary hydraulics file to disk
-   @param filename Name of file to be created
-   @return Error code
-   */
-  int  DLLEXPORT ENsavehydfile(char *filename);
-  
-  /**
-   @brief Opens previously saved binary hydraulics file
-   @param filename Name of file to be used
-   @return Error code
-   */
-  int  DLLEXPORT ENusehydfile(char *filename);
-  
-  /**
-   @brief Solves for network water quality in all time periods
-   @return Error code
-   */
-  int  DLLEXPORT ENsolveQ();
-  
-  /**
-   @brief Sets up data structures for WQ analysis
-   @return Error code
-   */
-  int  DLLEXPORT ENopenQ();
-  
-  /**
-   @brief Initializes water quality analysis
-   @param saveFlag EN_SAVE (1) if results saved to file, EN_NOSAVE (0) if not
-   @return Error code
-   */
-  int  DLLEXPORT ENinitQ(int saveFlag);
-  
-  /**
-   @brief Retrieves hydraulic & WQ results at time t.
-   @param[out] currentTime Current simulation time, in seconds.
-   @return Error code
-   
-   This function is used in a loop with ENnextQ() to run
-   an extended period WQ simulation. See ENsolveQ() for
-   an example.
-   */
-  int  DLLEXPORT ENrunQ(long *currentTime);
-  
-  /**
-   @brief Advances WQ simulation to next hydraulic event.
-   @param[out] tStep Time in seconds until next hydraulic event. 0 marks end of simulation period.
-   @return Error code
-   
-   This function is used in a loop with ENrunQ() to run
-   an extended period WQ simulation. See ENsolveQ() for
-   an example.
-   */
-  int  DLLEXPORT ENnextQ(long *tStep);
-  
-  /**
-   @brief Advances WQ simulation by a single WQ time step
-   @param[out] timeLeft Time left in overall simulation (in seconds)
-   @return Error code
-   
-   This function is used in a loop with ENrunQ() to run
-   an extended period WQ simulation.
-   */
-  int  DLLEXPORT ENstepQ(long *timeLeft);
-  
-  /**
-   @brief Frees data allocated by water quality solver.
-   @return Error code.
-   */
-  int  DLLEXPORT ENcloseQ();
-  
-  /**
-   @brief Writes line of text to the report file.
-   @param line Text string to write
-   @return Error code.
-   */
-  int  DLLEXPORT ENwriteline(char *line);
-  
-  /**
-   @brief Writes simulation report to the report file
-   @return Error code
-   */
-  int  DLLEXPORT ENreport();
-  
-  /**
-   @brief Resets report options to default values
-   @return Error code
-   */
-  int  DLLEXPORT ENresetreport();
-  
-  /**
-   @brief Processes a reporting format command
-   @return Error code
-   */
-  int  DLLEXPORT ENsetreport(char *reportFormat);
-  
-  /**
-   @brief Retrieves parameters that define a simple control
-   @param controlIndex Control index (position of control statement in the input file, starting from 1)
-   @param[out] controlType Control type code (see EPANET2.H)
-   @param[out] linkIndex Index of controlled link
-   @param[out] setting Control setting on link
-   @param[out] nodeIndex Index of controlling node (0 for TIMER or TIMEOFDAY control)
-   @param[out] level Control level (tank level, junction pressure, or time (seconds))
-   @return Error code
-   */
-  int  DLLEXPORT ENgetcontrol(int controlIndex, int *controlType, int *linkIndex, EN_API_FLOAT_TYPE *setting, int *nodeIndex, EN_API_FLOAT_TYPE *level);
-  
-  /**
-   @brief Retrieves the number of components of a given type in the network.
-   @param code Component code (see EPANET2.H)
-   @param[out] count Number of components in network
-   @return Error code
-   */
-  int  DLLEXPORT ENgetcount(int code, int *count);
-  
-  /**
-   @brief Gets value for an analysis option
-   @param code Option code (see EPANET2.H)
-   @param[out] value Option value
-   @return Error code
-   */
-  int  DLLEXPORT ENgetoption(int code, EN_API_FLOAT_TYPE *value);
-  
-  /**
-   @brief Retrieves value of specific time parameter.
-   @param code Time parameter code
-   @param[out] value Value of time parameter.
-   @return Error code
-   */
-  int  DLLEXPORT ENgettimeparam(int code, long *value);
-  
-  /**
-   @brief Retrieves the flow units code
-   @param[out] code Code of flow units in use
-   @return Error code
-   */
-  int  DLLEXPORT ENgetflowunits(int *code);
-  
-  /**
-   @brief Retrieves the index of the time pattern with specified ID
-   @param id String ID of the time pattern
-   @param[out] index Index of the specified time pattern
-   @return Error code
-   @see ENgetpatternid
-   */
-  int  DLLEXPORT ENgetpatternindex(char *id, int *index);
-  
-  /**
-   @brief Retrieves ID of a time pattern with specific index.
-   @param index The index of a time pattern.
-   @param[out] id The string ID of the time pattern.
-   @return Error code
-   @see ENgetpatternindex
-   */
-  int  DLLEXPORT ENgetpatternid(int index, char *id);
-
-  /**
-   @brief Retrieves the number of multipliers in a time pattern.
-   @param index The index of a time pattern.
-   @param[out] len The length of the time pattern.
-   @return Error code
-   */
-  int  DLLEXPORT ENgetpatternlen(int index, int *len);
-  
-  /**
-   @brief Retrive a multiplier from a pattern for a specific time period.
-   @param index The index of a time pattern
-   @param period The pattern time period. First time period is 1.
-   @param[out] value Pattern multiplier
-   @return Error code
-   */
-  int  DLLEXPORT ENgetpatternvalue(int index, int period, EN_API_FLOAT_TYPE *value);
-  
-  /**
-   @brief Retrieve the average multiplier value in a time pattern
-   @param index The index of a time pattern
-   @param[out] value The average of all of this time pattern's values
-   @return Error code
-   */
-  int  DLLEXPORT ENgetaveragepatternvalue(int index, EN_API_FLOAT_TYPE *value);
-  
-  /**
-   @brief Retrieve the type of quality analytis to be run.
-   @param[out] qualcode The quality analysis code number.
-   @param[out] tracenode The index of node being traced, if qualcode == trace
-   @return Error code
-   @see ENsetqualtype
-   */
-  int  DLLEXPORT ENgetqualtype(int *qualcode, int *tracenode);
-  
-  /**
-   @brief Get the text of an error code.
-   @param errcode The error code
-   @param[out] errmsg The error string represented by the code
-   @param maxLen The maximum number of characters to copy into the char pointer errmsg
-   @return Error code
-   */
-  int  DLLEXPORT ENgeterror(int errcode, char *errmsg, int maxLen);
-  
-  /**
-   @brief Get hydraulic simulation statistic
-   @param code The type of statistic to get
-   @param[out] value The value of the statistic
-   @return Error code
-   */
-  int  DLLEXPORT ENgetstatistic(int code, EN_API_FLOAT_TYPE* value);
-  
-  /**
-   @brief Get index of node with specified ID
-   @param id The string ID of the node
-   @param[out] index The node's index (first node is index 1)
-   @return Error code
-   @see ENgetnodeid
-   */
-  int  DLLEXPORT ENgetnodeindex(char *id, int *index);
-  
-  /**
-   @brief Get the string ID of the specified node.
-   @param index The index of the node (first node is index 1)
-   @param[out] id The string ID of the specified node. Up to MAXID characters will be copied, so id must be pre-allocated by the calling code to hold at least that many characters.
-   @return Error code
-   @see ENgetnodeindex
-   */
-  int  DLLEXPORT ENgetnodeid(int index, char *id);
-  
-  /**
-   @brief Get the type of node with specified index.
-   @param index The index of a node (first node is index 1)
-   @param[out] code The type code for the node.
-   @return Error code
-   */
-  int  DLLEXPORT ENgetnodetype(int index, int *code);
-  
-  /**
-   @brief Get a property value for specified node
-   @param index The index of a node (first node is index 1).
-   @param code The property type code
-   @param[out] value The value of the node's property.
-   @return Error code
-   @see EN_NodeProperty
-   */
-  int  DLLEXPORT ENgetnodevalue(int index, int code, EN_API_FLOAT_TYPE *value);
-  
-  /**
-   @brief Get coordinates (x,y) for a node.
-   @param index The index of a node (first node is index 1).
-   @param[out] x X-value of node's coordinate
-   @param[out] y Y-value of node's coordinate
-   @return Error code
-   @see ENsetcoord
-   */
-  int  DLLEXPORT ENgetcoord(int index, EN_API_FLOAT_TYPE *x, EN_API_FLOAT_TYPE *y);
-  
-  /**
-   @brief Set coordinates (x,y) for a node.
-   @param index The index of a node (first node is index 1)
-   @param x X-value of node's coordinate
-   @param y Y-value of node's coordinate
-   @return Error code
-   @see ENgetcoord
-   */
-  int  DLLEXPORT ENsetcoord(int index, EN_API_FLOAT_TYPE x, EN_API_FLOAT_TYPE y);
-  
-  /**
-   @brief Get the number of demand categories for a node.
-   @param nodeIndex The index of a node (first node is index 1)
-   @param[out] numDemands The number of demand categories
-   @return Error code
-   */
-  int  DLLEXPORT ENgetnumdemands(int nodeIndex, int *numDemands);
-  
-  /**
-   @brief Get a node's base demand for a specified category.
-   @param nodeIndex The index of a node (first node is index 1)
-   @param demandIndex The index of the demand category (starting at 1)
-   @return Error code
-   */
-  int  DLLEXPORT ENgetbasedemand(int nodeIndex, int demandIndex, EN_API_FLOAT_TYPE *baseDemand);
-  
-  /**
-   @brief Get the index of the demand pattern assigned to a node for a category index.
-   @param nodeIndex The index of a node (first node is index 1).
-   @param demandIndex The index of a category (first category is index 1).
-   @param[out] pattIndex The index of the pattern for this node and category.
-   @return Error code
-   */
-  int  DLLEXPORT ENgetdemandpattern(int nodeIndex, int demandIndex, int *pattIndex);
-  
-  /**
-   @brief Get the index of a Link with specified ID.
-   @param id The string ID of a link.
-   @param[out] index The index of the named link (first link is index 1)
-   @return Error code
-   @see ENgetlinkid
-   */
-  int  DLLEXPORT ENgetlinkindex(char *id, int *index);
-  
-  /**
-   @brief Get the string ID of a link with specified index
-   @param index The index of a link (first link is index 1)
-   @param[out] id The ID of the link. Up to MAXID characters will be copied, so id must be pre-allocated by the calling code to hold at least that many characters.
-   @return Error code
-   @see ENgetlinkindex
-   */
-  int  DLLEXPORT ENgetlinkid(int index, char *id);
-  
-  /**
-   @brief Get the link type code for a specified link
-   @param index The index of a link (first link is index 1)
-   @param[out] code The type code of the link.
-   @return Error code
-   @see EN_LinkType
-   */
-  int  DLLEXPORT ENgetlinktype(int index, int *code);
-  
-  /**
-   @brief Get the indexes of a link's start- and end-nodes.
-   @param index The index of a link (first link is index 1)
-   @param[out] node1 The index of the link's start node (first node is index 1).
-   @param[out] node2 The index of the link's end node (first node is index 1).
-   @return Error code
-   @see ENgetnodeid, ENgetlinkid
-   */
-  int  DLLEXPORT ENgetlinknodes(int index, int *node1, int *node2);
-  
-  /**
-   @brief Get a property value for specified link.
-   @param index The index of a node (first node is index 1).
-   @param code The parameter desired.
-   @param[out] value The value of the link's specified property.
-   @return Error code
-   @see ENgetnodevalue, EN_LinkProperty
-   */
-  int  DLLEXPORT ENgetlinkvalue(int index, int code, EN_API_FLOAT_TYPE *value);
-  
-  /**
-   @brief Get a curve's properties.
-   @param curveIndex The index of a curve (first curve is index 1).
-   @param[out] id The curve's string ID. Client code must preallocate at least MAXID characters.
-   @param[out] nValues The number of values in the curve's (x,y) list.
-   @param[out] xValues The curve's x-values. Must be freed by client.
-   @param[out] yValues The curve's y-values. Must be freed by client.
-   @return Error code.
-   */
-  int  DLLEXPORT ENgetcurve(int curveIndex, char* id, int *nValues, EN_API_FLOAT_TYPE **xValues, EN_API_FLOAT_TYPE **yValues);
-<<<<<<< HEAD
-=======
-  int  DLLEXPORT ENgetheadcurveindex(int index, int *curveindex);
-  int  DLLEXPORT ENgetpumptype(int index, int *type);
->>>>>>> 82e8d2a3
-  
-  /**
-   @brief Get the string ID of the head curve assigned to a pump.
-   @param linkIndex The index of a pump
-   @param[out] curveId The string ID of a curve. Must be preallocated by the client for at least MAXID characters.
-   @return Error code.
-   */
-  int  DLLEXPORT ENgetheadcurve(int linkIndex, char *curveId);
-  
-  /**
-   @brief Get the type of pump
-   @param linkIndex The index of the pump element
-   @param outType The integer-typed pump type signifier (output parameter)
-   @return Error code
-   */
-  int  DLLEXPORT ENgetpumptype(int linkIndex, int *outType);
-  
-  /**
-   @brief Get the version number. This number is to be interpreted with implied decimals, i.e., "20100" == "2(.)01(.)00"
-   @param[out] version The version of EPANET
-   @return Error code.
-   */
-  int  DLLEXPORT ENgetversion(int *version);
-  
-  /**
-   @brief Specify parameters to define a simple control
-   @param cindex The index of the control to edit. First control is index 1.
-   @param ctype The type code to set for this control.
-   @param lindex The index of a link to control.
-   @param setting The control setting applied to the link.
-   @param nindex The index of a node used to control the link, or 0 for TIMER / TIMEOFDAY control.
-   @param level control point (tank level, junction pressure, or time in seconds).
-   @return Error code.
-   */
-  int  DLLEXPORT ENsetcontrol(int cindex, int ctype, int lindex, EN_API_FLOAT_TYPE setting, int nindex, EN_API_FLOAT_TYPE level);
-  
-  /**
-   @brief Set a property value for a node.
-   @param index The index of a node. First node is index 1.
-   @param code The code for the proprty to set.
-   @param v The value to set for this node and property.
-   @return Error code.
-   @see EN_NodeProperty
-   */
-  int  DLLEXPORT ENsetnodevalue(int index, int code, EN_API_FLOAT_TYPE v);
-  
-  /**
-   @brief Set a proprty value for a link.
-   @param index The index of a link. First link is index 1.
-   @param code The code for the property to set.
-   @param v The value to set for this link and property.
-   @return Error code.
-   @see EN_LinkProperty
-   */
-  int  DLLEXPORT ENsetlinkvalue(int index, int code, EN_API_FLOAT_TYPE v);
-  
-  /**
-   @brief Add a new time pattern.
-   @param id The string ID of the pattern to add.
-   @return Error code.
-   @see ENgetpatternindex
-   */
-  int  DLLEXPORT ENaddpattern(char *id);
-  
-  /**
-   @brief Set multipliers for a specific pattern
-   @param index The index of a pattern. First pattern is index 1.
-   @param f An array of multipliers
-   @param len The length of array f.
-   @return Error code.
-   @see ENgetpatternindex
-   */
-  int  DLLEXPORT ENsetpattern(int index, EN_API_FLOAT_TYPE *f, int len);
-  
-  /**
-   @brief Set the multiplier for a specific pattern at a specific period.
-   @param index The index of a pattern. First pattern is index 1.
-   @param period The period of the pattern to set.
-   @param value The value of the multiplier to set.
-   @return Error code.
-   */
-  int  DLLEXPORT ENsetpatternvalue(int index, int period, EN_API_FLOAT_TYPE value);
-  
-  /**
-   @brief Set the value for a time parameter.
-   @param code The code for the parameter to set.
-   @param value The desired value of the parameter.
-   @return Error code.
-   @see EN_TimeProperty
-   */
-  int  DLLEXPORT ENsettimeparam(int code, long value);
-  
-  /**
-   @brief Set a value for an anlysis option.
-   @param code The code for the desired option.
-   @param v The desired value for the option specified.
-   @return Error code.
-   @see EN_Option
-   */
-  int  DLLEXPORT ENsetoption(int code, EN_API_FLOAT_TYPE v);
-  
-  /**
-   @brief
-   @param
-   @return
-   */
-  int  DLLEXPORT ENsetstatusreport(int code);
-  
-  /**
-   @brief
-   @param
-   @return
-   */
-  int  DLLEXPORT ENsetqualtype(int qualcode, char *chemname, char *chemunits, char *tracenode);
-  
-  /**
-   @brief
-   @param
-   @return
-   */
-  int  DLLEXPORT ENgetqualinfo(int *qualcode, char *chemname, char *chemunits, int *tracenode);
-  
-  /**
-   @brief
-   @param
-   @return
-   */
-  int  DLLEXPORT ENsetbasedemand(int nodeIndex, int demandIdx, EN_API_FLOAT_TYPE baseDemand);
-  
-  /**
-   @brief
-   @param
-   @return
-   */
-  int  DLLEXPORT ENgetcurveindex(char *id, int *index);
-  
-  /**
-   @brief
-   @param
-   @return
-   */
-  int  DLLEXPORT ENgetcurveid(int index, char *id);
-  
-  /**
-   @brief
-   @param
-   @return
-   */
-  int  DLLEXPORT ENgetcurvelen(int index, int *len);
-  
-  /**
-   @brief
-   @param
-   @return
-   */
-  int  DLLEXPORT ENgetcurvevalue(int index, int pnt, EN_API_FLOAT_TYPE *x, EN_API_FLOAT_TYPE *y);
-  
-  /**
-   @brief
-   @param
-   @return
-   */
-  int  DLLEXPORT ENsetcurvevalue(int index, int pnt, EN_API_FLOAT_TYPE x, EN_API_FLOAT_TYPE y);
-  
-  /**
-   @brief
-   @param
-   @return
-   */
-  int  DLLEXPORT ENsetcurve(int index, EN_API_FLOAT_TYPE *x, EN_API_FLOAT_TYPE *y, int len);
-  
-  /**
-   @brief
-   @param
-   @return
-   */
-  int  DLLEXPORT ENaddcurve(char *id);
-  
-#if defined(__cplusplus)
-}
-#endif
-
-#endif //EPANET2_H
+/** @file epanet2.h
+ @see http://github.com/openwateranalytics/epanet
+ 
+ */
+
+/*
+ *******************************************************************
+ 
+ EPANET2.H - Prototypes for EPANET Functions Exported to DLL Toolkit
+ 
+ VERSION:    2.00
+ DATE:       5/8/00
+ 10/25/00
+ 3/1/01
+ 8/15/07    (2.00.11)
+ 2/14/08    (2.00.12)
+ AUTHORS:     L. Rossman - US EPA - NRMRL
+              OpenWaterAnalytics members: see git stats for contributors
+ 
+ *******************************************************************
+ */
+
+
+#ifndef EPANET2_H
+#define EPANET2_H
+
+// the toolkit can be compiled with support for double-precision as well.
+// just make sure that you use the correct #define in your client code.
+#ifndef EN_API_FLOAT_TYPE
+  #define EN_API_FLOAT_TYPE float
+#endif
+
+// --- define WINDOWS
+#undef WINDOWS
+#ifdef _WIN32
+  #define WINDOWS
+#endif
+#ifdef __WIN32__
+  #define WINDOWS
+#endif
+
+// --- define DLLEXPORT
+#ifndef DLLEXPORT
+  #ifdef WINDOWS
+    #ifdef __cplusplus
+      #define DLLEXPORT extern "C" __declspec(dllexport)
+    #else
+      #define DLLEXPORT __declspec(dllexport) __stdcall
+    #endif // __cplusplus
+  #elif defined(CYGWIN)
+    #define DLLEXPORT __stdcall
+  #elif defined(__APPLE__)
+    #ifdef __cplusplus
+      #define DLLEXPORT
+    #else
+      #define DLLEXPORT
+    #endif
+  #else
+    #define DLLEXPORT
+  #endif
+#endif
+
+
+// --- Define the EPANET toolkit constants
+
+/// Node property codes
+typedef enum {
+  EN_ELEVATION    = 0, /**< Node Elevation */
+  EN_BASEDEMAND   = 1, /**< Node Base Demand, from last demand category */
+  EN_PATTERN      = 2, /**< Node Demand Pattern */
+  EN_EMITTER      = 3, /**< Node Emitter Coefficient */
+  EN_INITQUAL     = 4, /**< Node initial quality */
+  EN_SOURCEQUAL   = 5, /**< Node source quality */
+  EN_SOURCEPAT    = 6, /**< Node source pattern index */
+  EN_SOURCETYPE   = 7, /**< Node source type */
+  EN_TANKLEVEL    = 8, /**< Tank Level */
+  EN_DEMAND       = 9, /**< Node current simulated demand */
+  EN_HEAD         = 10, /**< Node Head value */
+  EN_PRESSURE     = 11, /**< Node pressure value */
+  EN_QUALITY      = 12, /**< Node quality value */
+  EN_SOURCEMASS   = 13, /**< Node source mass value */
+  EN_INITVOLUME   = 14, /**< Tank or Reservoir initial volume */
+  EN_MIXMODEL     = 15, /**< Tank mixing model */
+  EN_MIXZONEVOL   = 16, /**< Tank mixing zone volume  */
+  EN_TANKDIAM     = 17, /**< Tank diameter  */
+  EN_MINVOLUME    = 18, /**< Tank minimum volume  */
+  EN_VOLCURVE     = 19, /**< Tank volume curve index  */
+  EN_MINLEVEL     = 20, /**< Tank minimum level  */
+  EN_MAXLEVEL     = 21, /**< Tank maximum level  */
+  EN_MIXFRACTION  = 22, /**< Tank mixing fraction  */
+  EN_TANK_KBULK   = 23, /**< Tank bulk decay coefficient  */
+  EN_TANKVOLUME   = 24, /**< Tank current volume  */
+  EN_MAXVOLUME    = 25  /**< Tank maximum volume  */
+} EN_NodeProperty;
+
+/// Link property codes
+typedef enum {
+  EN_DIAMETER     = 0,
+  EN_LENGTH       = 1,
+  EN_ROUGHNESS    = 2,
+  EN_MINORLOSS    = 3,
+  EN_INITSTATUS   = 4,
+  EN_INITSETTING  = 5,
+  EN_KBULK        = 6,
+  EN_KWALL        = 7,
+  EN_FLOW         = 8,
+  EN_VELOCITY     = 9,
+  EN_HEADLOSS     = 10,
+  EN_STATUS       = 11,
+  EN_SETTING      = 12,
+  EN_ENERGY       = 13,
+  EN_LINKQUAL     = 14,
+  EN_LINKPATTERN  = 15
+} EN_LinkProperty;
+
+/// Time parameter codes
+typedef enum {
+  EN_DURATION     = 0,
+  EN_HYDSTEP      = 1,
+  EN_QUALSTEP     = 2,
+  EN_PATTERNSTEP  = 3,
+  EN_PATTERNSTART = 4,
+  EN_REPORTSTEP   = 5,
+  EN_REPORTSTART  = 6,
+  EN_RULESTEP     = 7,
+  EN_STATISTIC    = 8,
+  EN_PERIODS      = 9,
+  EN_STARTTIME    = 10,
+  EN_HTIME        = 11,
+  EN_QTIME        = 12,
+  EN_HALTFLAG     = 13,
+  EN_NEXTEVENT    = 14
+} EN_TimeProperty;
+
+
+#define EN_ITERATIONS     0
+#define EN_RELATIVEERROR  1
+
+#define EN_NODECOUNT    0   /* Component counts */
+#define EN_TANKCOUNT    1
+#define EN_LINKCOUNT    2
+#define EN_PATCOUNT     3
+#define EN_CURVECOUNT   4
+#define EN_CONTROLCOUNT 5
+
+#define EN_JUNCTION     0    /* Node types */
+#define EN_RESERVOIR    1
+#define EN_TANK         2
+
+typedef enum {
+  EN_CVPIPE       = 0,    /* Link types. */
+  EN_PIPE         = 1,   /* See LinkType in TYPES.H */
+  EN_PUMP         = 2,
+  EN_PRV          = 3,
+  EN_PSV          = 4,
+  EN_PBV          = 5,
+  EN_FCV          = 6,
+  EN_TCV          = 7,
+  EN_GPV          = 8
+} EN_LinkType;
+
+
+typedef enum {
+  EN_NONE        = 0,    /* Quality analysis types. */
+  EN_CHEM        = 1,    /* See QualType in TYPES.H */
+  EN_AGE         = 2,
+  EN_TRACE       = 3
+} EN_QualityType;
+
+typedef enum {
+  EN_CONCEN      = 0,    /* Source quality types.      */
+  EN_MASS        = 1,    /* See SourceType in TYPES.H. */
+  EN_SETPOINT    = 2,
+  EN_FLOWPACED   = 3
+} EN_SourceType;
+
+typedef enum {
+  EN_CFS         = 0,    /* Flow units types.   */
+  EN_GPM         = 1,    /* See FlowUnitsType   */
+  EN_MGD         = 2,    /* in TYPES.H.         */
+  EN_IMGD        = 3,
+  EN_AFD         = 4,
+  EN_LPS         = 5,
+  EN_LPM         = 6,
+  EN_MLD         = 7,
+  EN_CMH         = 8,
+  EN_CMD         = 9
+} EN_FlowUnits;
+
+
+/// Simulation Option codes
+typedef enum {
+  EN_TRIALS       = 0,
+  EN_ACCURACY     = 1,
+  EN_TOLERANCE    = 2,
+  EN_EMITEXPON    = 3,
+  EN_DEMANDMULT   = 4
+} EN_Option;
+
+typedef enum {
+  EN_LOWLEVEL    = 0,   /* Control types.  */
+  EN_HILEVEL     = 1,   /* See ControlType */
+  EN_TIMER       = 2,   /* in TYPES.H.     */
+  EN_TIMEOFDAY   = 3
+} EN_ControlType;
+
+
+
+typedef enum {
+  EN_AVERAGE     = 1,   /* Time statistic types.    */
+  EN_MINIMUM     = 2,   /* See TstatType in TYPES.H */
+  EN_MAXIMUM     = 3,
+  EN_RANGE       = 4
+} EN_StatisticType;
+
+
+
+typedef enum {
+  EN_MIX1        = 0,   /* Tank mixing models */
+  EN_MIX2        = 1,
+  EN_FIFO        = 2,
+  EN_LIFO        = 3
+} EN_MixingModel;
+
+
+
+typedef enum {
+  EN_NOSAVE        = 0,
+  EN_SAVE          = 1,
+  EN_INITFLOW      = 10,
+  EN_SAVE_AND_INIT = 11
+} EN_SaveOption;
+
+
+
+typedef enum {
+  EN_CONST_HP    = 0,   /* constant horsepower       */
+  EN_POWER_FUNC  = 1,   /* power function            */
+  EN_CUSTOM      = 2    /* user-defined custom curve */
+} EN_CurveType;
+
+
+
+// --- Declare the EPANET toolkit functions
+#if defined(__cplusplus)
+extern "C" {
+#endif
+  /**
+   @brief runs a complete EPANET simulation
+   @param inpFile pointer to name of input file (must exist)
+   @param rptFile pointer to name of report file (to be created)
+   @param binOutFile pointer to name of binary output file (to be created)
+   @param callback a callback function that takes a character string (char *) as its only parameter.
+   @return error code
+   
+   The callback function should reside in and be used by the calling
+   code to display the progress messages that EPANET generates
+   as it carries out its computations. If this feature is not
+   needed then the argument should be NULL.
+   */
+  int  DLLEXPORT ENepanet(char *inpFile, char *rptFile, char *binOutFile, void (*callback) (char *));
+  
+  /**
+   @brief Opens EPANET input file & reads in network data
+   @param inpFile pointer to name of input file (must exist)
+   @param rptFile pointer to name of report file (to be created)
+   @param binOutFile pointer to name of binary output file (to be created)
+   @return error code
+   */
+  int  DLLEXPORT ENopen(char *inpFile, char *rptFile, char *binOutFile);
+  
+  /**
+   @brief Saves current data to "INP" formatted text file.
+   @param filename The file path to create
+   @return Error code
+   */
+  int  DLLEXPORT ENsaveinpfile(char *filename);
+  
+  /**
+   @brief Frees all memory and files used by EPANET
+   @return Error code
+   */
+  int  DLLEXPORT ENclose();
+  
+  /**
+   @brief Solves the network hydraulics for all time periods
+   @return Error code
+   */
+  int  DLLEXPORT ENsolveH();
+  
+  /**
+   @brief Saves hydraulic results to binary file
+   @return Error code
+   
+   Must be called before ENreport() if no WQ simulation has been made.
+   Should not be called if ENsolveQ() will be used.
+   */
+  int  DLLEXPORT ENsaveH();
+  
+  /**
+   @brief Sets up data structures for hydraulic analysis
+   @return Error code
+   */
+  int  DLLEXPORT ENopenH();
+  
+  /**
+   @brief Initializes hydraulic analysis
+   @param initFlag 2-digit flag where 1st (left) digit indicates if link flows should be re-initialized (1) or not (0), and 2nd digit indicates if hydraulic results should be saved to file (1) or not (0).
+   @return Error code
+   */
+  int  DLLEXPORT ENinitH(int initFlag);
+  
+  /**
+   @brief Run a hydraulic solution period
+   @param[out] currentTime The current simulation time in seconds
+   @return Error or warning code
+   @see ENsolveH
+   
+   This function is used in a loop with ENnextH() to run
+   an extended period hydraulic simulation.
+   See ENsolveH() for an example.
+   */
+  int  DLLEXPORT ENrunH(long *currentTime);
+  
+  /**
+   @brief Determine time (in seconds) until next hydraulic event
+   @param[out] tStep Time (seconds) until next hydraulic event. 0 marks end of simulation period.
+   @return Error code
+   
+   This function is used in a loop with ENrunH() to run an extended period hydraulic simulation.
+   See ENsolveH() for an example.
+   */
+  int  DLLEXPORT ENnextH(long *tStep);
+  
+  
+  /**
+   @brief Frees data allocated by hydraulics solver
+   @return Error code
+   */
+  int  DLLEXPORT ENcloseH();
+  
+  /**
+   @brief Copies binary hydraulics file to disk
+   @param filename Name of file to be created
+   @return Error code
+   */
+  int  DLLEXPORT ENsavehydfile(char *filename);
+  
+  /**
+   @brief Opens previously saved binary hydraulics file
+   @param filename Name of file to be used
+   @return Error code
+   */
+  int  DLLEXPORT ENusehydfile(char *filename);
+  
+  /**
+   @brief Solves for network water quality in all time periods
+   @return Error code
+   */
+  int  DLLEXPORT ENsolveQ();
+  
+  /**
+   @brief Sets up data structures for WQ analysis
+   @return Error code
+   */
+  int  DLLEXPORT ENopenQ();
+  
+  /**
+   @brief Initializes water quality analysis
+   @param saveFlag EN_SAVE (1) if results saved to file, EN_NOSAVE (0) if not
+   @return Error code
+   */
+  int  DLLEXPORT ENinitQ(int saveFlag);
+  
+  /**
+   @brief Retrieves hydraulic & WQ results at time t.
+   @param[out] currentTime Current simulation time, in seconds.
+   @return Error code
+   
+   This function is used in a loop with ENnextQ() to run
+   an extended period WQ simulation. See ENsolveQ() for
+   an example.
+   */
+  int  DLLEXPORT ENrunQ(long *currentTime);
+  
+  /**
+   @brief Advances WQ simulation to next hydraulic event.
+   @param[out] tStep Time in seconds until next hydraulic event. 0 marks end of simulation period.
+   @return Error code
+   
+   This function is used in a loop with ENrunQ() to run
+   an extended period WQ simulation. See ENsolveQ() for
+   an example.
+   */
+  int  DLLEXPORT ENnextQ(long *tStep);
+  
+  /**
+   @brief Advances WQ simulation by a single WQ time step
+   @param[out] timeLeft Time left in overall simulation (in seconds)
+   @return Error code
+   
+   This function is used in a loop with ENrunQ() to run
+   an extended period WQ simulation.
+   */
+  int  DLLEXPORT ENstepQ(long *timeLeft);
+  
+  /**
+   @brief Frees data allocated by water quality solver.
+   @return Error code.
+   */
+  int  DLLEXPORT ENcloseQ();
+  
+  /**
+   @brief Writes line of text to the report file.
+   @param line Text string to write
+   @return Error code.
+   */
+  int  DLLEXPORT ENwriteline(char *line);
+  
+  /**
+   @brief Writes simulation report to the report file
+   @return Error code
+   */
+  int  DLLEXPORT ENreport();
+  
+  /**
+   @brief Resets report options to default values
+   @return Error code
+   */
+  int  DLLEXPORT ENresetreport();
+  
+  /**
+   @brief Processes a reporting format command
+   @return Error code
+   */
+  int  DLLEXPORT ENsetreport(char *reportFormat);
+  
+  /**
+   @brief Retrieves parameters that define a simple control
+   @param controlIndex Control index (position of control statement in the input file, starting from 1)
+   @param[out] controlType Control type code (see EPANET2.H)
+   @param[out] linkIndex Index of controlled link
+   @param[out] setting Control setting on link
+   @param[out] nodeIndex Index of controlling node (0 for TIMER or TIMEOFDAY control)
+   @param[out] level Control level (tank level, junction pressure, or time (seconds))
+   @return Error code
+   */
+  int  DLLEXPORT ENgetcontrol(int controlIndex, int *controlType, int *linkIndex, EN_API_FLOAT_TYPE *setting, int *nodeIndex, EN_API_FLOAT_TYPE *level);
+  
+  /**
+   @brief Retrieves the number of components of a given type in the network.
+   @param code Component code (see EPANET2.H)
+   @param[out] count Number of components in network
+   @return Error code
+   */
+  int  DLLEXPORT ENgetcount(int code, int *count);
+  
+  /**
+   @brief Gets value for an analysis option
+   @param code Option code (see EPANET2.H)
+   @param[out] value Option value
+   @return Error code
+   */
+  int  DLLEXPORT ENgetoption(int code, EN_API_FLOAT_TYPE *value);
+  
+  /**
+   @brief Retrieves value of specific time parameter.
+   @param code Time parameter code
+   @param[out] value Value of time parameter.
+   @return Error code
+   */
+  int  DLLEXPORT ENgettimeparam(int code, long *value);
+  
+  /**
+   @brief Retrieves the flow units code
+   @param[out] code Code of flow units in use
+   @return Error code
+   */
+  int  DLLEXPORT ENgetflowunits(int *code);
+  
+  /**
+   @brief Retrieves the index of the time pattern with specified ID
+   @param id String ID of the time pattern
+   @param[out] index Index of the specified time pattern
+   @return Error code
+   @see ENgetpatternid
+   */
+  int  DLLEXPORT ENgetpatternindex(char *id, int *index);
+  
+  /**
+   @brief Retrieves ID of a time pattern with specific index.
+   @param index The index of a time pattern.
+   @param[out] id The string ID of the time pattern.
+   @return Error code
+   @see ENgetpatternindex
+   */
+  int  DLLEXPORT ENgetpatternid(int index, char *id);
+
+  /**
+   @brief Retrieves the number of multipliers in a time pattern.
+   @param index The index of a time pattern.
+   @param[out] len The length of the time pattern.
+   @return Error code
+   */
+  int  DLLEXPORT ENgetpatternlen(int index, int *len);
+  
+  /**
+   @brief Retrive a multiplier from a pattern for a specific time period.
+   @param index The index of a time pattern
+   @param period The pattern time period. First time period is 1.
+   @param[out] value Pattern multiplier
+   @return Error code
+   */
+  int  DLLEXPORT ENgetpatternvalue(int index, int period, EN_API_FLOAT_TYPE *value);
+  
+  /**
+   @brief Retrieve the average multiplier value in a time pattern
+   @param index The index of a time pattern
+   @param[out] value The average of all of this time pattern's values
+   @return Error code
+   */
+  int  DLLEXPORT ENgetaveragepatternvalue(int index, EN_API_FLOAT_TYPE *value);
+  
+  /**
+   @brief Retrieve the type of quality analytis to be run.
+   @param[out] qualcode The quality analysis code number.
+   @param[out] tracenode The index of node being traced, if qualcode == trace
+   @return Error code
+   @see ENsetqualtype
+   */
+  int  DLLEXPORT ENgetqualtype(int *qualcode, int *tracenode);
+  
+  /**
+   @brief Get the text of an error code.
+   @param errcode The error code
+   @param[out] errmsg The error string represented by the code
+   @param maxLen The maximum number of characters to copy into the char pointer errmsg
+   @return Error code
+   */
+  int  DLLEXPORT ENgeterror(int errcode, char *errmsg, int maxLen);
+  
+  /**
+   @brief Get hydraulic simulation statistic
+   @param code The type of statistic to get
+   @param[out] value The value of the statistic
+   @return Error code
+   */
+  int  DLLEXPORT ENgetstatistic(int code, EN_API_FLOAT_TYPE* value);
+  
+  /**
+   @brief Get index of node with specified ID
+   @param id The string ID of the node
+   @param[out] index The node's index (first node is index 1)
+   @return Error code
+   @see ENgetnodeid
+   */
+  int  DLLEXPORT ENgetnodeindex(char *id, int *index);
+  
+  /**
+   @brief Get the string ID of the specified node.
+   @param index The index of the node (first node is index 1)
+   @param[out] id The string ID of the specified node. Up to MAXID characters will be copied, so id must be pre-allocated by the calling code to hold at least that many characters.
+   @return Error code
+   @see ENgetnodeindex
+   */
+  int  DLLEXPORT ENgetnodeid(int index, char *id);
+  
+  /**
+   @brief Get the type of node with specified index.
+   @param index The index of a node (first node is index 1)
+   @param[out] code The type code for the node.
+   @return Error code
+   */
+  int  DLLEXPORT ENgetnodetype(int index, int *code);
+  
+  /**
+   @brief Get a property value for specified node
+   @param index The index of a node (first node is index 1).
+   @param code The property type code
+   @param[out] value The value of the node's property.
+   @return Error code
+   @see EN_NodeProperty
+   */
+  int  DLLEXPORT ENgetnodevalue(int index, int code, EN_API_FLOAT_TYPE *value);
+  
+  /**
+   @brief Get coordinates (x,y) for a node.
+   @param index The index of a node (first node is index 1).
+   @param[out] x X-value of node's coordinate
+   @param[out] y Y-value of node's coordinate
+   @return Error code
+   @see ENsetcoord
+   */
+  int  DLLEXPORT ENgetcoord(int index, EN_API_FLOAT_TYPE *x, EN_API_FLOAT_TYPE *y);
+  
+  /**
+   @brief Set coordinates (x,y) for a node.
+   @param index The index of a node (first node is index 1)
+   @param x X-value of node's coordinate
+   @param y Y-value of node's coordinate
+   @return Error code
+   @see ENgetcoord
+   */
+  int  DLLEXPORT ENsetcoord(int index, EN_API_FLOAT_TYPE x, EN_API_FLOAT_TYPE y);
+  
+  /**
+   @brief Get the number of demand categories for a node.
+   @param nodeIndex The index of a node (first node is index 1)
+   @param[out] numDemands The number of demand categories
+   @return Error code
+   */
+  int  DLLEXPORT ENgetnumdemands(int nodeIndex, int *numDemands);
+  
+  /**
+   @brief Get a node's base demand for a specified category.
+   @param nodeIndex The index of a node (first node is index 1)
+   @param demandIndex The index of the demand category (starting at 1)
+   @return Error code
+   */
+  int  DLLEXPORT ENgetbasedemand(int nodeIndex, int demandIndex, EN_API_FLOAT_TYPE *baseDemand);
+  
+  /**
+   @brief Get the index of the demand pattern assigned to a node for a category index.
+   @param nodeIndex The index of a node (first node is index 1).
+   @param demandIndex The index of a category (first category is index 1).
+   @param[out] pattIndex The index of the pattern for this node and category.
+   @return Error code
+   */
+  int  DLLEXPORT ENgetdemandpattern(int nodeIndex, int demandIndex, int *pattIndex);
+  
+  /**
+   @brief Get the index of a Link with specified ID.
+   @param id The string ID of a link.
+   @param[out] index The index of the named link (first link is index 1)
+   @return Error code
+   @see ENgetlinkid
+   */
+  int  DLLEXPORT ENgetlinkindex(char *id, int *index);
+  
+  /**
+   @brief Get the string ID of a link with specified index
+   @param index The index of a link (first link is index 1)
+   @param[out] id The ID of the link. Up to MAXID characters will be copied, so id must be pre-allocated by the calling code to hold at least that many characters.
+   @return Error code
+   @see ENgetlinkindex
+   */
+  int  DLLEXPORT ENgetlinkid(int index, char *id);
+  
+  /**
+   @brief Get the link type code for a specified link
+   @param index The index of a link (first link is index 1)
+   @param[out] code The type code of the link.
+   @return Error code
+   @see EN_LinkType
+   */
+  int  DLLEXPORT ENgetlinktype(int index, int *code);
+  
+  /**
+   @brief Get the indexes of a link's start- and end-nodes.
+   @param index The index of a link (first link is index 1)
+   @param[out] node1 The index of the link's start node (first node is index 1).
+   @param[out] node2 The index of the link's end node (first node is index 1).
+   @return Error code
+   @see ENgetnodeid, ENgetlinkid
+   */
+  int  DLLEXPORT ENgetlinknodes(int index, int *node1, int *node2);
+  
+  /**
+   @brief Get a property value for specified link.
+   @param index The index of a node (first node is index 1).
+   @param code The parameter desired.
+   @param[out] value The value of the link's specified property.
+   @return Error code
+   @see ENgetnodevalue, EN_LinkProperty
+   */
+  int  DLLEXPORT ENgetlinkvalue(int index, int code, EN_API_FLOAT_TYPE *value);
+  
+  /**
+   @brief Get a curve's properties.
+   @param curveIndex The index of a curve (first curve is index 1).
+   @param[out] id The curve's string ID. Client code must preallocate at least MAXID characters.
+   @param[out] nValues The number of values in the curve's (x,y) list.
+   @param[out] xValues The curve's x-values. Must be freed by client.
+   @param[out] yValues The curve's y-values. Must be freed by client.
+   @return Error code.
+   */
+  int  DLLEXPORT ENgetcurve(int curveIndex, char* id, int *nValues, EN_API_FLOAT_TYPE **xValues, EN_API_FLOAT_TYPE **yValues);
+  int  DLLEXPORT ENgetheadcurveindex(int index, int *curveindex);
+  int  DLLEXPORT ENgetpumptype(int index, int *type);
+  
+  /**
+   @brief Get the string ID of the head curve assigned to a pump.
+   @param linkIndex The index of a pump
+   @param[out] curveId The string ID of a curve. Must be preallocated by the client for at least MAXID characters.
+   @return Error code.
+   */
+  int  DLLEXPORT ENgetheadcurve(int linkIndex, char *curveId);
+  
+  /**
+   @brief Get the type of pump
+   @param linkIndex The index of the pump element
+   @param outType The integer-typed pump type signifier (output parameter)
+   @return Error code
+   */
+  int  DLLEXPORT ENgetpumptype(int linkIndex, int *outType);
+  
+  /**
+   @brief Get the version number. This number is to be interpreted with implied decimals, i.e., "20100" == "2(.)01(.)00"
+   @param[out] version The version of EPANET
+   @return Error code.
+   */
+  int  DLLEXPORT ENgetversion(int *version);
+  
+  /**
+   @brief Specify parameters to define a simple control
+   @param cindex The index of the control to edit. First control is index 1.
+   @param ctype The type code to set for this control.
+   @param lindex The index of a link to control.
+   @param setting The control setting applied to the link.
+   @param nindex The index of a node used to control the link, or 0 for TIMER / TIMEOFDAY control.
+   @param level control point (tank level, junction pressure, or time in seconds).
+   @return Error code.
+   */
+  int  DLLEXPORT ENsetcontrol(int cindex, int ctype, int lindex, EN_API_FLOAT_TYPE setting, int nindex, EN_API_FLOAT_TYPE level);
+  
+  /**
+   @brief Set a property value for a node.
+   @param index The index of a node. First node is index 1.
+   @param code The code for the proprty to set.
+   @param v The value to set for this node and property.
+   @return Error code.
+   @see EN_NodeProperty
+   */
+  int  DLLEXPORT ENsetnodevalue(int index, int code, EN_API_FLOAT_TYPE v);
+  
+  /**
+   @brief Set a proprty value for a link.
+   @param index The index of a link. First link is index 1.
+   @param code The code for the property to set.
+   @param v The value to set for this link and property.
+   @return Error code.
+   @see EN_LinkProperty
+   */
+  int  DLLEXPORT ENsetlinkvalue(int index, int code, EN_API_FLOAT_TYPE v);
+  
+  /**
+   @brief Add a new time pattern.
+   @param id The string ID of the pattern to add.
+   @return Error code.
+   @see ENgetpatternindex
+   */
+  int  DLLEXPORT ENaddpattern(char *id);
+  
+  /**
+   @brief Set multipliers for a specific pattern
+   @param index The index of a pattern. First pattern is index 1.
+   @param f An array of multipliers
+   @param len The length of array f.
+   @return Error code.
+   @see ENgetpatternindex
+   */
+  int  DLLEXPORT ENsetpattern(int index, EN_API_FLOAT_TYPE *f, int len);
+  
+  /**
+   @brief Set the multiplier for a specific pattern at a specific period.
+   @param index The index of a pattern. First pattern is index 1.
+   @param period The period of the pattern to set.
+   @param value The value of the multiplier to set.
+   @return Error code.
+   */
+  int  DLLEXPORT ENsetpatternvalue(int index, int period, EN_API_FLOAT_TYPE value);
+  
+  /**
+   @brief Set the value for a time parameter.
+   @param code The code for the parameter to set.
+   @param value The desired value of the parameter.
+   @return Error code.
+   @see EN_TimeProperty
+   */
+  int  DLLEXPORT ENsettimeparam(int code, long value);
+  
+  /**
+   @brief Set a value for an anlysis option.
+   @param code The code for the desired option.
+   @param v The desired value for the option specified.
+   @return Error code.
+   @see EN_Option
+   */
+  int  DLLEXPORT ENsetoption(int code, EN_API_FLOAT_TYPE v);
+  
+  /**
+   @brief
+   @param
+   @return
+   */
+  int  DLLEXPORT ENsetstatusreport(int code);
+  
+  /**
+   @brief
+   @param
+   @return
+   */
+  int  DLLEXPORT ENsetqualtype(int qualcode, char *chemname, char *chemunits, char *tracenode);
+  
+  /**
+   @brief
+   @param
+   @return
+   */
+  int  DLLEXPORT ENgetqualinfo(int *qualcode, char *chemname, char *chemunits, int *tracenode);
+  
+  /**
+   @brief
+   @param
+   @return
+   */
+  int  DLLEXPORT ENsetbasedemand(int nodeIndex, int demandIdx, EN_API_FLOAT_TYPE baseDemand);
+  
+  /**
+   @brief
+   @param
+   @return
+   */
+  int  DLLEXPORT ENgetcurveindex(char *id, int *index);
+  
+  /**
+   @brief
+   @param
+   @return
+   */
+  int  DLLEXPORT ENgetcurveid(int index, char *id);
+  
+  /**
+   @brief
+   @param
+   @return
+   */
+  int  DLLEXPORT ENgetcurvelen(int index, int *len);
+  
+  /**
+   @brief
+   @param
+   @return
+   */
+  int  DLLEXPORT ENgetcurvevalue(int index, int pnt, EN_API_FLOAT_TYPE *x, EN_API_FLOAT_TYPE *y);
+  
+  /**
+   @brief
+   @param
+   @return
+   */
+  int  DLLEXPORT ENsetcurvevalue(int index, int pnt, EN_API_FLOAT_TYPE x, EN_API_FLOAT_TYPE y);
+  
+  /**
+   @brief
+   @param
+   @return
+   */
+  int  DLLEXPORT ENsetcurve(int index, EN_API_FLOAT_TYPE *x, EN_API_FLOAT_TYPE *y, int len);
+  
+  /**
+   @brief
+   @param
+   @return
+   */
+  int  DLLEXPORT ENaddcurve(char *id);
+  
+#if defined(__cplusplus)
+}
+#endif
+
+#endif //EPANET2_H