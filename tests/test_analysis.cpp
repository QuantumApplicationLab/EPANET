--- conflicted
+++ resolved
@@ -22,18 +22,11 @@
 BOOST_FIXTURE_TEST_CASE(test_anlys_getoption, FixtureOpenClose)
 {
     int i;
-<<<<<<< HEAD
 
-    std::vector<double> test(13);
+    std::vector<double> test(12);
     double  *array = test.data();
 
-	std::vector<double> ref = {40.0, 0.001, 0.01, 0.5, 1.0, 0.0, 0.0, 1.0, 0.0, 75.0, 0.0, 0.0, 0.0};
-=======
-    double array[12];
-
-    std::vector<double> test;
 	std::vector<double> ref = {40.0, 0.001, 0.01, 0.5, 1.0, 0.0, 0.0, 0.0, 75.0, 0.0, 0.0, 0.0};
->>>>>>> 9f867b10
 
     error = EN_solveH(ph);
     BOOST_REQUIRE(error == 0);
@@ -47,10 +40,6 @@
         BOOST_REQUIRE(error == 0);
     }
 
-<<<<<<< HEAD
-=======
-    test.assign(array, array + 12);
->>>>>>> 9f867b10
     BOOST_CHECK_EQUAL_COLLECTIONS(ref.begin(), ref.end(), test.begin(), test.end());
 
     double temp;
