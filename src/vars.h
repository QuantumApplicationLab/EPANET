--- conflicted
+++ resolved
@@ -1,232 +1,212 @@
-/*
-************************************************************************
-            Global Variables for EPANET Program                            
-                                                                    
-VERSION:    2.00                                               
-DATE:       5/8/00
-            6/24/02
-            2/14/08    (2.00.12)
-AUTHOR:     L. Rossman                                         
-            US EPA - NRMRL
-                                                                     
-************************************************************************
-*/
-#ifndef VARS_H
-#define VARS_H
-
-#include <stdio.h>
-#include "hash.h"
-
- FILE			*InFile,               /* Input file pointer           */
-                *OutFile,              /* Output file pointer          */
-                *RptFile,              /* Report file pointer          */
-                *HydFile,              /* Hydraulics file pointer      */
-                *TmpOutFile;           /* Temporary file handle        */
- long     HydOffset,             /* Hydraulics file byte offset  */
-                OutOffset1,            /* 1st output file byte offset  */
-                OutOffset2;            /* 2nd output file byte offset  */
- char     Msg[MAXMSG+1],         /* Text of output message       */
-                InpFname[MAXFNAME+1],  /* Input file name              */
-                Rpt1Fname[MAXFNAME+1], /* Primary report file name     */
-                Rpt2Fname[MAXFNAME+1], /* Secondary report file name   */
-                HydFname[MAXFNAME+1],  /* Hydraulics file name         */
-                OutFname[MAXFNAME+1],  /* Binary output file name      */
-                MapFname[MAXFNAME+1],  /* Map file name                */
-                TmpFname[MAXFNAME+1],  /* Temporary file name          */      //(2.00.12 - LR)
-                TmpDir[MAXFNAME+1],    /* Temporary directory name     */      //(2.00.12 - LR)
-                Title[MAXTITLE][MAXMSG+1], /* Problem title            */
-                ChemName[MAXID+1],     /* Name of chemical             */
-                ChemUnits[MAXID+1],    /* Units of chemical            */
-                DefPatID[MAXID+1],     /* Default demand pattern ID    */
-
-/*** Updated 6/24/02 ***/
-                Atime[13],             /* Clock time (hrs:min:sec)     */
-
-                Outflag,               /* Output file flag             */      //(2.00.12 - LR)
-                Hydflag,               /* Hydraulics flag              */
-                Qualflag,              /* Water quality flag           */
-                Reactflag,             /* Reaction indicator           */      //(2.00.12 - LR)
-                Unitsflag,             /* Unit system flag             */
-                Flowflag,              /* Flow units flag              */
-                Pressflag,             /* Pressure units flag          */
-                Formflag,              /* Hydraulic formula flag       */
-                Rptflag,               /* Report flag                  */
-                Summaryflag,           /* Report summary flag          */
-                Messageflag,           /* Error/warning message flag   */
-                Statflag,              /* Status report flag           */
-                Energyflag,            /* Energy report flag           */
-                Nodeflag,              /* Node report flag             */
-                Linkflag,              /* Link report flag             */
-                Tstatflag,             /* Time statistics flag         */
-                Warnflag,              /* Warning flag                 */
-                Openflag,              /* Input processed flag         */
-                OpenHflag,             /* Hydraul. system opened flag  */
-                SaveHflag,             /* Hydraul. results saved flag  */
-                OpenQflag,             /* Quality system opened flag   */
-                SaveQflag,             /* Quality results saved flag   */
-                Saveflag;              /* General purpose save flag    */
- int      MaxNodes,              /* Node count from input file   */
-                MaxLinks,              /* Link count from input file   */
-                MaxJuncs,              /* Junction count               */
-                MaxPipes,              /* Pipe count                   */
-                MaxTanks,              /* Tank count                   */
-                MaxPumps,              /* Pump count                   */
-                MaxValves,             /* Valve count                  */
-                MaxControls,           /* Control count                */
-                MaxRules,              /* Rule count                   */
-                MaxPats,               /* Pattern count                */
-                MaxCurves,             /* Curve count                  */
-                MaxCoords,             /* Coords count                 */
-                Nnodes,                /* Number of network nodes      */
-                Ntanks,                /* Number of tanks              */
-                Njuncs,                /* Number of junction nodes     */
-                Nlinks,                /* Number of network links      */
-                Npipes,                /* Number of pipes              */
-                Npumps,                /* Number of pumps              */
-                Nvalves,               /* Number of valves             */
-                Ncontrols,             /* Number of simple controls    */
-                Nrules,                /* Number of control rules      */
-                Npats,                 /* Number of time patterns      */
-                Ncurves,               /* Number of data curves        */
-                Ncoords,               /* Number of Coords             */
-                Nperiods,              /* Number of reporting periods  */
-                Ncoeffs,               /* Number of non-0 matrix coeffs*/
-                DefPat,                /* Default demand pattern       */
-                Epat,                  /* Energy cost time pattern     */
-                MaxIter,               /* Max. hydraulic trials        */
-                ExtraIter,             /* Extra hydraulic trials       */
-                TraceNode,             /* Source node for flow tracing */
-                PageSize,              /* Lines/page in output report  */
-                CheckFreq,             /* Hydraulics solver parameter  */
-                MaxCheck;              /* Hydraulics solver parameter  */
- double   Ucf[MAXVAR],           /* Unit conversion factors      */
-                Ctol,                  /* Water quality tolerance      */
-                Htol,                  /* Hydraulic head tolerance     */
-                Qtol,                  /* Flow rate tolerance          */
-                RQtol,                 /* Flow resistance tolerance    */
-                Hexp,                  /* Exponent in headloss formula */
-                Qexp,                  /* Exponent in orifice formula  */
-                Dmult,                 /* Demand multiplier            */
-                Hacc,                  /* Hydraulics solution accuracy */
-                DampLimit,             /* Solution damping threshold   */      //(2.00.12 - LR)
-                BulkOrder,             /* Bulk flow reaction order     */
-                WallOrder,             /* Pipe wall reaction order     */
-                TankOrder,             /* Tank reaction order          */
-                Kbulk,                 /* Global bulk reaction coeff.  */
-                Kwall,                 /* Global wall reaction coeff.  */
-                Climit,                /* Limiting potential quality   */
-                Rfactor,               /* Roughness-reaction factor    */
-                Diffus,                /* Diffusivity (sq ft/sec)      */
-                Viscos,                /* Kin. viscosity (sq ft/sec)   */
-                SpGrav,                /* Specific gravity             */
-                Ecost,                 /* Base energy cost per kwh     */
-                Dcost,                 /* Energy demand charge/kw/day  */
-                Epump,                 /* Global pump efficiency       */
-                Emax,                  /* Peak energy usage            */
-                Dsystem,               /* Total system demand          */
-                Wbulk,                 /* Avg. bulk reaction rate      */
-                Wwall,                 /* Avg. wall reaction rate      */
-                Wtank,                 /* Avg. tank reaction rate      */
-                Wsource;               /* Avg. mass inflow             */
- long     Tstart,                /* Starting time of day (sec)   */
-                Hstep,                 /* Nominal hyd. time step (sec) */
-                Qstep,                 /* Quality time step (sec)      */
-                Pstep,                 /* Time pattern time step (sec) */
-                Pstart,                /* Starting pattern time (sec)  */
-                Rstep,                 /* Reporting time step (sec)    */
-                Rstart,                /* Time when reporting starts   */
-                Rtime,                 /* Next reporting time          */
-                Htime,                 /* Current hyd. time (sec)      */
-                Qtime,                 /* Current quality time (sec)   */
-                Hydstep,               /* Actual hydraulic time step   */
-                Rulestep,              /* Rule evaluation time step    */
-                Dur;                   /* Duration of simulation (sec) */
- SField   Field[MAXVAR];         /* Output reporting fields      */
-
-/* Array pointers not allocated and freed in same routine */
- char     *S,                    /* Link status                  */
-                *OldStat;              /* Previous link/tank status    */
- double   *D,                    /* Node actual demand           */
-                *C,                    /* Node actual quality          */
-                *E,                    /* Emitter flows                */
-                *K,                    /* Link settings                */
-                *Q,                    /* Link flows                   */
-                *R,                    /* Pipe reaction rate           */
-                *X,                    /* General purpose array        */
-<<<<<<< HEAD
-				*XC;				   /* General Purpose array - WQ   */
- double   *H;                    /* Node heads                   */
- double *QTankVolumes;
- double *QLinkFlow; //woohn 03112013
- STmplist *Patlist;              /* Temporary time pattern list  */ 
- STmplist *Curvelist;            /* Temporary list of curves     */
- Spattern *Pattern;              /* Time patterns                */
- Scurve   *Curve;                /* Curve data                   */
- Snode    *Node;                 /* Node data                    */
- Slink    *Link;                 /* Link data                    */
- Stank    *Tank;                 /* Tank data                    */
- Spump    *Pump;                 /* Pump data                    */
- Svalve   *Valve;                /* Valve data                   */
- Scontrol *Control;              /* Control data                 */
- HTtable  *Nht, *Lht;            /* Hash tables for ID labels    */
- Padjlist *Adjlist;              /* Node adjacency lists         */
- int _relativeError, _iterations; /* Info about hydraulic solution */
-=======
-                *XC;                    /* General purpose array        */
-EXTERN double   *H;                    /* Node heads                   */
-EXTERN double *QTankVolumes;
-EXTERN double *QLinkFlow;
-EXTERN STmplist *Patlist;              /* Temporary time pattern list  */ 
-EXTERN STmplist *Curvelist;            /* Temporary list of curves     */
-EXTERN STmplist *Coordlist;            /* Temporary list of coordinates*/
-EXTERN Spattern *Pattern;              /* Time patterns                */
-EXTERN Scurve   *Curve;                /* Curve data                   */
-EXTERN Scoord   *Coord;                /* Coordinate data              */
-EXTERN Snode    *Node;                 /* Node data                    */
-EXTERN Slink    *Link;                 /* Link data                    */
-EXTERN Stank    *Tank;                 /* Tank data                    */
-EXTERN Spump    *Pump;                 /* Pump data                    */
-EXTERN Svalve   *Valve;                /* Valve data                   */
-EXTERN Scontrol *Control;              /* Control data                 */
-EXTERN HTtable  *Nht, *Lht;            /* Hash tables for ID labels    */
-EXTERN Padjlist *Adjlist;              /* Node adjacency lists         */
-EXTERN int _relativeError, _iterations; /* Info about hydraulic solution */
->>>>>>> 3e92016b
-
-/*
-** NOTE: Hydraulic analysis of the pipe network at a given point in time
-**       is done by repeatedly solving a linearized version of the 
-**       equations for conservation of flow & energy:
-**
-**           A*H = F
-**
-**       where H = vector of heads (unknowns) at each node,
-**             F = vector of right-hand side coeffs.
-**             A = square matrix of coeffs.
-**       and both A and F are updated at each iteration until there is
-**       negligible change in pipe flows.
-**
-**       Each row (or column) of A corresponds to a junction in the pipe
-**       network. Each link (pipe, pump or valve) in the network has a
-**       non-zero entry in the row-column of A that corresponds to its
-**       end points. This results in A being symmetric and very sparse.
-**       The following arrays are used to efficiently manage this sparsity:
-*/
-
- double   *Aii,        /* Diagonal coeffs. of A               */
-                *Aij,        /* Non-zero, off-diagonal coeffs. of A */
-                *F;          /* Right hand side coeffs.             */
- double   *P,          /* Inverse headloss derivatives        */
-                *Y;          /* Flow correction factors             */
- int      *Order,      /* Node-to-row of A                    */
-                *Row,        /* Row-to-node of A                    */
-                *Ndx;        /* Index of link's coeff. in Aij       */
-/*
-** The following arrays store the positions of the non-zero coeffs.    
-** of the lower triangular portion of A whose values are stored in Aij:
-*/
- int      *XLNZ,       /* Start position of each column in NZSUB  */
-                *NZSUB,      /* Row index of each coeff. in each column */
-                *LNZ;        /* Position of each coeff. in Aij array    */
-
+/*
+************************************************************************
+            Global Variables for EPANET Program                            
+                                                                    
+VERSION:    2.00                                               
+DATE:       5/8/00
+            6/24/02
+            2/14/08    (2.00.12)
+AUTHOR:     L. Rossman                                         
+            US EPA - NRMRL
+                                                                     
+************************************************************************
+*/
+#ifndef VARS_H
+#define VARS_H
+
+#include <stdio.h>
+#include "hash.h"
+
+ FILE			*InFile,               /* Input file pointer           */
+                *OutFile,              /* Output file pointer          */
+                *RptFile,              /* Report file pointer          */
+                *HydFile,              /* Hydraulics file pointer      */
+                *TmpOutFile;           /* Temporary file handle        */
+ long     HydOffset,             /* Hydraulics file byte offset  */
+                OutOffset1,            /* 1st output file byte offset  */
+                OutOffset2;            /* 2nd output file byte offset  */
+ char     Msg[MAXMSG+1],         /* Text of output message       */
+                InpFname[MAXFNAME+1],  /* Input file name              */
+                Rpt1Fname[MAXFNAME+1], /* Primary report file name     */
+                Rpt2Fname[MAXFNAME+1], /* Secondary report file name   */
+                HydFname[MAXFNAME+1],  /* Hydraulics file name         */
+                OutFname[MAXFNAME+1],  /* Binary output file name      */
+                MapFname[MAXFNAME+1],  /* Map file name                */
+                TmpFname[MAXFNAME+1],  /* Temporary file name          */      //(2.00.12 - LR)
+                TmpDir[MAXFNAME+1],    /* Temporary directory name     */      //(2.00.12 - LR)
+                Title[MAXTITLE][MAXMSG+1], /* Problem title            */
+                ChemName[MAXID+1],     /* Name of chemical             */
+                ChemUnits[MAXID+1],    /* Units of chemical            */
+                DefPatID[MAXID+1],     /* Default demand pattern ID    */
+
+/*** Updated 6/24/02 ***/
+                Atime[13],             /* Clock time (hrs:min:sec)     */
+
+                Outflag,               /* Output file flag             */      //(2.00.12 - LR)
+                Hydflag,               /* Hydraulics flag              */
+                Qualflag,              /* Water quality flag           */
+                Reactflag,             /* Reaction indicator           */      //(2.00.12 - LR)
+                Unitsflag,             /* Unit system flag             */
+                Flowflag,              /* Flow units flag              */
+                Pressflag,             /* Pressure units flag          */
+                Formflag,              /* Hydraulic formula flag       */
+                Rptflag,               /* Report flag                  */
+                Summaryflag,           /* Report summary flag          */
+                Messageflag,           /* Error/warning message flag   */
+                Statflag,              /* Status report flag           */
+                Energyflag,            /* Energy report flag           */
+                Nodeflag,              /* Node report flag             */
+                Linkflag,              /* Link report flag             */
+                Tstatflag,             /* Time statistics flag         */
+                Warnflag,              /* Warning flag                 */
+                Openflag,              /* Input processed flag         */
+                OpenHflag,             /* Hydraul. system opened flag  */
+                SaveHflag,             /* Hydraul. results saved flag  */
+                OpenQflag,             /* Quality system opened flag   */
+                SaveQflag,             /* Quality results saved flag   */
+                Saveflag;              /* General purpose save flag    */
+ int      MaxNodes,              /* Node count from input file   */
+                MaxLinks,              /* Link count from input file   */
+                MaxJuncs,              /* Junction count               */
+                MaxPipes,              /* Pipe count                   */
+                MaxTanks,              /* Tank count                   */
+                MaxPumps,              /* Pump count                   */
+                MaxValves,             /* Valve count                  */
+                MaxControls,           /* Control count                */
+                MaxRules,              /* Rule count                   */
+                MaxPats,               /* Pattern count                */
+                MaxCurves,             /* Curve count                  */
+                MaxCoords,             /* Coords count                 */
+                Nnodes,                /* Number of network nodes      */
+                Ntanks,                /* Number of tanks              */
+                Njuncs,                /* Number of junction nodes     */
+                Nlinks,                /* Number of network links      */
+                Npipes,                /* Number of pipes              */
+                Npumps,                /* Number of pumps              */
+                Nvalves,               /* Number of valves             */
+                Ncontrols,             /* Number of simple controls    */
+                Nrules,                /* Number of control rules      */
+                Npats,                 /* Number of time patterns      */
+                Ncurves,               /* Number of data curves        */
+                Ncoords,               /* Number of Coords             */
+                Nperiods,              /* Number of reporting periods  */
+                Ncoeffs,               /* Number of non-0 matrix coeffs*/
+                DefPat,                /* Default demand pattern       */
+                Epat,                  /* Energy cost time pattern     */
+                MaxIter,               /* Max. hydraulic trials        */
+                ExtraIter,             /* Extra hydraulic trials       */
+                TraceNode,             /* Source node for flow tracing */
+                PageSize,              /* Lines/page in output report  */
+                CheckFreq,             /* Hydraulics solver parameter  */
+                MaxCheck;              /* Hydraulics solver parameter  */
+ double   Ucf[MAXVAR],           /* Unit conversion factors      */
+                Ctol,                  /* Water quality tolerance      */
+                Htol,                  /* Hydraulic head tolerance     */
+                Qtol,                  /* Flow rate tolerance          */
+                RQtol,                 /* Flow resistance tolerance    */
+                Hexp,                  /* Exponent in headloss formula */
+                Qexp,                  /* Exponent in orifice formula  */
+                Dmult,                 /* Demand multiplier            */
+                Hacc,                  /* Hydraulics solution accuracy */
+                DampLimit,             /* Solution damping threshold   */      //(2.00.12 - LR)
+                BulkOrder,             /* Bulk flow reaction order     */
+                WallOrder,             /* Pipe wall reaction order     */
+                TankOrder,             /* Tank reaction order          */
+                Kbulk,                 /* Global bulk reaction coeff.  */
+                Kwall,                 /* Global wall reaction coeff.  */
+                Climit,                /* Limiting potential quality   */
+                Rfactor,               /* Roughness-reaction factor    */
+                Diffus,                /* Diffusivity (sq ft/sec)      */
+                Viscos,                /* Kin. viscosity (sq ft/sec)   */
+                SpGrav,                /* Specific gravity             */
+                Ecost,                 /* Base energy cost per kwh     */
+                Dcost,                 /* Energy demand charge/kw/day  */
+                Epump,                 /* Global pump efficiency       */
+                Emax,                  /* Peak energy usage            */
+                Dsystem,               /* Total system demand          */
+                Wbulk,                 /* Avg. bulk reaction rate      */
+                Wwall,                 /* Avg. wall reaction rate      */
+                Wtank,                 /* Avg. tank reaction rate      */
+                Wsource;               /* Avg. mass inflow             */
+ long     Tstart,                /* Starting time of day (sec)   */
+                Hstep,                 /* Nominal hyd. time step (sec) */
+                Qstep,                 /* Quality time step (sec)      */
+                Pstep,                 /* Time pattern time step (sec) */
+                Pstart,                /* Starting pattern time (sec)  */
+                Rstep,                 /* Reporting time step (sec)    */
+                Rstart,                /* Time when reporting starts   */
+                Rtime,                 /* Next reporting time          */
+                Htime,                 /* Current hyd. time (sec)      */
+                Qtime,                 /* Current quality time (sec)   */
+                Hydstep,               /* Actual hydraulic time step   */
+                Rulestep,              /* Rule evaluation time step    */
+                Dur;                   /* Duration of simulation (sec) */
+ SField   Field[MAXVAR];         /* Output reporting fields      */
+
+/* Array pointers not allocated and freed in same routine */
+ char     *S,                    /* Link status                  */
+                *OldStat;              /* Previous link/tank status    */
+ double   *D,                    /* Node actual demand           */
+                *C,                    /* Node actual quality          */
+                *E,                    /* Emitter flows                */
+                *K,                    /* Link settings                */
+                *Q,                    /* Link flows                   */
+                *R,                    /* Pipe reaction rate           */
+                *X,                    /* General purpose array        */
+                *XC;                    /* General purpose array        */
+EXTERN double   *H;                    /* Node heads                   */
+EXTERN double *QTankVolumes;
+EXTERN double *QLinkFlow;
+EXTERN STmplist *Patlist;              /* Temporary time pattern list  */ 
+EXTERN STmplist *Curvelist;            /* Temporary list of curves     */
+EXTERN STmplist *Coordlist;            /* Temporary list of coordinates*/
+EXTERN Spattern *Pattern;              /* Time patterns                */
+EXTERN Scurve   *Curve;                /* Curve data                   */
+EXTERN Scoord   *Coord;                /* Coordinate data              */
+EXTERN Snode    *Node;                 /* Node data                    */
+EXTERN Slink    *Link;                 /* Link data                    */
+EXTERN Stank    *Tank;                 /* Tank data                    */
+EXTERN Spump    *Pump;                 /* Pump data                    */
+EXTERN Svalve   *Valve;                /* Valve data                   */
+EXTERN Scontrol *Control;              /* Control data                 */
+EXTERN HTtable  *Nht, *Lht;            /* Hash tables for ID labels    */
+EXTERN Padjlist *Adjlist;              /* Node adjacency lists         */
+EXTERN int _relativeError, _iterations; /* Info about hydraulic solution */
+
+/*
+** NOTE: Hydraulic analysis of the pipe network at a given point in time
+**       is done by repeatedly solving a linearized version of the 
+**       equations for conservation of flow & energy:
+**
+**           A*H = F
+**
+**       where H = vector of heads (unknowns) at each node,
+**             F = vector of right-hand side coeffs.
+**             A = square matrix of coeffs.
+**       and both A and F are updated at each iteration until there is
+**       negligible change in pipe flows.
+**
+**       Each row (or column) of A corresponds to a junction in the pipe
+**       network. Each link (pipe, pump or valve) in the network has a
+**       non-zero entry in the row-column of A that corresponds to its
+**       end points. This results in A being symmetric and very sparse.
+**       The following arrays are used to efficiently manage this sparsity:
+*/
+
+ double   *Aii,        /* Diagonal coeffs. of A               */
+                *Aij,        /* Non-zero, off-diagonal coeffs. of A */
+                *F;          /* Right hand side coeffs.             */
+ double   *P,          /* Inverse headloss derivatives        */
+                *Y;          /* Flow correction factors             */
+ int      *Order,      /* Node-to-row of A                    */
+                *Row,        /* Row-to-node of A                    */
+                *Ndx;        /* Index of link's coeff. in Aij       */
+/*
+** The following arrays store the positions of the non-zero coeffs.    
+** of the lower triangular portion of A whose values are stored in Aij:
+*/
+ int      *XLNZ,       /* Start position of each column in NZSUB  */
+                *NZSUB,      /* Row index of each coeff. in each column */
+                *LNZ;        /* Position of each coeff. in Aij array    */
+
 #endif