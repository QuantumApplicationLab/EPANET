--- conflicted
+++ resolved
@@ -1,468 +1,464 @@
-/*
-***********************************************************************
-                                                                     
-TYPES.H -- Global constants and data types for EPANET program  
-                                                                     
-VERSION:    2.00                                               
-DATE:       5/8/00
-            9/7/00
-            10/25/00
-            3/1/01
-            12/6/01
-            6/24/02
-            8/15/07    (2.00.11)
-            2/14/08    (2.00.12)
-AUTHOR:     L. Rossman                                         
-            US EPA - NRMRL
-                                                                     
-**********************************************************************
-*/
-#ifndef TYPES_H
-#define TYPES_H
-
-/*********************************************************/
-/* All floats have been re-declared as doubles (7/3/07). */
-/*********************************************************/ 
-/*
--------------------------------------------
-   Definition of 4-byte integers & reals
--------------------------------------------
-*/
-typedef  double        REAL4;                                                   //(2.00.11 - LR)
-typedef  int          INT4;                                                    //(2.00.12 - LR)
-
-/*
------------------------------
-   Global Constants
------------------------------
-*/
-/*** Updated ***/
-#define   CODEVERSION        20012                                             //(2.00.12 - LR)
-#define   MAGICNUMBER        516114521
-#define   VERSION            200
-#define   EOFMARK            0x1A  /* Use 0x04 for UNIX systems */
-#define   MAXTITLE  3        /* Max. # title lines                     */
-#define   MAXID     31       /* Max. # characters in ID name           */      //(2.00.11 - LR)
-#define   MAXMSG    79       /* Max. # characters in message text      */
-#define   MAXLINE   255      /* Max. # characters read from input line */
-#define   MAXFNAME  259      /* Max. # characters in file name         */
-#define   MAXTOKS   40       /* Max. items per line of input           */
-#define   TZERO     1.E-4    /* Zero time tolerance                    */
-#define   TRUE      1
-#define   FALSE     0
-#define   FULL      2
-#define   BIG       1.E10
-#define   TINY      1.E-6
-#define   MISSING   -1.E10
-#define   PI        3.141592654
-
-/*** Updated 9/7/00 ***/
-/* Various conversion factors */
-#define   GPMperCFS   448.831 
-#define   AFDperCFS   1.9837
-#define   MGDperCFS   0.64632
-#define   IMGDperCFS  0.5382
-#define   LPSperCFS   28.317
-#define   LPMperCFS   1699.0
-#define   CMHperCFS   101.94
-#define   CMDperCFS   2446.6
-#define   MLDperCFS   2.4466
-#define   M3perFT3    0.028317
-#define   LperFT3     28.317
-#define   MperFT      0.3048
-#define   PSIperFT    0.4333
-#define   KPAperPSI   6.895
-#define   KWperHP     0.7457
-#define   SECperDAY   86400
-
-#define   DIFFUS    1.3E-8   /* Diffusivity of chlorine                */
-                             /* @ 20 deg C (sq ft/sec)                 */
-#define   VISCOS    1.1E-5   /* Kinematic viscosity of water           */
-                             /* @ 20 deg C (sq ft/sec)                 */
-
-#define   SEPSTR    " \t\n\r"  /* Token separator characters */
-
-/*
----------------------------------------------------------------------
-   Macro to test for successful allocation of memory            
----------------------------------------------------------------------
-*/
-#define  MEMCHECK(x)  (((x) == NULL) ? 101 : 0 )
-#define  FREE(x)      (free((x)))
-
-/*
----------------------------------------------------------------------
-   Conversion macros to be used in place of functions             
----------------------------------------------------------------------
-*/ 
-#define INT(x)   ((int)(x))                   /* integer portion of x  */
-#define FRAC(x)  ((x)-(int)(x))               /* fractional part of x  */
-#define ABS(x)   (((x)<0) ? -(x) : (x))       /* absolute value of x   */
-#define MIN(x,y) (((x)<=(y)) ? (x) : (y))     /* minimum of x and y    */
-#define MAX(x,y) (((x)>=(y)) ? (x) : (y))     /* maximum of x and y    */
-#define ROUND(x) (((x)>=0) ? (int)((x)+.5) : (int)((x)-.5))
-                                              /* round-off of x        */
-#define MOD(x,y) ((x)%(y))                    /* x modulus y           */
-#define SQR(x)   ((x)*(x))                    /* x-squared             */
-#define SGN(x)   (((x)<0) ? (-1) : (1))       /* sign of x             */
-#define UCHAR(x) (((x) >= 'a' && (x) <= 'z') ? ((x)&~32) : (x))
-                                              /* uppercase char of x   */
-/*
-------------------------------------------------------
-   Macro to evaluate function x with error checking
-   (Fatal errors are numbered higher than 100)             
-------------------------------------------------------
-*/
-#define ERRCODE(x) (errcode = ((errcode>100) ? (errcode) : (x))) 
-
-/*
-------------------------------------------------------
-   Macro to find Pump index of Link[x]
-   (Diameter = pump index for pump links)
-------------------------------------------------------
-*/
-#define PUMPINDEX(x) (ROUND(Link[(x)].Diam))
-
-/*
-------------------------------------------------------
-   Global Data Structures                             
-------------------------------------------------------
-*/
-
-struct IDstring    /* Holds component ID labels */
-{
-   char ID[MAXID+1];
-};
-
-struct  Floatlist  /* Element of list of floats */
-{
-   double  value;
-   struct  Floatlist *next;
-};
-typedef struct Floatlist SFloatlist;
-
-struct  Tmplist    /* Element of temp list for Pattern & Curve data */
-{
-   int        i;
-   char       ID[MAXID+1];
-   SFloatlist *x;
-   SFloatlist *y;
-   struct     Tmplist  *next;
-};
-typedef struct Tmplist STmplist;
-
-typedef struct        /* TIME PATTERN OBJECT */
-{
-   char   ID[MAXID+1]; /* Pattern ID       */
-   int    Length;      /* Pattern length   */
-   double *F;          /* Pattern factors  */
-}  Spattern;
-
-typedef struct        /* CURVE OBJECT */
-{
-   char   ID[MAXID+1]; /* Curve ID         */
-   int    Type;        /* Curve type       */
-   int    Npts;        /* Number of points */
-   double *X;          /* X-values         */
-   double *Y;          /* Y-values         */
-}  Scurve;
-
-typedef struct        /* Coord OBJECT */
-{
-	char   ID[MAXID+1]; /* Coord ID         */
-	double *X;          /* X-values         */
-	double *Y;          /* Y-values         */
-}  Scoord;
-
-struct Sdemand            /* DEMAND CATEGORY OBJECT */
-{
-   double Base;            /* Baseline demand  */
-   int    Pat;             /* Pattern index    */
-   struct Sdemand *next;   /* Next record      */
-};
-typedef struct Sdemand *Pdemand; /* Pointer to demand object */
-
-struct Ssource     /* WQ SOURCE OBJECT */
-{
- /*int   Node;*/     /* Node index of source     */
-   double C0;       /* Base concentration/mass  */
-   int    Pat;      /* Pattern index            */
-   double Smass;    /* Actual mass flow rate    */
-   char   Type;     /* SourceType (see below)   */
-};
-typedef struct Ssource *Psource; /* Pointer to WQ source object */
-
-typedef struct            /* NODE OBJECT */
-{
-   char    ID[MAXID+1];    /* Node ID          */
-   double  El;             /* Elevation        */
-   Pdemand D;              /* Demand pointer   */
-   Psource S;              /* Source pointer   */
-   double  C0;             /* Initial quality  */
-   double  Ke;             /* Emitter coeff.   */
-   char    Rpt;            /* Reporting flag   */
-}  Snode;
-
-typedef struct            /* LINK OBJECT */
-{
-   char    ID[MAXID+1];    /* Link ID           */
-   int     N1;             /* Start node index  */
-   int     N2;             /* End node index    */
-   double  Diam;           /* Diameter          */
-   double  Len;            /* Length            */
-   double  Kc;             /* Roughness         */
-   double  Km;             /* Minor loss coeff. */
-   double  Kb;             /* Bulk react. coeff */
-   double  Kw;             /* Wall react. coeff */
-   double  R;              /* Flow resistance   */
-<<<<<<< HEAD
-   double  Rc;             /* Reaction cal      */ //woohn 2/11/13
-=======
-   double  Rc;             /* Reaction cal      */
->>>>>>> 3e92016b
-   char    Type;           /* Link type         */
-   char    Stat;           /* Initial status    */
-   char    Rpt;            /* Reporting flag    */
-}  Slink;
-
-typedef struct     /* TANK OBJECT */
-{
-   int    Node;     /* Node index of tank       */
-   double A;        /* Tank area                */
-   double Hmin;     /* Minimum water elev       */
-   double Hmax;     /* Maximum water elev       */
-   double H0;       /* Initial water elev       */
-   double Vmin;     /* Minimum volume           */
-   double Vmax;     /* Maximum volume           */
-   double V0;       /* Initial volume           */
-   double Kb;       /* Reaction coeff. (1/days) */
-   double V;        /* Tank volume              */
-   double C;        /* Concentration            */
-   int    Pat;      /* Fixed grade time pattern */
-   int    Vcurve;   /* Vol.- elev. curve index  */
-   char   MixModel; /* Type of mixing model     */
-                    /* (see MixType below)      */
-   double V1max;    /* Mixing compartment size  */
-}  Stank;
-
-typedef struct     /* PUMP OBJECT */
-{
-   int    Link;     /* Link index of pump          */
-   int    Ptype;    /* Pump curve type             */
-                    /* (see PumpType below)        */
-   double Q0;       /* Initial flow                */
-   double Qmax;     /* Maximum flow                */
-   double Hmax;     /* Maximum head                */
-   double H0;       /* Shutoff head                */
-   double R;        /* Flow coeffic.               */
-   double N;        /* Flow exponent               */
-   int    Hcurve;   /* Head v. flow curve index    */
-   int    Ecurve;   /* Effic. v. flow curve index  */
-   int    Upat;     /* Utilization pattern index   */
-   int    Epat;     /* Energy cost pattern index   */
-   double Ecost;    /* Unit energy cost            */
-   double Energy[6];  /* Energy usage statistics:  */
-                     /* 0 = pump utilization      */
-                     /* 1 = avg. efficiency       */
-                     /* 2 = avg. kW/flow          */
-                     /* 3 = avg. kwatts           */
-                     /* 4 = peak kwatts           */
-                     /* 5 = cost/day              */
-}  Spump;
-
-typedef struct     /* VALVE OBJECT */
-{
-   int   Link;     /* Link index of valve */
-}  Svalve;
-
-typedef struct     /* CONTROL STATEMENT */
-{
-   int    Link;     /* Link index         */
-   int    Node;     /* Control node index */
-   long   Time;     /* Control time       */
-   double Grade;    /* Control grade      */
-   double Setting;  /* New link setting   */
-   char   Status;   /* New link status    */
-   char   Type;     /* Control type       */
-                   /* (see ControlType below) */
-}  Scontrol;
-
-struct   Sadjlist         /* NODE ADJACENCY LIST ITEM */
-{
-   int    node;            /* Index of connecting node */
-   int    link;            /* Index of connecting link */
-   struct Sadjlist *next;  /* Next item in list        */
-};
-/* Pointer to adjacency list item */
-typedef struct Sadjlist *Padjlist; 
-
-struct  Sseg               /* PIPE SEGMENT record used */
-{                          /*   for WQ routing         */
-   double  v;              /* Segment volume      */
-   double  c;              /* Water quality value */
-   struct  Sseg *prev;     /* Record for previous segment */
-};
-typedef struct Sseg *Pseg;    /* Pointer to pipe segment */
-
-typedef struct            /* FIELD OBJECT of report table */
-{
-   char   Name[MAXID+1];   /* Name of reported variable  */
-   char   Units[MAXID+1];  /* Units of reported variable */
-   char   Enabled;         /* Enabled if in table        */
-   int    Precision;       /* Number of decimal places   */
-   double RptLim[2];       /* Lower/upper report limits  */
-} SField;
-
-
-/*
-----------------------------------------------
-   Global Enumeration Variables
-----------------------------------------------
-*/
- enum Hydtype                   /* Hydraulics solution option:         */
-                {USE,           /*    use from previous run            */
-                 SAVE,          /*    save after current run           */
-                 SCRATCH};      /*    use temporary file               */
-
- enum QualType                  /* Water quality analysis option:      */
-                {NONE,          /*    no quality analysis              */
-                 CHEM,          /*    analyze a chemical               */
-                 AGE,           /*    analyze water age                */
-                 TRACE};        /*    trace % of flow from a source    */
-
- enum NodeType                  /* Type of node:                       */
-                {JUNC,          /*    junction                         */
-                 RESERV,        /*    reservoir                        */
-                 TANK};         /*    tank                             */
-
- enum LinkType                  /* Type of link:                       */
-                 {CV,           /*    pipe with check valve            */
-                  PIPE,         /*    regular pipe                     */
-                  PUMP,         /*    pump                             */
-                  PRV,          /*    pressure reducing valve          */
-                  PSV,          /*    pressure sustaining valve        */
-                  PBV,          /*    pressure breaker valve           */
-                  FCV,          /*    flow control valve               */
-                  TCV,          /*    throttle control valve           */
-                  GPV};         /*    general purpose valve            */
-
- enum CurveType                /* Type of curve:                       */
-                 {V_CURVE,     /*    volume curve                      */
-                  P_CURVE,     /*    pump curve                        */
-                  E_CURVE,     /*    efficiency curve                  */
-                  H_CURVE};    /*    head loss curve                   */
-
- enum PumpType                  /* Type of pump curve:                 */
-                {CONST_HP,      /*    constant horsepower              */
-                 POWER_FUNC,    /*    power function                   */
-                 CUSTOM,        /*    user-defined custom curve        */
-                 NOCURVE};
-
- enum SourceType                /* Type of source quality input        */
-                {CONCEN,        /*    inflow concentration             */
-                 MASS,          /*    mass inflow booster              */
-                 SETPOINT,      /*    setpoint booster                 */
-                 FLOWPACED};    /*    flow paced booster               */
-
- enum ControlType               /* Control condition type:             */
-                {LOWLEVEL,      /*    act when grade below set level   */
-                 HILEVEL,       /*    act when grade above set level   */
-                 TIMER,         /*    act when set time reached        */
-                 TIMEOFDAY};    /*    act when time of day occurs      */
-
- enum StatType                  /* Link/Tank status:                   */
-                 {XHEAD,        /*   pump cannot deliver head (closed) */
-                  TEMPCLOSED,   /*   temporarily closed                */
-                  CLOSED,       /*   closed                            */
-                  OPEN,         /*   open                              */
-                  ACTIVE,       /*   valve active (partially open)     */
-                  XFLOW,        /*   pump exceeds maximum flow         */
-                  XFCV,         /*   FCV cannot supply flow            */
-                  XPRESSURE,    /*   valve cannot supply pressure      */
-                  FILLING,      /*   tank filling                      */
-                  EMPTYING};    /*   tank emptying                     */
-
- enum FormType                  /* Head loss formula:                  */
-                 {HW,           /*   Hazen-Williams                    */
-                  DW,           /*   Darcy-Weisbach                    */
-                  CM};          /*   Chezy-Manning                     */
-
- enum UnitsType                 /* Unit system:                        */
-                 {US,           /*   US                                */
-                  SI};          /*   SI (metric)                       */
-
- enum FlowUnitsType             /* Flow units:                         */
-                 {CFS,          /*   cubic feet per second             */
-                  GPM,          /*   gallons per minute                */
-                  MGD,          /*   million gallons per day           */
-                  IMGD,         /*   imperial million gal. per day     */
-                  AFD,          /*   acre-feet per day                 */
-                  LPS,          /*   liters per second                 */
-                  LPM,          /*   liters per minute                 */
-                  MLD,          /*   megaliters per day                */
-                  CMH,          /*   cubic meters per hour             */
-                  CMD};         /*   cubic meters per day              */
-
- enum PressUnitsType            /* Pressure units:                     */
-                 {PSI,          /*   pounds per square inch            */
-                  KPA,          /*   kiloPascals                       */
-                  METERS};      /*   meters                            */
-
- enum RangeType                 /* Range limits:                       */
-                 {LOW,          /*   lower limit                       */
-                  HI,           /*   upper limit                       */
-                  PREC};        /*   precision                         */
-
- enum MixType                   /* Tank mixing regimes                 */
-                 {MIX1,         /*   1-compartment model               */
-                  MIX2,         /*   2-compartment model               */
-                  FIFO,         /*   First in, first out model         */
-                  LIFO};        /*   Last in, first out model          */ 
-
- enum TstatType                 /* Time series statistics              */
-                 {SERIES,       /*   none                              */
-                  AVG,          /*   time-averages                     */
-                  MIN,          /*   minimum values                    */
-                  MAX,          /*   maximum values                    */
-                  RANGE};       /*   max - min values                  */
-
-#define MAXVAR   21             /* Max. # types of network variables   */
-                                /* (equals # items enumed below)       */
- enum FieldType                 /* Network variables:                  */
-                 {ELEV,         /*   nodal elevation                   */
-                  DEMAND,       /*   nodal demand flow                 */
-                  HEAD,         /*   nodal hydraulic head              */
-                  PRESSURE,     /*   nodal pressure                    */
-                  QUALITY,      /*   nodal water quality               */
-
-                  LENGTH,       /*   link length                       */
-                  DIAM,         /*   link diameter                     */
-                  FLOW,         /*   link flow rate                    */
-                  VELOCITY,     /*   link flow velocity                */
-                  HEADLOSS,     /*   link head loss                    */
-                  LINKQUAL,     /*   avg. water quality in link        */
-                  STATUS,       /*   link status                       */
-                  SETTING,      /*   pump/valve setting                */
-                  REACTRATE,    /*   avg. reaction rate in link        */
-                  FRICTION,     /*   link friction factor              */
-
-                  POWER,        /*   pump power output                 */
-                  TIME,         /*   simulation time                   */
-                  VOLUME,       /*   tank volume                       */
-                  CLOCKTIME,    /*   simulation time of day            */
-                  FILLTIME,     /*   time to fill a tank               */
-                  DRAINTIME};   /*   time to drain a tank              */
-
-enum SectType    {_TITLE,_JUNCTIONS,_RESERVOIRS,_TANKS,_PIPES,_PUMPS,
-                  _VALVES,_CONTROLS,_RULES,_DEMANDS,_SOURCES,_EMITTERS,
-                  _PATTERNS,_CURVES,_QUALITY,_STATUS,_ROUGHNESS,_ENERGY,
-                  _REACTIONS,_MIXING,_REPORT,_TIMES,_OPTIONS,
-                  _COORDS,_VERTICES,_LABELS,_BACKDROP,_TAGS,_END};
-
-enum HdrType                    /* Type of table heading   */
-                 {STATHDR,      /*  Hydraulic Status       */
-                  ENERHDR,      /*  Energy Usage           */
-                  NODEHDR,      /*  Node Results           */
-                  LINKHDR};     /*  Link Results           */
-
+/*
+***********************************************************************
+                                                                     
+TYPES.H -- Global constants and data types for EPANET program  
+                                                                     
+VERSION:    2.00                                               
+DATE:       5/8/00
+            9/7/00
+            10/25/00
+            3/1/01
+            12/6/01
+            6/24/02
+            8/15/07    (2.00.11)
+            2/14/08    (2.00.12)
+AUTHOR:     L. Rossman                                         
+            US EPA - NRMRL
+                                                                     
+**********************************************************************
+*/
+#ifndef TYPES_H
+#define TYPES_H
+
+/*********************************************************/
+/* All floats have been re-declared as doubles (7/3/07). */
+/*********************************************************/ 
+/*
+-------------------------------------------
+   Definition of 4-byte integers & reals
+-------------------------------------------
+*/
+typedef  double        REAL4;                                                   //(2.00.11 - LR)
+typedef  int          INT4;                                                    //(2.00.12 - LR)
+
+/*
+-----------------------------
+   Global Constants
+-----------------------------
+*/
+/*** Updated ***/
+#define   CODEVERSION        20012                                             //(2.00.12 - LR)
+#define   MAGICNUMBER        516114521
+#define   VERSION            200
+#define   EOFMARK            0x1A  /* Use 0x04 for UNIX systems */
+#define   MAXTITLE  3        /* Max. # title lines                     */
+#define   MAXID     31       /* Max. # characters in ID name           */      //(2.00.11 - LR)
+#define   MAXMSG    79       /* Max. # characters in message text      */
+#define   MAXLINE   255      /* Max. # characters read from input line */
+#define   MAXFNAME  259      /* Max. # characters in file name         */
+#define   MAXTOKS   40       /* Max. items per line of input           */
+#define   TZERO     1.E-4    /* Zero time tolerance                    */
+#define   TRUE      1
+#define   FALSE     0
+#define   FULL      2
+#define   BIG       1.E10
+#define   TINY      1.E-6
+#define   MISSING   -1.E10
+#define   PI        3.141592654
+
+/*** Updated 9/7/00 ***/
+/* Various conversion factors */
+#define   GPMperCFS   448.831 
+#define   AFDperCFS   1.9837
+#define   MGDperCFS   0.64632
+#define   IMGDperCFS  0.5382
+#define   LPSperCFS   28.317
+#define   LPMperCFS   1699.0
+#define   CMHperCFS   101.94
+#define   CMDperCFS   2446.6
+#define   MLDperCFS   2.4466
+#define   M3perFT3    0.028317
+#define   LperFT3     28.317
+#define   MperFT      0.3048
+#define   PSIperFT    0.4333
+#define   KPAperPSI   6.895
+#define   KWperHP     0.7457
+#define   SECperDAY   86400
+
+#define   DIFFUS    1.3E-8   /* Diffusivity of chlorine                */
+                             /* @ 20 deg C (sq ft/sec)                 */
+#define   VISCOS    1.1E-5   /* Kinematic viscosity of water           */
+                             /* @ 20 deg C (sq ft/sec)                 */
+
+#define   SEPSTR    " \t\n\r"  /* Token separator characters */
+
+/*
+---------------------------------------------------------------------
+   Macro to test for successful allocation of memory            
+---------------------------------------------------------------------
+*/
+#define  MEMCHECK(x)  (((x) == NULL) ? 101 : 0 )
+#define  FREE(x)      (free((x)))
+
+/*
+---------------------------------------------------------------------
+   Conversion macros to be used in place of functions             
+---------------------------------------------------------------------
+*/ 
+#define INT(x)   ((int)(x))                   /* integer portion of x  */
+#define FRAC(x)  ((x)-(int)(x))               /* fractional part of x  */
+#define ABS(x)   (((x)<0) ? -(x) : (x))       /* absolute value of x   */
+#define MIN(x,y) (((x)<=(y)) ? (x) : (y))     /* minimum of x and y    */
+#define MAX(x,y) (((x)>=(y)) ? (x) : (y))     /* maximum of x and y    */
+#define ROUND(x) (((x)>=0) ? (int)((x)+.5) : (int)((x)-.5))
+                                              /* round-off of x        */
+#define MOD(x,y) ((x)%(y))                    /* x modulus y           */
+#define SQR(x)   ((x)*(x))                    /* x-squared             */
+#define SGN(x)   (((x)<0) ? (-1) : (1))       /* sign of x             */
+#define UCHAR(x) (((x) >= 'a' && (x) <= 'z') ? ((x)&~32) : (x))
+                                              /* uppercase char of x   */
+/*
+------------------------------------------------------
+   Macro to evaluate function x with error checking
+   (Fatal errors are numbered higher than 100)             
+------------------------------------------------------
+*/
+#define ERRCODE(x) (errcode = ((errcode>100) ? (errcode) : (x))) 
+
+/*
+------------------------------------------------------
+   Macro to find Pump index of Link[x]
+   (Diameter = pump index for pump links)
+------------------------------------------------------
+*/
+#define PUMPINDEX(x) (ROUND(Link[(x)].Diam))
+
+/*
+------------------------------------------------------
+   Global Data Structures                             
+------------------------------------------------------
+*/
+
+struct IDstring    /* Holds component ID labels */
+{
+   char ID[MAXID+1];
+};
+
+struct  Floatlist  /* Element of list of floats */
+{
+   double  value;
+   struct  Floatlist *next;
+};
+typedef struct Floatlist SFloatlist;
+
+struct  Tmplist    /* Element of temp list for Pattern & Curve data */
+{
+   int        i;
+   char       ID[MAXID+1];
+   SFloatlist *x;
+   SFloatlist *y;
+   struct     Tmplist  *next;
+};
+typedef struct Tmplist STmplist;
+
+typedef struct        /* TIME PATTERN OBJECT */
+{
+   char   ID[MAXID+1]; /* Pattern ID       */
+   int    Length;      /* Pattern length   */
+   double *F;          /* Pattern factors  */
+}  Spattern;
+
+typedef struct        /* CURVE OBJECT */
+{
+   char   ID[MAXID+1]; /* Curve ID         */
+   int    Type;        /* Curve type       */
+   int    Npts;        /* Number of points */
+   double *X;          /* X-values         */
+   double *Y;          /* Y-values         */
+}  Scurve;
+
+typedef struct        /* Coord OBJECT */
+{
+	char   ID[MAXID+1]; /* Coord ID         */
+	double *X;          /* X-values         */
+	double *Y;          /* Y-values         */
+}  Scoord;
+
+struct Sdemand            /* DEMAND CATEGORY OBJECT */
+{
+   double Base;            /* Baseline demand  */
+   int    Pat;             /* Pattern index    */
+   struct Sdemand *next;   /* Next record      */
+};
+typedef struct Sdemand *Pdemand; /* Pointer to demand object */
+
+struct Ssource     /* WQ SOURCE OBJECT */
+{
+ /*int   Node;*/     /* Node index of source     */
+   double C0;       /* Base concentration/mass  */
+   int    Pat;      /* Pattern index            */
+   double Smass;    /* Actual mass flow rate    */
+   char   Type;     /* SourceType (see below)   */
+};
+typedef struct Ssource *Psource; /* Pointer to WQ source object */
+
+typedef struct            /* NODE OBJECT */
+{
+   char    ID[MAXID+1];    /* Node ID          */
+   double  El;             /* Elevation        */
+   Pdemand D;              /* Demand pointer   */
+   Psource S;              /* Source pointer   */
+   double  C0;             /* Initial quality  */
+   double  Ke;             /* Emitter coeff.   */
+   char    Rpt;            /* Reporting flag   */
+}  Snode;
+
+typedef struct            /* LINK OBJECT */
+{
+   char    ID[MAXID+1];    /* Link ID           */
+   int     N1;             /* Start node index  */
+   int     N2;             /* End node index    */
+   double  Diam;           /* Diameter          */
+   double  Len;            /* Length            */
+   double  Kc;             /* Roughness         */
+   double  Km;             /* Minor loss coeff. */
+   double  Kb;             /* Bulk react. coeff */
+   double  Kw;             /* Wall react. coeff */
+   double  R;              /* Flow resistance   */
+   double  Rc;             /* Reaction cal      */
+   char    Type;           /* Link type         */
+   char    Stat;           /* Initial status    */
+   char    Rpt;            /* Reporting flag    */
+}  Slink;
+
+typedef struct     /* TANK OBJECT */
+{
+   int    Node;     /* Node index of tank       */
+   double A;        /* Tank area                */
+   double Hmin;     /* Minimum water elev       */
+   double Hmax;     /* Maximum water elev       */
+   double H0;       /* Initial water elev       */
+   double Vmin;     /* Minimum volume           */
+   double Vmax;     /* Maximum volume           */
+   double V0;       /* Initial volume           */
+   double Kb;       /* Reaction coeff. (1/days) */
+   double V;        /* Tank volume              */
+   double C;        /* Concentration            */
+   int    Pat;      /* Fixed grade time pattern */
+   int    Vcurve;   /* Vol.- elev. curve index  */
+   char   MixModel; /* Type of mixing model     */
+                    /* (see MixType below)      */
+   double V1max;    /* Mixing compartment size  */
+}  Stank;
+
+typedef struct     /* PUMP OBJECT */
+{
+   int    Link;     /* Link index of pump          */
+   int    Ptype;    /* Pump curve type             */
+                    /* (see PumpType below)        */
+   double Q0;       /* Initial flow                */
+   double Qmax;     /* Maximum flow                */
+   double Hmax;     /* Maximum head                */
+   double H0;       /* Shutoff head                */
+   double R;        /* Flow coeffic.               */
+   double N;        /* Flow exponent               */
+   int    Hcurve;   /* Head v. flow curve index    */
+   int    Ecurve;   /* Effic. v. flow curve index  */
+   int    Upat;     /* Utilization pattern index   */
+   int    Epat;     /* Energy cost pattern index   */
+   double Ecost;    /* Unit energy cost            */
+   double Energy[6];  /* Energy usage statistics:  */
+                     /* 0 = pump utilization      */
+                     /* 1 = avg. efficiency       */
+                     /* 2 = avg. kW/flow          */
+                     /* 3 = avg. kwatts           */
+                     /* 4 = peak kwatts           */
+                     /* 5 = cost/day              */
+}  Spump;
+
+typedef struct     /* VALVE OBJECT */
+{
+   int   Link;     /* Link index of valve */
+}  Svalve;
+
+typedef struct     /* CONTROL STATEMENT */
+{
+   int    Link;     /* Link index         */
+   int    Node;     /* Control node index */
+   long   Time;     /* Control time       */
+   double Grade;    /* Control grade      */
+   double Setting;  /* New link setting   */
+   char   Status;   /* New link status    */
+   char   Type;     /* Control type       */
+                   /* (see ControlType below) */
+}  Scontrol;
+
+struct   Sadjlist         /* NODE ADJACENCY LIST ITEM */
+{
+   int    node;            /* Index of connecting node */
+   int    link;            /* Index of connecting link */
+   struct Sadjlist *next;  /* Next item in list        */
+};
+/* Pointer to adjacency list item */
+typedef struct Sadjlist *Padjlist; 
+
+struct  Sseg               /* PIPE SEGMENT record used */
+{                          /*   for WQ routing         */
+   double  v;              /* Segment volume      */
+   double  c;              /* Water quality value */
+   struct  Sseg *prev;     /* Record for previous segment */
+};
+typedef struct Sseg *Pseg;    /* Pointer to pipe segment */
+
+typedef struct            /* FIELD OBJECT of report table */
+{
+   char   Name[MAXID+1];   /* Name of reported variable  */
+   char   Units[MAXID+1];  /* Units of reported variable */
+   char   Enabled;         /* Enabled if in table        */
+   int    Precision;       /* Number of decimal places   */
+   double RptLim[2];       /* Lower/upper report limits  */
+} SField;
+
+
+/*
+----------------------------------------------
+   Global Enumeration Variables
+----------------------------------------------
+*/
+ enum Hydtype                   /* Hydraulics solution option:         */
+                {USE,           /*    use from previous run            */
+                 SAVE,          /*    save after current run           */
+                 SCRATCH};      /*    use temporary file               */
+
+ enum QualType                  /* Water quality analysis option:      */
+                {NONE,          /*    no quality analysis              */
+                 CHEM,          /*    analyze a chemical               */
+                 AGE,           /*    analyze water age                */
+                 TRACE};        /*    trace % of flow from a source    */
+
+ enum NodeType                  /* Type of node:                       */
+                {JUNC,          /*    junction                         */
+                 RESERV,        /*    reservoir                        */
+                 TANK};         /*    tank                             */
+
+ enum LinkType                  /* Type of link:                       */
+                 {CV,           /*    pipe with check valve            */
+                  PIPE,         /*    regular pipe                     */
+                  PUMP,         /*    pump                             */
+                  PRV,          /*    pressure reducing valve          */
+                  PSV,          /*    pressure sustaining valve        */
+                  PBV,          /*    pressure breaker valve           */
+                  FCV,          /*    flow control valve               */
+                  TCV,          /*    throttle control valve           */
+                  GPV};         /*    general purpose valve            */
+
+ enum CurveType                /* Type of curve:                       */
+                 {V_CURVE,     /*    volume curve                      */
+                  P_CURVE,     /*    pump curve                        */
+                  E_CURVE,     /*    efficiency curve                  */
+                  H_CURVE};    /*    head loss curve                   */
+
+ enum PumpType                  /* Type of pump curve:                 */
+                {CONST_HP,      /*    constant horsepower              */
+                 POWER_FUNC,    /*    power function                   */
+                 CUSTOM,        /*    user-defined custom curve        */
+                 NOCURVE};
+
+ enum SourceType                /* Type of source quality input        */
+                {CONCEN,        /*    inflow concentration             */
+                 MASS,          /*    mass inflow booster              */
+                 SETPOINT,      /*    setpoint booster                 */
+                 FLOWPACED};    /*    flow paced booster               */
+
+ enum ControlType               /* Control condition type:             */
+                {LOWLEVEL,      /*    act when grade below set level   */
+                 HILEVEL,       /*    act when grade above set level   */
+                 TIMER,         /*    act when set time reached        */
+                 TIMEOFDAY};    /*    act when time of day occurs      */
+
+ enum StatType                  /* Link/Tank status:                   */
+                 {XHEAD,        /*   pump cannot deliver head (closed) */
+                  TEMPCLOSED,   /*   temporarily closed                */
+                  CLOSED,       /*   closed                            */
+                  OPEN,         /*   open                              */
+                  ACTIVE,       /*   valve active (partially open)     */
+                  XFLOW,        /*   pump exceeds maximum flow         */
+                  XFCV,         /*   FCV cannot supply flow            */
+                  XPRESSURE,    /*   valve cannot supply pressure      */
+                  FILLING,      /*   tank filling                      */
+                  EMPTYING};    /*   tank emptying                     */
+
+ enum FormType                  /* Head loss formula:                  */
+                 {HW,           /*   Hazen-Williams                    */
+                  DW,           /*   Darcy-Weisbach                    */
+                  CM};          /*   Chezy-Manning                     */
+
+ enum UnitsType                 /* Unit system:                        */
+                 {US,           /*   US                                */
+                  SI};          /*   SI (metric)                       */
+
+ enum FlowUnitsType             /* Flow units:                         */
+                 {CFS,          /*   cubic feet per second             */
+                  GPM,          /*   gallons per minute                */
+                  MGD,          /*   million gallons per day           */
+                  IMGD,         /*   imperial million gal. per day     */
+                  AFD,          /*   acre-feet per day                 */
+                  LPS,          /*   liters per second                 */
+                  LPM,          /*   liters per minute                 */
+                  MLD,          /*   megaliters per day                */
+                  CMH,          /*   cubic meters per hour             */
+                  CMD};         /*   cubic meters per day              */
+
+ enum PressUnitsType            /* Pressure units:                     */
+                 {PSI,          /*   pounds per square inch            */
+                  KPA,          /*   kiloPascals                       */
+                  METERS};      /*   meters                            */
+
+ enum RangeType                 /* Range limits:                       */
+                 {LOW,          /*   lower limit                       */
+                  HI,           /*   upper limit                       */
+                  PREC};        /*   precision                         */
+
+ enum MixType                   /* Tank mixing regimes                 */
+                 {MIX1,         /*   1-compartment model               */
+                  MIX2,         /*   2-compartment model               */
+                  FIFO,         /*   First in, first out model         */
+                  LIFO};        /*   Last in, first out model          */ 
+
+ enum TstatType                 /* Time series statistics              */
+                 {SERIES,       /*   none                              */
+                  AVG,          /*   time-averages                     */
+                  MIN,          /*   minimum values                    */
+                  MAX,          /*   maximum values                    */
+                  RANGE};       /*   max - min values                  */
+
+#define MAXVAR   21             /* Max. # types of network variables   */
+                                /* (equals # items enumed below)       */
+ enum FieldType                 /* Network variables:                  */
+                 {ELEV,         /*   nodal elevation                   */
+                  DEMAND,       /*   nodal demand flow                 */
+                  HEAD,         /*   nodal hydraulic head              */
+                  PRESSURE,     /*   nodal pressure                    */
+                  QUALITY,      /*   nodal water quality               */
+
+                  LENGTH,       /*   link length                       */
+                  DIAM,         /*   link diameter                     */
+                  FLOW,         /*   link flow rate                    */
+                  VELOCITY,     /*   link flow velocity                */
+                  HEADLOSS,     /*   link head loss                    */
+                  LINKQUAL,     /*   avg. water quality in link        */
+                  STATUS,       /*   link status                       */
+                  SETTING,      /*   pump/valve setting                */
+                  REACTRATE,    /*   avg. reaction rate in link        */
+                  FRICTION,     /*   link friction factor              */
+
+                  POWER,        /*   pump power output                 */
+                  TIME,         /*   simulation time                   */
+                  VOLUME,       /*   tank volume                       */
+                  CLOCKTIME,    /*   simulation time of day            */
+                  FILLTIME,     /*   time to fill a tank               */
+                  DRAINTIME};   /*   time to drain a tank              */
+
+enum SectType    {_TITLE,_JUNCTIONS,_RESERVOIRS,_TANKS,_PIPES,_PUMPS,
+                  _VALVES,_CONTROLS,_RULES,_DEMANDS,_SOURCES,_EMITTERS,
+                  _PATTERNS,_CURVES,_QUALITY,_STATUS,_ROUGHNESS,_ENERGY,
+                  _REACTIONS,_MIXING,_REPORT,_TIMES,_OPTIONS,
+                  _COORDS,_VERTICES,_LABELS,_BACKDROP,_TAGS,_END};
+
+enum HdrType                    /* Type of table heading   */
+                 {STATHDR,      /*  Hydraulic Status       */
+                  ENERHDR,      /*  Energy Usage           */
+                  NODEHDR,      /*  Node Results           */
+                  LINKHDR};     /*  Link Results           */
+
 #endif