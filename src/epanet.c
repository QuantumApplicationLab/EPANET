/*
*******************************************************************************

EPANET.C -- Hydraulic & Water Quality Simulator for Water Distribution Networks

VERSION:    2.00
DATE:       5/30/00
            9/7/00
            10/25/00
            3/1/01
            11/19/01
            6/24/02
            8/15/07    (2.00.11)
            2/14/08    (2.00.12)
AUTHOR:     L. Rossman
            US EPA - NRMRL

EPANET performs extended period hydraulic and water quality analysis of
looped, pressurized piping networks. The program consists of the
following code modules:
  
    EPANET.C  -- main module providing supervisory control
    INPUT1.C  -- controls processing of input data
    INPUT2.C  -- reads data from input file
    INPUT3.C  -- parses individual lines of input data
    INPFILE.C -- saves modified input data to a text file
    RULES.C   -- implements rule-based control of piping system
    HYDRAUL.C -- computes extended period hydraulic behavior
    QUALITY.C -- tracks transport & fate of water quality
    OUTPUT.C  -- handles transfer of data to and from binary files
    REPORT.C  -- handles reporting of results to text file
    SMATRIX.C -- sparse matrix linear equation solver routines
    MEMPOOL.C -- memory allocation routines
    HASH.C    -- hash table routines

The program can be compiled as either a stand-alone console application
or as a dynamic link library (DLL) of function calls depending on whether
the macro identifier 'DLL' is defined or not.

See TOOLKIT.H for function prototypes of exported DLL functions
See FUNCS.H for prototypes of all other functions
See TYPES.H for declaration of global constants and data structures
See VARS.H for declaration of global variables
See TEXT.H for declaration of all string constants
See ENUMSTXT.H for assignment of string constants to enumerated types

The following naming conventions are used in all modules of this program:
1. Names of exportable functions in the DLL begin with the "EN" prefix.
2. All other function names are lowercase.
3. Global variable names begin with an uppercase letter.
4. Local variable names are all lowercase.
5. Declared constants and enumerated values defined in TYPES.H are
   all uppercase.
6. String constants defined in TEXT.H begin with a lower case character
   followed by an underscore and then all uppercase characters (e.g.
   t_HEADLOSS)

--------------------------------------------------------------------------

This is the main module of the EPANET program. It uses a series of
functions, all beginning with the letters EN, to control program behavior.
See the main() and ENepanet() functions below for the simplest example of
these.

This module calls the following functions that reside in other modules:
   RULES.C
     initrules()
     allocrules()
     closerules()
   INPUT1.C
     getdata()
     initreport()
   INPUT2.C
     netsize()
     setreport()
   HYDRAUL.C
     openhyd()
     inithyd()
     runhyd()
     nexthyd()
     closehyd()
     resistance()
     tankvolume()
     getenergy()
     setlinkstatus()
     setlinksetting()
   QUALITY.C
     openqual()
     initqual()
     runqual()
     nextqual()
     stepqual()
     closequal()
   REPORT.C
     writeline()
     writelogo()
     writereport()
   HASH.C
     ENHashTablecreate()
     ENHashTableFind()
     ENHashTableFree()

The macro ERRCODE(x) is defined in TYPES.H. It says if the current
value of the error code variable (errcode) is not fatal (< 100) then
execute function x and set the error code equal to its return value.

*******************************************************************************
*/

/*** Need to define WINDOWS to use the getTmpName function ***/                //(2.00.12 - LR)
// --- define WINDOWS
#undef WINDOWS
#ifdef _WIN32
  #define WINDOWS
#endif
#ifdef __WIN32__
  #define WINDOWS
#endif
/************************************************************/

#include <stdio.h>
#include <stdlib.h>
#include <string.h>
#ifndef __APPLE__
#include <malloc.h>
#endif
#include <math.h>
#include <float.h>                                                             //(2.00.12 - LR)
 
#include "text.h"
#include "types.h"
#include "enumstxt.h"
#include "funcs.h"
#define  EXTERN
#include "vars.h"
#include "epanet2.h"

void (* viewprog) (char *);     /* Pointer to progress viewing function */   


/*
----------------------------------------------------------------
   Entry point used to compile a Windows DLL
----------------------------------------------------------------
*/

/*** This code is no longer required *****                                     //(2.00.11 - LR)
#ifdef DLL
int WINAPI DllEntryPoint(HINSTANCE hinst, unsigned long reason, void* reserved)
{
        viewprog = NULL;
        return 1;
}
#endif
*****************************************/


/*
----------------------------------------------------------------
   Entry point used to compile a stand-alone executable.
----------------------------------------------------------------
*/

#ifdef CLE                                                                     //(2.00.11 - LR)

int   main(int argc, char *argv[])
/*--------------------------------------------------------------
**  Input:   argc    = number of command line arguments
**           *argv[] = array of command line arguments
**  Output:  none
**  Purpose: main program segment
**
**  Command line for stand-alone operation is:
**    progname f1  f2  f3
**  where progname = name of executable this code was compiled to,
**  f1 = name of input file, f2 = name of report file, and
**  f3 = name of binary output file (optional).
**--------------------------------------------------------------
*/
{
    char *f1,*f2,*f3;
    char blank[] = "";
    int  errcode;

/* Check for proper number of command line arguments */
    if (argc < 3) writecon(FMT03);
    else
    {

    /* Call the main control function */
       f1 = argv[1];
       f2 = argv[2];
       if (argc > 3) f3 = argv[3];
       else          f3 = blank;
       writecon(FMT01);
       errcode = ENepanet(f1,f2,f3,NULL);
       if (errcode > 0) writecon(FMT11);
       else if (Warnflag > 0) writecon(FMT10);
       else writecon(FMT09);
    }
    return(0);
}                                       /* End of main */
#endif


/*
----------------------------------------------------------------
   Functions for opening & closing the EPANET system
----------------------------------------------------------------
*/


/*** updated 3/1/01 ***/
int DLLEXPORT ENepanet(char *f1, char *f2, char *f3, void (*pviewprog) (char *))

/*------------------------------------------------------------------------
**   Input:   f1 = pointer to name of input file              
**            f2 = pointer to name of report file             
**            f3 = pointer to name of binary output file      
**            pviewprog = see note below                 
**   Output:  none  
**  Returns: error code                              
**  Purpose: runs a complete EPANET simulation
**
**  The pviewprog() argument is a pointer to a callback function
**  that takes a character string (char *) as its only parameter.
**  The function would reside in and be used by the calling
**  program to display the progress messages that EPANET generates
**  as it carries out its computations. If this feature is not
**  needed then the argument should be NULL.
**-------------------------------------------------------------------------
*/
{
    int  errcode = 0;
    viewprog = pviewprog;
    ERRCODE(ENopen(f1,f2,f3));
    if (Hydflag != USE) ERRCODE(ENsolveH());
    ERRCODE(ENsolveQ());
    ERRCODE(ENreport());
    ENclose();
    return(errcode);
}


int DLLEXPORT ENopen(char *f1, char *f2, char *f3)
/*----------------------------------------------------------------
**  Input:   f1 = pointer to name of input file              
**           f2 = pointer to name of report file             
**           f3 = pointer to name of binary output file      
**  Output:  none 
**  Returns: error code                              
**  Purpose: opens EPANET input file & reads in network data
**----------------------------------------------------------------
*/
{
   int  errcode = 0;

/*** Updated 9/7/00 ***/
/* Reset math coprocessor */
#ifdef DLL
   _fpreset();              
#endif

/* Set system flags */
   Openflag  = FALSE;
   OpenHflag = FALSE;
   OpenQflag = FALSE;
   SaveHflag = FALSE;
   SaveQflag = FALSE;
   Warnflag  = FALSE;

/*** Updated 9/7/00 ***/
   Messageflag = TRUE;

/* If binary output file being used, then   */
/* do not write full results to Report file */
/* (use it only for status reports).        */
   Rptflag = 0;
   if (strlen(f3) == 0) Rptflag = 1;

/*** Updated 9/7/00 ***/
/*** Previous code segment ignored. ***/
/*** Rptflag now always set to 1.   ***/
   Rptflag = 1;

/* Initialize global pointers to NULL. */
   initpointers();

/* Open input & report files */
   ERRCODE(openfiles(f1,f2,f3));
   if (errcode > 0)
   {
      errmsg(errcode);
      return(errcode);
   }
   writelogo();

/* Find network size & allocate memory for data */
   writecon(FMT02);
   writewin(FMT100);
   ERRCODE(netsize());
   ERRCODE(allocdata());

/* Retrieve input data */
   ERRCODE(getdata());

/* Free temporary linked lists used for Patterns & Curves */
   freeTmplist(Patlist);
   freeTmplist(Curvelist);
   freeTmplist(Coordlist);

/* If using previously saved hydraulics then open its file */
   if (Hydflag == USE) ERRCODE(openhydfile());          

/* Write input summary to report file */
   if (!errcode)
   {
      if (Summaryflag) writesummary();
      writetime(FMT104);
      Openflag = TRUE;
   }
   else errmsg(errcode);
   return(errcode);
}


int DLLEXPORT ENsaveinpfile(char *filename)
/*----------------------------------------------------------------
**  Input:   filename = name of INP file
**  Output:  none 
**  Returns: error code                              
**  Purpose: saves current data base to file                        
**----------------------------------------------------------------
*/
{
   if (!Openflag) return(102);
   return(saveinpfile(filename));
}


int DLLEXPORT ENclose()
/*----------------------------------------------------------------
**  Input:   none                    
**  Output:  none 
**  Returns: error code
**  Purpose: frees all memory & files used by EPANET                 
**----------------------------------------------------------------
*/
{
   if (Openflag) writetime(FMT105);
   freedata();

   if (TmpOutFile != OutFile)                                                  //(2.00.12 - LR)
   {                                                                           //(2.00.12 - LR)
      if (TmpOutFile != NULL) fclose(TmpOutFile);                              //(2.00.12 - LR)
      TmpOutFile=NULL;
      remove(TmpFname);                                                        //(2.00.12 - LR)
   }                                                                           //(2.00.12 - LR)

   if (InFile  != NULL) { fclose(InFile);  InFile=NULL;  }
   if (RptFile != NULL) { fclose(RptFile); RptFile=NULL; }
   if (HydFile != NULL) { fclose(HydFile); HydFile=NULL; }
   if (OutFile != NULL) { fclose(OutFile); OutFile=NULL; }
  
   if (Hydflag == SCRATCH) remove(HydFname);                                   //(2.00.12 - LR)
   if (Outflag == SCRATCH) remove(OutFname);                                   //(2.00.12 - LR)

   Openflag  = FALSE;
   OpenHflag = FALSE;
   SaveHflag = FALSE;
   OpenQflag = FALSE;
   SaveQflag = FALSE;
   return(0);
}


/*
----------------------------------------------------------------
   Functions for running a hydraulic analysis
----------------------------------------------------------------
*/


int DLLEXPORT ENsolveH()
/*----------------------------------------------------------------
**  Input:   none                    
**  Output:  none 
**  Returns: error code                              
**  Purpose: solves for network hydraulics in all time periods                          
**----------------------------------------------------------------
*/
{
   int  errcode;
   long t, tstep;

/* Open hydraulics solver */
   errcode = ENopenH();
   if (!errcode)
   {
   /* Initialize hydraulics */
      errcode = ENinitH(EN_SAVE);
      writecon(FMT14);

   /* Analyze each hydraulic period */
      if (!errcode) do
      {

      /* Display progress message */

/*** Updated 6/24/02 ***/
         sprintf(Msg,"%-10s",clocktime(Atime,Htime));

         writecon(Msg);
         sprintf(Msg,FMT101,Atime);
         writewin(Msg);

      /* Solve for hydraulics & advance to next time period */
         tstep = 0;
         ERRCODE(ENrunH(&t));
         ERRCODE(ENnextH(&tstep));

/*** Updated 6/24/02 ***/
         writecon("\b\b\b\b\b\b\b\b\b\b");
      }
      while (tstep > 0);
   }

/* Close hydraulics solver */

/*** Updated 6/24/02 ***/
   writecon("\b\b\b\b\b\b\b\b                     ");

   ENcloseH();
   errcode = MAX(errcode, Warnflag);
   return(errcode);
}


int DLLEXPORT ENsaveH()
/*----------------------------------------------------------------
**  Input:   none                   
**  Output:  none 
**  Returns: error code                              
**  Purpose: saves hydraulic results to binary file.
**
**  Must be called before ENreport() if no WQ simulation made.
**  Should not be called if ENsolveQ() will be used.                  
**----------------------------------------------------------------
*/
{
   char tmpflag;
   int  errcode;

/* Check if hydraulic results exist */
   if (!SaveHflag) return(104);

/* Temporarily turn off WQ analysis */
   tmpflag = Qualflag;
   Qualflag = NONE;

/* Call WQ solver to simply transfer results */
/* from Hydraulics file to Output file at    */
/* fixed length reporting time intervals.    */
   errcode = ENsolveQ();

/* Restore WQ analysis option */
   Qualflag = tmpflag;
   if (errcode) errmsg(errcode);
   return(errcode);
}


int DLLEXPORT ENopenH()
/*----------------------------------------------------------------
**  Input:   none                   
**  Output:  none 
**  Returns: error code                              
**  Purpose: sets up data structures for hydraulic analysis          
**----------------------------------------------------------------
*/
{
   int  errcode = 0;

/* Check that input data exists */
   OpenHflag = FALSE;
   SaveHflag = FALSE;
   if (!Openflag) return(102);

/* Check that previously saved hydraulics file not in use */
   if (Hydflag == USE) return(107);

/* Open hydraulics solver */
   ERRCODE(openhyd());
   if (!errcode) OpenHflag = TRUE;
   else errmsg(errcode);
   return(errcode);
}


/*** Updated 3/1/01 ***/
int DLLEXPORT ENinitH(int flag)
/*----------------------------------------------------------------
**  Input:   flag = 2-digit flag where 1st (left) digit indicates
**                  if link flows should be re-initialized (1) or
**                  not (0) and 2nd digit indicates if hydraulic
**                  results should be saved to file (1) or not (0)
**  Output:  none 
**  Returns: error code
**  Purpose: initializes hydraulic analysis          
**----------------------------------------------------------------
*/
{
   int errcode = 0;
   int sflag, fflag;

/* Reset status flags */
   SaveHflag = FALSE;
   Warnflag = FALSE;

/* Get values of save-to-file flag and reinitialize-flows flag */
   fflag = flag/EN_INITFLOW;
   sflag = flag - fflag*EN_INITFLOW;

/* Check that hydraulics solver was opened */
   if (!OpenHflag) return(103);

/* Open hydraulics file */
   Saveflag = FALSE;
   if (sflag > 0)
   {
      errcode = openhydfile();
      if (!errcode) Saveflag = TRUE;
      else errmsg(errcode);
   }

/* Initialize hydraulics */
   inithyd(fflag);
   if (Statflag > 0) writeheader(STATHDR,0);
   return(errcode);
}


int DLLEXPORT ENrunH(long *t)
/*----------------------------------------------------------------
**  Input:   none (no need to supply a value for *t)
**  Output:  *t = current simulation time (seconds) 
**  Returns: error/warning code                              
**  Purpose: solves hydraulics for conditions at time t.
** 
**  This function is used in a loop with ENnextH() to run
**  an extended period hydraulic simulation.
**  See ENsolveH() for an example.
**----------------------------------------------------------------
*/
{
   int errcode;
   *t = 0;
   if (!OpenHflag) return(103);
   errcode = runhyd(t);
   if (errcode) errmsg(errcode);
   return(errcode);
}


int DLLEXPORT ENnextH(long *tstep)
/*----------------------------------------------------------------
**  Input:   none (no need to supply a value for *tstep)
**  Output:  *tstep = time (seconds) until next hydraulic event
**                    (0 marks end of simulation period)
**  Returns: error code                              
**  Purpose: determines time until next hydraulic event.
** 
**  This function is used in a loop with ENrunH() to run
**  an extended period hydraulic simulation.
**  See ENsolveH() for an example.
**----------------------------------------------------------------
*/
{
   int errcode;
   *tstep = 0;
   if (!OpenHflag) return(103);
   errcode = nexthyd(tstep);
   if (errcode) errmsg(errcode);
   else if (Saveflag && *tstep == 0) SaveHflag = TRUE;
   return(errcode);
}


int DLLEXPORT ENcloseH()
/*----------------------------------------------------------------
**  Input:   none                   
**  Output:  none 
**  Returns: error code
**  Purpose: frees data allocated by hydraulics solver       
**----------------------------------------------------------------
*/
{
   if (!Openflag) return(102);
   closehyd();
   OpenHflag = FALSE;
   return(0);
}


int DLLEXPORT ENsavehydfile(char *filename)
/*----------------------------------------------------------------
**  Input:   filename = name of file
**  Output:  none 
**  Returns: error code
**  Purpose: copies binary hydraulics file to disk
**----------------------------------------------------------------
*/
{
   FILE *f;
   int   c;

/* Check that hydraulics results exist */
   if (HydFile == NULL || !SaveHflag) return(104);

/* Open file */
   if ( (f = fopen(filename,"w+b")) == NULL) return(305);

/* Copy from HydFile to f */
   fseek(HydFile, 0, SEEK_SET);
   while ( (c = fgetc(HydFile)) != EOF) fputc(c, f);
   fclose(f);
   return(0);
}


int DLLEXPORT ENusehydfile(char *filename)
/*----------------------------------------------------------------
**  Input:   filename = name of file
**  Output:  none 
**  Returns: error code
**  Purpose: opens previously saved binary hydraulics file
**----------------------------------------------------------------
*/
{
   int errcode;

/* Check that input data exists & hydraulics system closed */
   if (!Openflag) return(102);
   if (OpenHflag) return(108);

/* Try to open hydraulics file */
   strncpy(HydFname, filename, MAXFNAME);
   Hydflag = USE;
   SaveHflag = TRUE;
   errcode = openhydfile();

/* If error, then reset flags */
   if (errcode)
   {
      strcpy(HydFname, "");
      Hydflag = SCRATCH;
      SaveHflag = FALSE;
   }
   return(errcode);
}


/*
----------------------------------------------------------------
   Functions for running a WQ analysis
----------------------------------------------------------------
*/


int DLLEXPORT ENsolveQ()
/*----------------------------------------------------------------
**  Input:   none                    
**  Output:  none 
**  Returns: error code                              
**  Purpose: solves for network water quality in all time periods
**----------------------------------------------------------------
*/
{
   int  errcode;
   long t, tstep;

/* Open WQ solver */
   errcode = ENopenQ();
   if (!errcode)
   {
   /* Initialize WQ */
      errcode = ENinitQ(EN_SAVE);
      if (Qualflag) writecon(FMT15);
      else
      {
         writecon(FMT16);
         writewin(FMT103);
      }

   /* Analyze each hydraulic period */
      if (!errcode) do
      {

      /* Display progress message */

/*** Updated 6/24/02 ***/
         sprintf(Msg,"%-10s",clocktime(Atime,Htime));

         writecon(Msg);
         if (Qualflag)
         {
            sprintf(Msg,FMT102,Atime);
            writewin(Msg);
         }

      /* Retrieve current network solution & update WQ to next time period */
         tstep = 0;
         ERRCODE(ENrunQ(&t));
         ERRCODE(ENnextQ(&tstep));

/*** Updated 6/24/02 ***/
         writecon("\b\b\b\b\b\b\b\b\b\b");

      }  while (tstep > 0); 

   }

/* Close WQ solver */

/*** Updated 6/24/02 ***/
   writecon("\b\b\b\b\b\b\b\b                     ");
   ENcloseQ();    
   return(errcode);
}


int DLLEXPORT ENopenQ()
/*----------------------------------------------------------------
**  Input:   none                    
**  Output:  none 
**  Returns: error code                              
**  Purpose: sets up data structures for WQ analysis
**----------------------------------------------------------------
*/
{
   int errcode = 0;

/* Check that hydraulics results exist */
   OpenQflag = FALSE;
   SaveQflag = FALSE;
   if (!Openflag) return(102);
  // !LT! todo - check for SaveHflag / set sequential/step mode
  //if (!SaveHflag) return(104);

/* Open WQ solver */
   ERRCODE(openqual());
   if (!errcode) OpenQflag = TRUE;
   else errmsg(errcode);
   return(errcode);
}


int DLLEXPORT ENinitQ(int saveflag)
/*----------------------------------------------------------------
**  Input:   saveflag = EN_SAVE (1) if results saved to file,
**                      EN_NOSAVE (0) if not                    
**  Output:  none 
**  Returns: error code
**  Purpose: initializes WQ analysis
**----------------------------------------------------------------
*/
{
   int errcode = 0;
   if (!OpenQflag) return(105);
   initqual();
   SaveQflag = FALSE;
   Saveflag = FALSE;
   if (saveflag)
   {
      errcode = openoutfile();
      if (!errcode) Saveflag = TRUE;
   }
   return(errcode);
}


int DLLEXPORT ENrunQ(long *t)
/*----------------------------------------------------------------
**  Input:   none (no need to supply a value for *t)
**  Output:  *t = current simulation time (seconds) 
**  Returns: error code                              
**  Purpose: retrieves hydraulic & WQ results at time t.
**
**  This function is used in a loop with ENnextQ() to run
**  an extended period WQ simulation. See ENsolveQ() for
**  an example.
**----------------------------------------------------------------
*/
{
   int errcode;
   *t = 0;
   if (!OpenQflag) return(105);
   errcode = runqual(t);
   if (errcode) errmsg(errcode);
   return(errcode);
}


int DLLEXPORT ENnextQ(long *tstep)
/*----------------------------------------------------------------
**  Input:   none (no need to supply a value for *tstep)
**  Output:  *tstep = time (seconds) until next hydraulic event
**                    (0 marks end of simulation period)
**  Returns: error code                              
**  Purpose: advances WQ simulation to next hydraulic event.
**
**  This function is used in a loop with ENrunQ() to run
**  an extended period WQ simulation. See ENsolveQ() for
**  an example.
**----------------------------------------------------------------
*/
{
   int errcode;
   *tstep = 0;
   if (!OpenQflag) return(105);
   errcode = nextqual(tstep);
   if (!errcode && Saveflag && *tstep == 0) SaveQflag = TRUE;
   if (errcode) errmsg(errcode);
   return(errcode);
}


int DLLEXPORT ENstepQ(long *tleft)
/*----------------------------------------------------------------
**  Input:   none
**  Output:  *tleft = time left in overall simulation (seconds) 
**  Returns: error code                              
**  Purpose: advances WQ simulation by a single WQ time step
**
**  This function is used in a loop with ENrunQ() to run
**  an extended period WQ simulation.
**----------------------------------------------------------------
*/
{
   int errcode;
   *tleft = 0;
   if (!OpenQflag) return(105);
   errcode = stepqual(tleft);
   if (!errcode && Saveflag && *tleft == 0) SaveQflag = TRUE;
   if (errcode) errmsg(errcode);
   return(errcode);
}


int DLLEXPORT ENcloseQ()
/*----------------------------------------------------------------
**  Input:   none                    
**  Output:  none 
**  Returns: error code                              
**  Purpose: frees data allocated by WQ solver
**----------------------------------------------------------------
*/
{
   if (!Openflag) return(102);
   closequal();
   OpenQflag = FALSE;
   return(0);
}


/*
----------------------------------------------------------------
   Functions for generating an output report
----------------------------------------------------------------
*/


int DLLEXPORT ENwriteline(char *line)
/*----------------------------------------------------------------
**  Input:   line = text string                    
**  Output:  none 
**  Returns: error code                              
**  Purpose: writes line of text to report file                            
**----------------------------------------------------------------
*/
{
   if (!Openflag) return(102);
   writeline(line);
   return(0);
}


int DLLEXPORT ENreport()
/*----------------------------------------------------------------
**  Input:   none                    
**  Output:  none 
**  Returns: error code                              
**  Purpose: writes report to report file                            
**----------------------------------------------------------------
*/
{
   int  errcode;

/* Check if results saved to binary output file */
   if (!SaveQflag) return(106);
   errcode = writereport();
   if (errcode) errmsg(errcode);
   return(errcode);
}


int  DLLEXPORT ENresetreport()
/*----------------------------------------------------------------
**  Input:   none                    
**  Output:  none 
**  Returns: error code
**  Purpose: resets report options to default values                            
**----------------------------------------------------------------
*/
{
   int i;
   if (!Openflag) return(102);
   initreport();
   for (i=1; i<=Nnodes; i++) Node[i].Rpt = 0;
   for (i=1; i<=Nlinks; i++) Link[i].Rpt = 0;
   return(0);
}


int  DLLEXPORT ENsetreport(char *s)
/*----------------------------------------------------------------
**  Input:   s = report format command                    
**  Output:  none
**  Returns: error code                              
**  Purpose: processes a reporting format command                            
**----------------------------------------------------------------
*/
{
   char s1[MAXLINE+1];
   if (!Openflag) return(102);
   if (strlen(s) > MAXLINE) return(250);
   strcpy(s1,s);
   if (setreport(s1) > 0) return(250);
   else return(0);
}


/*
----------------------------------------------------------------
   Functions for retrieving network information
----------------------------------------------------------------
*/

/*** Updated 10/25/00 ***/
int DLLEXPORT ENgetversion(int *v)
/*----------------------------------------------------------------
**  Input:    none
**  Output:   *v = version number of the source code
**  Returns:  error code (should always be 0)
**  Purpose:  retrieves a number assigned to the most recent
**            update of the source code. This number, set by the
**            constant CODEVERSION found in TYPES.H,  began with
**            20001 and increases by 1 with each new update.
**----------------------------------------------------------------
*/
{
    *v = CODEVERSION;
    return(0);
} 


int DLLEXPORT ENgetcontrol(int cindex, int *ctype, int *lindex,
              EN_API_FLOAT_TYPE *setting, int *nindex, EN_API_FLOAT_TYPE *level)
/*----------------------------------------------------------------
**  Input:   cindex   = control index (position of control statement
**                      in the input file, starting from 1) 
**  Output:  *ctype   = control type code (see TOOLKIT.H)
**           *lindex  = index of controlled link
**           *setting = control setting on link
**           *nindex  = index of controlling node (0 for TIMER
**                      or TIMEOFDAY control)
**           *level   = control level (tank level, junction
**                      pressure, or time (seconds))
**  Returns: error code                              
**  Purpose: retrieves parameters that define a simple control                 
**----------------------------------------------------------------
*/
{
   double s, lvl;

   s = 0.0;
   lvl = 0.0;
   *ctype = 0;
   *lindex = 0;
   *nindex = 0;
   if (!Openflag) return(102);
   if (cindex < 1 || cindex > Ncontrols) return(241);
   *ctype = Control[cindex].Type;
   *lindex = Control[cindex].Link;
   s = Control[cindex].Setting;
   if (Control[cindex].Setting != MISSING) switch (Link[*lindex].Type)
   {
      case PRV:
      case PSV:
      case PBV: s *= Ucf[PRESSURE]; break;
      case FCV: s *= Ucf[FLOW];
   }
   else if (Control[cindex].Status == OPEN) s = 1.0;

/*** Updated 3/1/01 ***/
   else s = 0.0;

   *nindex = Control[cindex].Node;
   if (*nindex > Njuncs)
      lvl = (Control[cindex].Grade - Node[*nindex].El)*Ucf[ELEV];
   else if (*nindex > 0)
      lvl = (Control[cindex].Grade - Node[*nindex].El)*Ucf[PRESSURE];
   else
      lvl = (EN_API_FLOAT_TYPE)Control[cindex].Time;
   *setting = (EN_API_FLOAT_TYPE)s;
   *level = (EN_API_FLOAT_TYPE)lvl;
   return(0);
}         


int DLLEXPORT ENgetcount(int code, int *count)
/*----------------------------------------------------------------
**  Input:   code = component code (see TOOLKIT.H)                    
**  Output:  *count = number of components in network
**  Returns: error code                              
**  Purpose: retrieves the number of components of a 
**           given type in the network  
**----------------------------------------------------------------
*/
{
   *count = 0;
   if (!Openflag) return(102);
   switch (code)
   {
      case EN_NODECOUNT:    *count = Nnodes;    break;
      case EN_TANKCOUNT:    *count = Ntanks;    break;
      case EN_LINKCOUNT:    *count = Nlinks;    break;
      case EN_PATCOUNT:     *count = Npats;     break;
      case EN_CURVECOUNT:   *count = Ncurves;   break;
      case EN_CONTROLCOUNT: *count = Ncontrols; break;
      default: return(251);
   }
   return(0);
}


int  DLLEXPORT ENgetoption(int code, EN_API_FLOAT_TYPE *value)
/*----------------------------------------------------------------
**  Input:   code = option code (see TOOLKIT.H)
**  Output:  *value = option value
**  Returns: error code                              
**  Purpose: gets value for an analysis option 
**----------------------------------------------------------------
*/
{
   double v = 0.0;
   *value = 0.0;
   if (!Openflag) return(102);
   switch (code)
   {
      case EN_TRIALS:     v = (double)MaxIter;
                          break;
      case EN_ACCURACY:   v = Hacc;
                          break;
      case EN_TOLERANCE:  v = Ctol*Ucf[QUALITY];
                          break;
      case EN_EMITEXPON:  if (Qexp > 0.0) v = 1.0/Qexp;
                          break;
      case EN_DEMANDMULT: v = Dmult;
                          break;
      default:            return(251);
   }
   *value = (EN_API_FLOAT_TYPE)v;
   return(0);
}


int DLLEXPORT ENgettimeparam(int code, long *value)
/*----------------------------------------------------------------
**  Input:   code = time parameter code (see TOOLKIT.H)
**  Output:  *value = value of time parameter 
**  Returns: error code                              
**  Purpose: retrieves value of specific time parameter                 
**----------------------------------------------------------------
*/
{
   *value = 0;
   if (!Openflag) return(102);
   if (code < EN_DURATION || code > EN_NEXTEVENT) return(251);
   switch (code)
   {
      case EN_DURATION:     *value = Dur;       break;
      case EN_HYDSTEP:      *value = Hstep;     break;
      case EN_QUALSTEP:     *value = Qstep;     break;
      case EN_PATTERNSTEP:  *value = Pstep;     break;
      case EN_PATTERNSTART: *value = Pstart;    break;
      case EN_REPORTSTEP:   *value = Rstep;     break;
      case EN_REPORTSTART:  *value = Rstart;    break;
      case EN_STATISTIC:    *value = Tstatflag; break;
      case EN_RULESTEP:     *value = Rulestep;  break; 
      case EN_PERIODS:      *value = Nperiods;  break;
      case EN_STARTTIME:    *value = Tstart;    break;  /* Added TNT 10/2/2009 */
      case EN_HTIME:        *value = Htime;     break;
      case EN_NEXTEVENT:
       *value = Hstep;     // find the lesser of the hydraulic time step length, or the time to next fill/empty
       tanktimestep(value);
       break;
   }
   return(0);
}


int DLLEXPORT ENgetflowunits(int *code)
/*----------------------------------------------------------------
**  Input:   none                    
**  Output:  *code = code of flow units in use 
**                   (see TOOLKIT.H or TYPES.H)
**  Returns: error code                              
**  Purpose: retrieves flow units code 
**----------------------------------------------------------------
*/
{
   *code = -1;
   if (!Openflag) return(102);
   *code = Flowflag;
   return(0);
}


int  DLLEXPORT  ENgetpatternindex(char *id, int *index)
/*----------------------------------------------------------------
**  Input:   id     = time pattern ID
**  Output:  *index = index of time pattern in list of patterns
**  Returns: error code                              
**  Purpose: retrieves index of time pattern with specific ID 
**----------------------------------------------------------------
*/
{
   int i;
   *index = 0;
   if (!Openflag) return(102);
   for (i=1; i<=Npats; i++)
   {
      if (strcmp(id, Pattern[i].ID) == 0)
      {
         *index = i;
         return(0);
      }
   }
   *index = 0;
   return(205);
}


int DLLEXPORT ENgetpatternid(int index, char *id)
/*----------------------------------------------------------------
**  Input:   index = index of time pattern
**  Output:  id    = pattern ID
**  Returns: error code                              
**  Purpose: retrieves ID of a time pattern with specific index
**
**  NOTE: 'id' must be able to hold MAXID characters
**----------------------------------------------------------------
*/
{
   strcpy(id,"");
   if (!Openflag) return(102);
   if (index < 1 || index > Npats) return(205);
   strcpy(id,Pattern[index].ID);
   return(0);
}


int DLLEXPORT ENgetpatternlen(int index, int *len)
/*----------------------------------------------------------------
**  Input:   index = index of time pattern
**  Output:  *len  = pattern length (number of multipliers)
**  Returns: error code                              
**  Purpose: retrieves number of multipliers in a time pattern
**----------------------------------------------------------------
*/
{
   if (!Openflag) return(102);
   if (index < 1 || index > Npats) return(205);
   *len = Pattern[index].Length;
   return(0);
}


int DLLEXPORT ENgetpatternvalue(int index, int period, EN_API_FLOAT_TYPE *value)
/*----------------------------------------------------------------
**  Input:   index  = index of time pattern
**           period = pattern time period
**  Output:  *value = pattern multiplier
**  Returns: error code                              
**  Purpose: retrieves multiplier for a specific time period
**           and pattern
**----------------------------------------------------------------
*/
{  *value = 0.0;
   if (!Openflag) return(102);
   if (index < 1 || index > Npats) return(205);
   if (period < 1 || period > Pattern[index].Length) return(251);
   *value = (EN_API_FLOAT_TYPE)Pattern[index].F[period-1];
   return(0);
}


int  DLLEXPORT ENgetqualtype(int *qualcode, int *tracenode)
/*----------------------------------------------------------------
**  Input:   none
**  Output:  *qualcode  = WQ analysis code number (see TOOLKIT.H)
**           *tracenode = index of node being traced (if
**                        qualocode = WQ tracing)
**  Returns: error code                              
**  Purpose: retrieves type of quality analysis called for 
**----------------------------------------------------------------
*/
{
   *tracenode = 0;
   if (!Openflag) return(102);
   *qualcode = Qualflag;
   if (Qualflag == TRACE) *tracenode = TraceNode;
   return(0);
}

int DLLEXPORT ENgetqualinfo(int *qualcode, char *chemname, char *chemunits, int *tracenode)
{
  ENgetqualtype(qualcode, tracenode);
  if (Qualflag == TRACE) {
    strncpy(chemname, "", MAXID);
    strncpy(chemunits, "dimensionless", MAXID);
  }
  else {
    strncpy(chemname,ChemName,MAXID);
    strncpy(chemunits,ChemUnits,MAXID);
  }
  return 0;
}

int  DLLEXPORT ENgeterror(int errcode, char *errmsg, int n)
/*----------------------------------------------------------------
**  Input:   errcode = error/warning code number
**           n       = maximum length of string errmsg
**  Output:  errmsg  = text of error/warning message
**  Returns: error code
**  Purpose: retrieves text of error/warning message 
**----------------------------------------------------------------
*/
{
   switch (errcode)
   {
      case 1:  strncpy(errmsg,WARN1,n);   break;
      case 2:  strncpy(errmsg,WARN2,n);   break;
      case 3:  strncpy(errmsg,WARN3,n);   break;
      case 4:  strncpy(errmsg,WARN4,n);   break;
      case 5:  strncpy(errmsg,WARN5,n);   break;
      case 6:  strncpy(errmsg,WARN6,n);   break;
      default: strncpy(errmsg,geterrmsg(errcode),n);
   }
   if (strlen(errmsg) == 0) return(251);
   else return(0);
}

int  DLLEXPORT ENgetstatistic(int code, EN_API_FLOAT_TYPE* value)
/*----------------------------------------------------------------
 **  Input:   code    = type of simulation statistic to retrieve
 **  Output:  value   = value of requested statistic
 **  Returns: error code
 **  Purpose: retrieves hydraulic simulation statistic
 **----------------------------------------------------------------
 */
{
  switch (code) {
    case EN_ITERATIONS:
      *value = (EN_API_FLOAT_TYPE)_iterations;
      break;
    case EN_RELATIVEERROR:
      *value = (EN_API_FLOAT_TYPE)_relativeError;
      break;
    default:
      break;
  }
  return 0;
}

/*
----------------------------------------------------------------
   Functions for retrieving node data
----------------------------------------------------------------
*/


int DLLEXPORT ENgetnodeindex(char *id, int *index)
/*----------------------------------------------------------------
**  Input:   id = node ID
**  Output:  *index = index of node in list of nodes 
**  Returns: error code                              
**  Purpose: retrieves index of a node with specific ID 
**----------------------------------------------------------------
*/
{
   *index = 0;
   if (!Openflag) return(102);
   *index = findnode(id);
   if (*index == 0) return(203);
   else return(0);
}


int DLLEXPORT ENgetnodeid(int index, char *id)
/*----------------------------------------------------------------
**  Input:   index = index of node in list of nodes                    
**  Output:  id = node ID
**  Returns: error code                              
**  Purpose: retrieves ID of a node with specific index
**
**  NOTE: 'id' must be able to hold MAXID characters
**----------------------------------------------------------------
*/
{
   strcpy(id,"");
   if (!Openflag) return(102);
   if (index < 1 || index > Nnodes) return(203);
   strcpy(id,Node[index].ID);
   return(0);
}


int  DLLEXPORT ENgetnodetype(int index, int *code)
/*----------------------------------------------------------------
**  Input:   index = node index                    
**  Output:  *code = node type code number (see TOOLKIT.H)
**  Returns: error code                              
**  Purpose: retrieves node type of specific node 
**----------------------------------------------------------------
*/
{
   *code = -1;
   if (!Openflag) return(102);
   if (index < 1 || index > Nnodes) return(203);
   if (index <= Njuncs) *code = EN_JUNCTION;
   else
   {
      if (Tank[index-Njuncs].A == 0.0) *code = EN_RESERVOIR;
      else *code = EN_TANK;
   }
   return(0);
}


int DLLEXPORT ENgetcoord(int index, EN_API_FLOAT_TYPE *x, EN_API_FLOAT_TYPE *y)
/*----------------------------------------------------------------
 **  Input:   index = node index
 **  Output:  *x = value of node's coordinate
 **           *x = value of node's coordinate
 **  Returns: error code
 **  Purpose: retrieves coordinate x, y for a node
 **----------------------------------------------------------------
 */
{
  *x = Coord[index].X[0];
  *y = Coord[index].Y[0];
  return 0;
}

int DLLEXPORT ENgetnodevalue(int index, int code, EN_API_FLOAT_TYPE *value)
/*----------------------------------------------------------------
**  Input:   index = node index
**           code  = node parameter code (see TOOLKIT.H)
**  Output:  *value = value of node's parameter
**  Returns: error code                              
**  Purpose: retrieves parameter value for a node   
**----------------------------------------------------------------
*/
{
   double v = 0.0;
   Pdemand demand;
   Psource source;

/* Check for valid arguments */
   *value = 0.0;
   if (!Openflag) return(102);
   if (index <= 0 || index > Nnodes) return(203);

/* Retrieve called-for parameter */
   switch (code)
   {
      case EN_ELEVATION:
         v = Node[index].El*Ucf[ELEV];
         break;

      case EN_BASEDEMAND:
         v = 0.0;
         /* NOTE: primary demand category is last on demand list */
         if (index <= Njuncs)
           for (demand = Node[index].D; demand != NULL; demand = demand->next)
              v = (demand->Base);
         v *= Ucf[FLOW];
         break;

      case EN_PATTERN:
         v = 0.0;
         /* NOTE: primary demand category is last on demand list */
         if (index <= Njuncs)
         {
           for (demand = Node[index].D; demand != NULL; demand = demand->next)
              v = (double)(demand->Pat);
         }
         else v = (double)(Tank[index-Njuncs].Pat);
         break;
         
      case EN_EMITTER:
         v = 0.0;
         if (Node[index].Ke > 0.0)
            v = Ucf[FLOW]/pow((Ucf[PRESSURE]*Node[index].Ke),(1.0/Qexp));
         break;

      case EN_INITQUAL:
         v = Node[index].C0*Ucf[QUALITY];
         break;

/*** Additional parameters added for retrieval ***/                            //(2.00.11 - LR)
      case EN_SOURCEQUAL:
      case EN_SOURCETYPE:
      case EN_SOURCEMASS:
      case EN_SOURCEPAT:
         source = Node[index].S;
         if (source == NULL) return(240);
         if (code == EN_SOURCEQUAL)      v = source->C0;
         else if (code == EN_SOURCEMASS) v = source->Smass*60.0;
         else if (code == EN_SOURCEPAT)  v = source->Pat;
         else                            v = source->Type;
         break;

      case EN_TANKLEVEL:
         if (index <= Njuncs) return(251);
         v = (Tank[index-Njuncs].H0 - Node[index].El)*Ucf[ELEV];
         break;

/*** New parameter added for retrieval ***/                                    //(2.00.11 - LR)
      case EN_INITVOLUME:                                                      //(2.00.11 - LR)
         v = 0.0;                                                              //(2.00.11 - LR)
         if ( index > Njuncs ) v = Tank[index-Njuncs].V0*Ucf[VOLUME];          //(2.00.11 - LR)
         break;                                                                //(2.00.11 - LR)

/*** New parameter added for retrieval ***/                                    //(2.00.11 - LR)
      case EN_MIXMODEL:                                                        //(2.00.11 - LR)
         v = MIX1;                                                             //(2.00.11 - LR)
         if ( index > Njuncs ) v = Tank[index-Njuncs].MixModel;                //(2.00.11 - LR)
         break;                                                                //(2.00.11 - LR)

/*** New parameter added for retrieval ***/                                    //(2.00.11 - LR)
      case EN_MIXZONEVOL:                                                      //(2.00.11 - LR)
         v = 0.0;                                                              //(2.00.11 - LR)
         if ( index > Njuncs ) v = Tank[index-Njuncs].V1max*Ucf[VOLUME];       //(2.00.11 - LR)
         break;                                                                //(2.00.11 - LR)
         
      case EN_DEMAND:
         v = NodeDemand[index]*Ucf[FLOW];
         break;

      case EN_HEAD:
         v = NodeHead[index]*Ucf[HEAD];
         break;

      case EN_PRESSURE:
         v = (NodeHead[index] - Node[index].El)*Ucf[PRESSURE];
         break;

      case EN_QUALITY:
         v = NodeQual[index]*Ucf[QUALITY];
         break;

/*** New parameters added for retrieval begins here   ***/                     //(2.00.12 - LR)
/*** (Thanks to Nicolas Basile of Ecole Polytechnique ***/
/***  de Montreal for suggesting some of these.)      ***/

      case EN_TANKDIAM:
         v = 0.0;
         if ( index > Njuncs )
         {
            v = sqrt(4.0/PI*Tank[index-Njuncs].A)*Ucf[ELEV];
         }
         break;

      case EN_MINVOLUME:
         v = 0.0;
         if ( index > Njuncs ) v = Tank[index-Njuncs].Vmin * Ucf[VOLUME];
         break;
       
     case EN_MAXVOLUME: // !sph
       v = 0.0;
       if ( index > Njuncs ) v = Tank[index-Njuncs].Vmax * Ucf[VOLUME];
       break;
       
      case EN_VOLCURVE:
         v = 0.0;
         if ( index > Njuncs ) v = Tank[index-Njuncs].Vcurve;
         break;
        
      case EN_MINLEVEL:
         v = 0.0;
         if ( index > Njuncs )
         {
            v = (Tank[index-Njuncs].Hmin - Node[index].El) * Ucf[ELEV];
         }
         break;
 
      case EN_MAXLEVEL:
         v = 0.0;
         if ( index > Njuncs )
         {
            v = (Tank[index-Njuncs].Hmax - Node[index].El) * Ucf[ELEV];
         }
         break;

      case EN_MIXFRACTION:
         v = 1.0;
         if ( index > Njuncs && Tank[index-Njuncs].Vmax > 0.0)
         {
            v = Tank[index-Njuncs].V1max / Tank[index-Njuncs].Vmax;
         }
         break;

      case EN_TANK_KBULK:
         v = 0.0;
         if (index > Njuncs) v = Tank[index-Njuncs].Kb * SECperDAY;
         break;

/***  New parameter additions ends here. ***/                                  //(2.00.12 - LR)

      case EN_TANKVOLUME:
         if (index <= Njuncs) return(251);
         v = tankvolume(index-Njuncs, NodeHead[index])*Ucf[VOLUME];
         break;

      default: return(251);
   }
   *value = (EN_API_FLOAT_TYPE)v;
   return(0);
}


/*
----------------------------------------------------------------
   Functions for retrieving link data
----------------------------------------------------------------
*/
   

int DLLEXPORT ENgetlinkindex(char *id, int *index)
/*----------------------------------------------------------------
**  Input:   id = link ID
**  Output:  *index = index of link in list of links
**  Returns: error code                              
**  Purpose: retrieves index of a link with specific ID 
**----------------------------------------------------------------
*/
{
   *index = 0;
   if (!Openflag) return(102);
   *index = findlink(id);
   if (*index == 0) return(204);
   else return(0);
}


int DLLEXPORT ENgetlinkid(int index, char *id)
/*----------------------------------------------------------------
**  Input:   index = index of link in list of links
**  Output:  id = link ID
**  Returns: error code                              
**  Purpose: retrieves ID of a link with specific index
**
**  NOTE: 'id' must be able to hold MAXID characters
**----------------------------------------------------------------
*/
{
   strcpy(id,"");
   if (!Openflag) return(102);
   if (index < 1 || index > Nlinks) return(204);
   strcpy(id,Link[index].ID);
   return(0);
}


int  DLLEXPORT ENgetlinktype(int index, int *code)
/*------------------------------------------------------------------
**  Input:   index = link index                    
**  Output:  *code = link type code number (see TOOLKIT.H)
**  Returns: error code                              
**  Purpose: retrieves link type of specific link 
**------------------------------------------------------------------
*/
{
   *code = -1;
   if (!Openflag) return(102);
   if (index < 1 || index > Nlinks) return(204);
   *code = Link[index].Type;
   return(0);
}


int  DLLEXPORT ENgetlinknodes(int index, int *node1, int *node2)
/*----------------------------------------------------------------
**  Input:   index = link index                    
**  Output:  *node1 = index of link's starting node
**           *node2 = index of link's ending node
**  Returns: error code                              
**  Purpose: retrieves end nodes of a specific link 
**----------------------------------------------------------------
*/
{
   *node1 = 0;
   *node2 = 0;
   if (!Openflag) return(102);
   if (index < 1 || index > Nlinks) return(204);
   *node1 = Link[index].N1;
   *node2 = Link[index].N2;
   return(0);
}


int DLLEXPORT ENgetlinkvalue(int index, int code, EN_API_FLOAT_TYPE *value)
/*------------------------------------------------------------------
**  Input:   index = link index
**           code  = link parameter code (see TOOLKIT.H)                   
**  Output:  *value = value of link's parameter
**  Returns: error code                              
**  Purpose: retrieves parameter value for a link   
**------------------------------------------------------------------
*/
{
   double a,h,q, v = 0.0;

/* Check for valid arguments */
   *value = 0.0;
   if (!Openflag) return(102);
   if (index <= 0 || index > Nlinks) return(204);

/* Retrieve called-for parameter */
   switch (code)
   {
      case EN_DIAMETER:
         if (Link[index].Type == PUMP) v = 0.0;
         else v = Link[index].Diam*Ucf[DIAM];
         break;

      case EN_LENGTH:
         v = Link[index].Len*Ucf[ELEV];
         break;

      case EN_ROUGHNESS:
         if (Link[index].Type <= PIPE)
         {
            if (Formflag == DW)
               v = Link[index].Kc*(1000.0*Ucf[ELEV]);
            else v = Link[index].Kc;
         }
         else v = 0.0;
         break;

      case EN_MINORLOSS:
         v = Link[index].Km;
         if (Link[index].Type != PUMP)
            v *= (SQR(Link[index].Diam)*SQR(Link[index].Diam)/0.02517);
         break;

      case EN_INITSTATUS:
         if (Link[index].Stat <= CLOSED) v = 0.0;
         else v = 1.0;
         break;

      case EN_INITSETTING:
         if (Link[index].Type == PIPE || Link[index].Type == CV) 
            return(ENgetlinkvalue(index, EN_ROUGHNESS, value));
         v = Link[index].Kc;
         switch (Link[index].Type)
         {
            case PRV:
            case PSV:
            case PBV: v *= Ucf[PRESSURE]; break;
            case FCV: v *= Ucf[FLOW];
         }            
         break;

      case EN_KBULK:
         v = Link[index].Kb*SECperDAY;
         break;

      case EN_KWALL:
         v = Link[index].Kw*SECperDAY;
         break;

      case EN_FLOW:

/*** Updated 10/25/00 ***/
         if (LinkStatus[index] <= CLOSED) v = 0.0;
         else v = Q[index]*Ucf[FLOW];
         break;

      case EN_VELOCITY:
         if (Link[index].Type == PUMP) v = 0.0;

/*** Updated 11/19/01 ***/
         else if (LinkStatus[index] <= CLOSED) v = 0.0;

         else
         {
            q = ABS(Q[index]);
            a = PI*SQR(Link[index].Diam)/4.0;
            v = q/a*Ucf[VELOCITY];
         }
         break;

      case EN_HEADLOSS:

/*** Updated 11/19/01 ***/
         if (LinkStatus[index] <= CLOSED) v = 0.0;

         else
         {
            h = NodeHead[Link[index].N1] - NodeHead[Link[index].N2];
            if (Link[index].Type != PUMP) h = ABS(h);
            v = h*Ucf[HEADLOSS];
         }
         break;

      case EN_STATUS:
         if (LinkStatus[index] <= CLOSED) v = 0.0;
         else v = 1.0;
         break;

      case EN_SETTING:
         if (Link[index].Type == PIPE || Link[index].Type == CV) {
            return(ENgetlinkvalue(index, EN_ROUGHNESS, value));
         }
         if (LinkSetting[index] == MISSING) {
           v = 0.0;
         }
         else {
           v = LinkSetting[index];
         }
         switch (Link[index].Type)
         {
            case PRV:
            case PSV:
            case PBV: v *= Ucf[PRESSURE]; break;
            case FCV: v *= Ucf[FLOW];
         }            
         break;

      case EN_ENERGY:
         getenergy(index, &v, &a);
         break;
         
      case EN_LINKQUAL:
         v = avgqual(index) * Ucf[LINKQUAL];
         break;

      case EN_LINKPATTERN:
         if (Link[index].Type == PUMP)
            v = (double)Pump[PUMPINDEX(index)].Upat;
         break;
         
      default: return(251);
   }
   *value = (EN_API_FLOAT_TYPE)v;
   return(0);
}


int  DLLEXPORT ENgetcurve(int curveIndex, char* id, int *nValues, EN_API_FLOAT_TYPE **xValues, EN_API_FLOAT_TYPE **yValues)
/*----------------------------------------------------------------
 **  Input:   curveIndex = curve index
 **  Output:  *nValues = number of points on curve
 **           *xValues = values for x
 **           *yValues = values for y
 **  Returns: error code
 **  Purpose: retrieves end nodes of a specific link
 **----------------------------------------------------------------
 */
{
  int err = 0;
  
  Scurve curve = Curve[curveIndex];
  int nPoints = curve.Npts;
  
<<<<<<< HEAD
  float *pointX = calloc(nPoints, sizeof(float));
  float *pointY = calloc(nPoints, sizeof(float));
  
=======
  EN_API_FLOAT_TYPE *pointX = calloc(nPoints, sizeof(EN_API_FLOAT_TYPE));
  EN_API_FLOAT_TYPE *pointY = calloc(nPoints, sizeof(EN_API_FLOAT_TYPE));
>>>>>>> 71b017e9
  int iPoint;
  for (iPoint = 0; iPoint < nPoints; iPoint++) {
    double x = curve.X[iPoint] * Ucf[LENGTH];
    double y = curve.Y[iPoint] * Ucf[VOLUME];
    pointX[iPoint] = (EN_API_FLOAT_TYPE)x;
    pointY[iPoint] = (EN_API_FLOAT_TYPE)y;
  }
  
  strncpy(id, curve.ID, MAXID);
  *nValues = nPoints;
  *xValues = pointX;
  *yValues = pointY;
  
  return err;
}


/*
----------------------------------------------------------------
   Functions for changing network data 
----------------------------------------------------------------
*/


int DLLEXPORT ENsetcontrol(int cindex, int ctype, int lindex,
              EN_API_FLOAT_TYPE setting, int nindex, EN_API_FLOAT_TYPE level)
/*----------------------------------------------------------------
**  Input:   cindex  = control index (position of control statement
**                     in the input file, starting from 1)
**           ctype   = control type code (see TOOLKIT.H)
**           lindex  = index of controlled link
**           setting = control setting applied to link
**           nindex  = index of controlling node (0 for TIMER
**                     or TIMEOFDAY control)
**           level   = control level (tank level, junction pressure,
**                     or time (seconds))
**  Output:  none
**  Returns: error code                              
**  Purpose: specifies parameters that define a simple control                 
**----------------------------------------------------------------
*/
{
   char   status = ACTIVE;
   long   t = 0;
   double s = setting, lvl = level;

/* Check that input file opened */
   if (!Openflag) return(102);

/* Check that control exists */
   if (cindex < 1 || cindex > Ncontrols) return(241);

/* Check that controlled link exists */
   if (lindex == 0)
   {
      Control[cindex].Link = 0;
      return(0);
   }
   if (lindex < 0 || lindex > Nlinks) return(204);

/* Cannot control check valve. */
   if (Link[lindex].Type == CV) return(207);

/* Check for valid parameters */
   if (ctype < 0 || ctype > EN_TIMEOFDAY) return(251);
   if (ctype == EN_LOWLEVEL || ctype == EN_HILEVEL)
   {
      if (nindex < 1 || nindex > Nnodes) return(203);
   }
   else nindex = 0;
   if (s < 0.0 || lvl < 0.0) return(202);

/* Adjust units of control parameters */
   switch (Link[lindex].Type)
   {
      case PRV:
      case PSV:
      case PBV:  s /= Ucf[PRESSURE];
                 break;
      case FCV:  s /= Ucf[FLOW];
                 break;

/*** Updated 9/7/00 ***/
      case GPV:  if (s == 0.0) status = CLOSED;
                 else if (s == 1.0) status = OPEN;
                 else return(202);
                 s = Link[lindex].Kc;
                 break;

      case PIPE:
      case PUMP: status = OPEN;
                 if (s == 0.0) status = CLOSED;               
   }
   if (ctype == LOWLEVEL || ctype == HILEVEL)
   {
      if (nindex > Njuncs) lvl = Node[nindex].El + level/Ucf[ELEV];
      else lvl = Node[nindex].El + level/Ucf[PRESSURE];
   }
   if (ctype == TIMER)     t = (long)ROUND(lvl);
   if (ctype == TIMEOFDAY) t = (long)ROUND(lvl) % SECperDAY;

/* Reset control's parameters */
   Control[cindex].Type = (char)ctype;
   Control[cindex].Link = lindex;
   Control[cindex].Node = nindex;
   Control[cindex].Status = status;
   Control[cindex].Setting = s;
   Control[cindex].Grade = lvl;
   Control[cindex].Time = t;
   return(0);
}         

    
int DLLEXPORT ENsetnodevalue(int index, int code, EN_API_FLOAT_TYPE v)
/*----------------------------------------------------------------
**  Input:   index = node index
**           code  = node parameter code (see TOOLKIT.H)
**           value = parameter value
**  Output:  none
**  Returns: error code                              
**  Purpose: sets input parameter value for a node 
**----------------------------------------------------------------
*/
{
   int  j;
   Pdemand demand;
   Psource source;
   double value = v;

   if (!Openflag) return(102);
   if (index <= 0 || index > Nnodes) return(203);
   switch (code)
   {
      case EN_ELEVATION:
         if (index <= Njuncs) Node[index].El = value/Ucf[ELEV];
         else
         {
            value = (value/Ucf[ELEV]) - Node[index].El;
            j = index - Njuncs;
            Tank[j].H0 += value;
            Tank[j].Hmin += value;
            Tank[j].Hmax += value;
            Node[index].El += value;
            NodeHead[index] += value;
         }
         break;

      case EN_BASEDEMAND:
         /* NOTE: primary demand category is last on demand list */
         if (index <= Njuncs)
         {
            for (demand = Node[index].D; demand != NULL; demand = demand ->next)
            {
               if (demand->next == NULL) demand->Base = value/Ucf[FLOW];
            }
         }
         break;

      case EN_PATTERN:
         /* NOTE: primary demand category is last on demand list */
         j = ROUND(value);
         if (j < 0 || j > Npats) return(205);
         if (index <= Njuncs)
         {
            for (demand = Node[index].D; demand != NULL; demand = demand ->next)
            {
               if (demand->next == NULL) demand->Pat = j;
            }
         }
         else Tank[index-Njuncs].Pat = j;
         break;

      case EN_EMITTER:
         if (index > Njuncs) return(203);
         if (value < 0.0) return(202);
         if (value > 0.0)
            value = pow((Ucf[FLOW]/value),Qexp)/Ucf[PRESSURE];
         Node[index].Ke = value;
         break;
         
      case EN_INITQUAL:
         if (value < 0.0) return(202);
         Node[index].C0 = value/Ucf[QUALITY];
         if (index > Njuncs) Tank[index-Njuncs].C = Node[index].C0;
         break;

      case EN_SOURCEQUAL:
      case EN_SOURCETYPE:
      case EN_SOURCEPAT:
         if (value < 0.0) return(202);
         source = Node[index].S;
         if (source == NULL)
         {
            source = (struct Ssource *) malloc(sizeof(struct Ssource));
            if (source == NULL) return(101);
            source->Type = CONCEN;
            source->C0 = 0.0;
            source->Pat = 0;
            Node[index].S = source;
         }
         if (code == EN_SOURCEQUAL) {
           source->C0 = value;
         }
         else if (code == EN_SOURCEPAT)
         {
            j = ROUND(value);
            if (j < 0 || j > Npats) return(205);
            source->Pat = j;
         }
         else // code == EN_SOURCETYPE
         {
            j = ROUND(value);
            if ( j < CONCEN || j > FLOWPACED) return(251);
            else source->Type = (char)j;
         }
         return(0);

      case EN_TANKLEVEL:
         if (index <= Njuncs) return(251);
         j = index - Njuncs;
         if (Tank[j].A == 0.0)  /* Tank is a reservoir */
         {
            Tank[j].H0 = value/Ucf[ELEV];
            Tank[j].Hmin = Tank[j].H0;
            Tank[j].Hmax = Tank[j].H0;
            Node[index].El = Tank[j].H0;
            NodeHead[index] = Tank[j].H0;
         }
         else
         {
            value = Node[index].El + value/Ucf[ELEV];
            if (value > Tank[j].Hmax
            ||  value < Tank[j].Hmin) return(202);
            Tank[j].H0 = value;
            Tank[j].V0 = tankvolume(j, Tank[j].H0);
           // Resetting Volume in addition to initial volume
            Tank[j].V = Tank[j].V0;
            NodeHead[index] = Tank[j].H0;
         }
         break;

/*** New parameters added for retrieval begins here   ***/                     //(2.00.12 - LR)
/*** (Thanks to Nicolas Basile of Ecole Polytechnique ***/
/***  de Montreal for suggesting some of these.)      ***/

      case EN_TANKDIAM:
         if (value <= 0.0) return(202);
         j = index - Njuncs;
         if (j > 0 && Tank[j].A > 0.0)
         {
            value /= Ucf[ELEV];
            Tank[j].A = PI*SQR(value)/4.0;
            Tank[j].Vmin = tankvolume(j, Tank[j].Hmin);
            Tank[j].V0 = tankvolume(j, Tank[j].H0);
            Tank[j].Vmax = tankvolume(j, Tank[j].Hmax);
         }
         break;

      case EN_MINVOLUME:
         if (value < 0.0) return(202);
         j = index - Njuncs;
         if (j > 0 && Tank[j].A > 0.0)
         {
            Tank[j].Vmin = value/Ucf[VOLUME];
            Tank[j].V0 = tankvolume(j, Tank[j].H0);
            Tank[j].Vmax = tankvolume(j, Tank[j].Hmax);
         }
         break;
        
      case EN_MINLEVEL:
         if (value < 0.0) return(202);
         j = index - Njuncs;
         if (j > 0 && Tank[j].A > 0.0)
         {
            if (Tank[j].Vcurve > 0) return(202);
            Tank[j].Hmin = value/Ucf[ELEV] + Node[index].El;
            Tank[j].Vmin = tankvolume(j, Tank[j].Hmin);
         }
         break;

      case EN_MAXLEVEL:
         if (value < 0.0) return(202);
         j = index - Njuncs;
         if (j > 0 && Tank[j].A > 0.0)
         {
            if (Tank[j].Vcurve > 0) return(202);
            Tank[j].Hmax = value/Ucf[ELEV] + Node[index].El;
            Tank[j].Vmax = tankvolume(j, Tank[j].Hmax);
         }
         break;

      case EN_MIXMODEL:
         j = ROUND(value);
         if (j < MIX1 || j > LIFO) return(202);
         if (index > Njuncs && Tank[index-Njuncs].A > 0.0)
         {
            Tank[index-Njuncs].MixModel = (char)j;
         }
         break;

      case EN_MIXFRACTION:
         if (value < 0.0 || value > 1.0) return(202);
         j = index - Njuncs;
         if (j > 0 && Tank[j].A > 0.0)
         {
            Tank[j].V1max = value*Tank[j].Vmax;
         }
         break;

      case EN_TANK_KBULK:
         j = index - Njuncs;
         if (j > 0 && Tank[j].A > 0.0)
         {
            Tank[j].Kb = value/SECperDAY;
            Reactflag = 1;
         }
         break;

/***  New parameter additions ends here. ***/                                  //(2.00.12 - LR)

      default: return(251);
   }
   return(0);
}


int DLLEXPORT ENsetlinkvalue(int index, int code, EN_API_FLOAT_TYPE v)
/*----------------------------------------------------------------
**  Input:   index = link index
**           code  = link parameter code (see TOOLKIT.H)
**           v = parameter value
**  Output:  none
**  Returns: error code                              
**  Purpose: sets input parameter value for a link 
**----------------------------------------------------------------
*/
{
   char  s;
   double r, value = v;

   if (!Openflag) return(102);
   if (index <= 0 || index > Nlinks) return(204);
   switch (code)
   {
      case EN_DIAMETER:
         if (Link[index].Type != PUMP)
         {
            if (value <= 0.0) return(202);
            value /= Ucf[DIAM];              /* Convert to feet */
            r = Link[index].Diam/value;      /* Ratio of old to new diam */
            Link[index].Km *= SQR(r)*SQR(r); /* Adjust minor loss factor */
            Link[index].Diam = value;        /* Update diameter */       
            resistance(index);               /* Update resistance factor */
         }
         break;

      case EN_LENGTH:
         if (Link[index].Type <= PIPE)
         {
            if (value <= 0.0) return(202);
            Link[index].Len = value/Ucf[ELEV];
            resistance(index);
         }
         break;

      case EN_ROUGHNESS:
         if (Link[index].Type <= PIPE)
         {
            if (value <= 0.0) return(202);
            Link[index].Kc = value;
            if (Formflag  == DW) Link[index].Kc /= (1000.0*Ucf[ELEV]);
            resistance(index);
         }
         break;

      case EN_MINORLOSS:
         if (Link[index].Type != PUMP)
         {
            if (value <= 0.0) return(202);
            Link[index].Km = 0.02517*value/SQR(Link[index].Diam)/SQR(Link[index].Diam);
         }
         break;

      case EN_INITSTATUS:
      case EN_STATUS:
      /* Cannot set status for a check valve */
         if (Link[index].Type == CV) return(207);
         s = (char)ROUND(value);
         if (s < 0 || s > 1) return(251);
         if (code == EN_INITSTATUS)
           setlinkstatus(index, s, &Link[index].Stat, &Link[index].Kc);
         else
           setlinkstatus(index, s, &LinkStatus[index], &LinkSetting[index]);
         break;

      case EN_INITSETTING:
      case EN_SETTING:
         if (value < 0.0) return(202);
         if (Link[index].Type == PIPE || Link[index].Type == CV) 
           return(ENsetlinkvalue(index, EN_ROUGHNESS, v));
         else
         {
            switch (Link[index].Type)
            {
               case PUMP: break;
               case PRV:
               case PSV:
               case PBV: value /= Ucf[PRESSURE]; break;
               case FCV: value /= Ucf[FLOW]; break;
               case TCV: break;

/***  Updated 9/7/00  ***/
               case GPV: return(202);  /* Cannot modify setting for GPV */

               default:  return(251);
            }
            if (code == EN_INITSETTING)
              setlinksetting(index, value, &Link[index].Stat, &Link[index].Kc);
            else
              setlinksetting(index, value, &LinkStatus[index], &LinkSetting[index]);
         }
         break;

      case EN_KBULK:
         if (Link[index].Type <= PIPE)
         {
            Link[index].Kb = value/SECperDAY;
            Reactflag = 1;                                                     //(2.00.12 - LR)
         }
         break;

      case EN_KWALL:
         if (Link[index].Type <= PIPE)
         {
            Link[index].Kw = value/SECperDAY;
            Reactflag = 1;                                                     //(2.00.12 - LR)
         }
         break;

      default: return(251);
   }
   return(0);
}


int  DLLEXPORT  ENaddpattern(char *id)
/*----------------------------------------------------------------
**   Input:   id = ID name of the new pattern
**   Output:  none
**   Returns: error code                              
**   Purpose: adds a new time pattern appended to the end of the
**            existing patterns.
**----------------------------------------------------------------
*/
{
    int i, j, n, err = 0;
    Spattern *tmpPat;

/* Check if a pattern with same id already exists */

    if ( !Openflag ) return(102);
    if ( ENgetpatternindex(id, &i) == 0 ) return(215);

/* Check that id name is not too long */

    if (strlen(id) > MAXID) return(250);

/* Allocate memory for a new array of patterns */

    n = Npats + 1;
    tmpPat = (Spattern *) calloc(n+1, sizeof(Spattern));
    if ( tmpPat == NULL ) return(101);

/* Copy contents of old pattern array to new one */

    for (i=0; i<=Npats; i++)
    {
        strcpy(tmpPat[i].ID, Pattern[i].ID);
        tmpPat[i].Length  = Pattern[i].Length;
        tmpPat[i].F = (double *) calloc(Pattern[i].Length, sizeof(double));
        if (tmpPat[i].F == NULL) err = 1;
        else for (j=0; j<Pattern[i].Length; j++)
           tmpPat[i].F[j] = Pattern[i].F[j];
    }

/* Add the new pattern to the new array of patterns */

    strcpy(tmpPat[n].ID, id); 
    tmpPat[n].Length = 1;
    tmpPat[n].F = (double *) calloc(tmpPat[n].Length, sizeof(double));
    if (tmpPat[n].F == NULL) err = 1;
    else tmpPat[n].F[0] = 1.0;

/* Abort if memory allocation error */

    if (err)
    {
        for (i=0; i<=n; i++) if (tmpPat[i].F) free(tmpPat[i].F);
        free(tmpPat);
        return(101);
    }

// Replace old pattern array with new one

    for (i=0; i<=Npats; i++) free(Pattern[i].F);
    free(Pattern);
    Pattern = tmpPat;
    Npats = n;
    MaxPats = n;
    return 0;
}

   
int  DLLEXPORT  ENsetpattern(int index, EN_API_FLOAT_TYPE *f, int n)
/*----------------------------------------------------------------
**   Input:   index = time pattern index
**            *f    = array of pattern multipliers
**            n     = number of time periods in pattern
**   Output:  none
**   Returns: error code                              
**   Purpose: sets multipliers for a specific time pattern 
**----------------------------------------------------------------
*/
{
   int j;

/* Check for valid arguments */
   if (!Openflag) return(102);
   if (index <= 0 || index > Npats) return(205);
   if (n <= 0) return(202);

/* Re-set number of time periods & reallocate memory for multipliers */
   Pattern[index].Length = n;
   Pattern[index].F = (double *) realloc(Pattern[index].F, n*sizeof(double));
   if (Pattern[index].F == NULL) return(101);

/* Load multipliers into pattern */
   for (j=0; j<n; j++) Pattern[index].F[j] = f[j];
   return(0);
}

   
int  DLLEXPORT  ENsetpatternvalue(int index, int period, EN_API_FLOAT_TYPE value)
/*----------------------------------------------------------------
**  Input:   index  = time pattern index
**           period = time pattern period
**           value  = pattern multiplier
**  Output:  none
**  Returns: error code                              
**  Purpose: sets multiplier for a specific time period and pattern 
**----------------------------------------------------------------
*/
{
   if (!Openflag) return(102);
   if (index  <= 0 || index  > Npats) return(205);
   if (period <= 0 || period > Pattern[index].Length) return(251);
   Pattern[index].F[period-1] = value;
   return(0);
}


int  DLLEXPORT  ENsettimeparam(int code, long value)
/*----------------------------------------------------------------
**  Input:   code  = time parameter code (see TOOLKIT.H)
**           value = time parameter value
**  Output:  none
**  Returns: error code                              
**  Purpose: sets value for time parameter 
**----------------------------------------------------------------
*/
{
   if (!Openflag) return(102);
  if (OpenHflag || OpenQflag) { 
    // --> there's nothing wrong with changing certain time parameters during a simulation run, or before the run has started.
    // todo -- how to tell?
    /*
    if (code == EN_DURATION || code == EN_HTIME || code == EN_REPORTSTEP || code == EN_DURATION || Htime == 0) {
      // it's ok
    }
    else {
      return(109);
    }
     */
  }
   if (value < 0) return(202);
  switch(code)
  {
    case EN_DURATION:
      Dur = value;
      if (Rstart > Dur) Rstart = 0;
      break;
      
    case EN_HYDSTEP:
      if (value == 0) return(202);
      Hstep = value;
      Hstep = MIN(Pstep, Hstep);
      Hstep = MIN(Rstep, Hstep);
      Qstep = MIN(Qstep, Hstep);
      break;
      
    case EN_QUALSTEP:
      if (value == 0) return(202);
      Qstep = value;
      Qstep = MIN(Qstep, Hstep);
      break;
      
    case EN_PATTERNSTEP:
      if (value == 0) return(202);
      Pstep = value;
      if (Hstep > Pstep) Hstep = Pstep;
      break;
      
    case EN_PATTERNSTART:
      Pstart = value;
      break;
      
    case EN_REPORTSTEP:
      if (value == 0) return(202);
      Rstep = value;
      if (Hstep > Rstep) Hstep = Rstep;
      break;
      
    case EN_REPORTSTART:
      if (Rstart > Dur) return(202);
      Rstart = value;
      break;
      
    case EN_RULESTEP:
      if (value == 0) return(202);
      Rulestep = value;
      Rulestep = MIN(Rulestep, Hstep);
      break;
      
    case EN_STATISTIC:
      if (value > RANGE) return(202);
      Tstatflag = (char)value;
      break;
      
    case EN_HTIME:
      Htime = value;
      break;
      
    case EN_QTIME:
      Qtime = value;
      break;
      
    default:
      return(251);
   }
   return(0);
}


int  DLLEXPORT ENsetoption(int code, EN_API_FLOAT_TYPE v)
/*----------------------------------------------------------------
**  Input:   code  = option code (see TOOLKIT.H)
**           v = option value
**  Output:  none
**  Returns: error code
**  Purpose: sets value for an analysis option
**----------------------------------------------------------------
*/
{
   int   i,j;
   double Ke,n,ucf, value = v;
   if (!Openflag) return(102);
   switch (code)
   {
      case EN_TRIALS:     if (value < 1.0) return(202);
                          MaxIter = (int)value;
                          break;
      case EN_ACCURACY:   if (value < 1.e-5 || value > 1.e-1) return(202);
                          Hacc = value;
                          break;
      case EN_TOLERANCE:  if (value < 0.0) return(202);
                          Ctol = value/Ucf[QUALITY];
                          break;
      case EN_EMITEXPON:  if (value <= 0.0) return(202);
                          n = 1.0/value;
                          ucf = pow(Ucf[FLOW],n)/Ucf[PRESSURE];
                          for (i=1; i<=Njuncs; i++)
                          {
                             j = ENgetnodevalue(i,EN_EMITTER,&v);
							 Ke = v;
                             if (j == 0 && Ke > 0.0) Node[i].Ke = ucf/pow(Ke,n);
                          }
                          Qexp = n;
                          break;
      case EN_DEMANDMULT: if (value <= 0.0) return(202);
                          Dmult = value;
                          break;
      default:            return(251);
   }
   return(0);
}
 

int  DLLEXPORT ENsetstatusreport(int code)
/*----------------------------------------------------------------
**  Input:   code = status reporting code (0, 1, or 2)
**  Output:  none
**  Returns: error code                              
**  Purpose: sets level of hydraulic status reporting 
**----------------------------------------------------------------
*/
{
   int errcode = 0;
   if (code >= 0 && code <= 2) Statflag = (char)code;
   else errcode = 202;
   return(errcode);
}


int  DLLEXPORT ENsetqualtype(int qualcode, char *chemname,
                               char *chemunits, char *tracenode)
/*----------------------------------------------------------------
**  Input:   qualcode  = WQ parameter code (see TOOLKIT.H)
**           chemname  = name of WQ constituent 
**           chemunits = concentration units of WQ constituent
**           tracenode = ID of node being traced
**  Output:  none
**  Returns: error code                              
**  Purpose: sets type of quality analysis called for
**
**  NOTE: chemname and chemunits only apply when WQ analysis
**        is for chemical. tracenode only applies when WQ
**        analysis is source tracing.
**----------------------------------------------------------------
*/
{
/*** Updated 3/1/01 ***/
   double ccf = 1.0;

   if (!Openflag) return(102);
   if (qualcode < EN_NONE || qualcode > EN_TRACE) return(251);
   Qualflag = (char)qualcode;
   if (Qualflag == CHEM)                   /* Chemical constituent */
   {
      strncpy(ChemName,chemname,MAXID);
      strncpy(ChemUnits,chemunits,MAXID);

/*** Updated 3/1/01 ***/
      strncpy(Field[QUALITY].Units,ChemUnits,MAXID);
      strncpy(Field[REACTRATE].Units,ChemUnits,MAXID);
      strcat(Field[REACTRATE].Units,t_PERDAY);
      ccf =  1.0/LperFT3;

   }
   if (Qualflag == TRACE)                  /* Source tracing option */
   {
       TraceNode = findnode(tracenode);
       if (TraceNode == 0) return(203);
       strncpy(ChemName,u_PERCENT,MAXID);
       strncpy(ChemUnits,tracenode,MAXID);

/*** Updated 3/1/01 ***/
       strcpy(Field[QUALITY].Units,u_PERCENT);
   }
   if (Qualflag == AGE)                    /* Water age analysis */
   {
      strncpy(ChemName,w_AGE,MAXID);
      strncpy(ChemUnits,u_HOURS,MAXID);

/*** Updated 3/1/01 ***/
      strcpy(Field[QUALITY].Units,u_HOURS);
   }

/*** Updated 3/1/01 ***/
   Ucf[QUALITY]   = ccf;
   Ucf[LINKQUAL]  = ccf;
   Ucf[REACTRATE] = ccf;

   return(0);
}

int DLLEXPORT ENgetheadcurve(int index, char *id)
/*----------------------------------------------------------------
**  Input:   index = index of pump in list of links
**  Output:  id = head curve ID
**  Returns: error code                              
**  Purpose: retrieves ID of a head curve for specific link index
**
**  NOTE: 'id' must be able to hold MAXID characters
**----------------------------------------------------------------
*/
{
   strcpy(id,"");
   if (!Openflag) return(102);
   if (index < 1 || index > Nlinks || PUMP != Link[index].Type) return(204);
   strcpy(id,Curve[Pump[PUMPINDEX(index)].Hcurve].ID);
   return(0);
}

int DLLEXPORT ENgetpumptype(int index, int *type)
/*----------------------------------------------------------------
**  Input:   index = index of pump in list of links
**  Output:  type = PumpType
**  Returns: error code                              
**  Purpose: retrieves type of a pump for specific link index
**
**----------------------------------------------------------------
*/
{
   *type=-1;
   if (!Openflag) return(102);
   if (index < 1 || index > Nlinks || PUMP != Link[index].Type) return(204);
   *type = Pump[PUMPINDEX(index)].Ptype;
   return(0);
}

/*
----------------------------------------------------------------
   Functions for opening files 
----------------------------------------------------------------
*/


int   openfiles(char *f1, char *f2, char *f3)
/*----------------------------------------------------------------
**  Input:   f1 = pointer to name of input file                  
**           f2 = pointer to name of report file                 
**           f3 = pointer to name of binary output file          
**  Output:  none
**  Returns: error code                                  
**  Purpose: opens input & report files                          
**----------------------------------------------------------------
*/
{
/* Initialize file pointers to NULL */
   InFile = NULL;
   RptFile = NULL;
   OutFile = NULL;
   HydFile = NULL;

/* Save file names */
   strncpy(InpFname,f1,MAXFNAME);
   strncpy(Rpt1Fname,f2,MAXFNAME);
   strncpy(OutFname,f3,MAXFNAME);
   if (strlen(f3) > 0) Outflag = SAVE;                                         //(2.00.12 - LR)
   else Outflag = SCRATCH;                                                     //(2.00.12 - LR)

/* Check that file names are not identical */
   if (strcomp(f1,f2) || strcomp(f1,f3) || (strcomp(f2,f3) && (strlen(f2) > 0 || strlen(f3) > 0)))
   {
      writecon(FMT04);
      return(301);
   }

/* Attempt to open input and report files */
   if ((InFile = fopen(f1,"rt")) == NULL)
   {
      writecon(FMT05);
      writecon(f1);
      return(302);
   }
   if (strlen(f2) == 0) RptFile = stdout;
   else if ((RptFile = fopen(f2,"wt")) == NULL)
   {
      writecon(FMT06);
      return(303);
   }

   return(0);
}                                       /* End of openfiles */


int  openhydfile()
/*----------------------------------------------------------------
** Input:   none
** Output:  none
** Returns: error code
** Purpose: opens file that saves hydraulics solution
**----------------------------------------------------------------
*/
{
   INT4 nsize[6];                       /* Temporary array */
   INT4 magic;
   INT4 version;
   int errcode = 0;

/* If HydFile currently open, then close it if its not a scratch file */
   if (HydFile != NULL)
   {
      if (Hydflag == SCRATCH) return(0);
      fclose(HydFile);
   }
      
/* Use Hydflag to determine the type of hydraulics file to use. */
/* Write error message if the file cannot be opened.            */
   HydFile = NULL;
   switch(Hydflag)
   {
      case SCRATCH:  getTmpName(HydFname);                                     //(2.00.12 - LR)
                     HydFile = fopen(HydFname, "w+b");                         //(2.00.12 - LR)
                     break;
      case SAVE:     HydFile = fopen(HydFname,"w+b");
                     break;
      case USE:      HydFile = fopen(HydFname,"rb");
                     break;
   }
   if (HydFile == NULL) return(305);

/* If a previous hydraulics solution is not being used, then */
/* save the current network size parameters to the file.     */
   if (Hydflag != USE)
   {
      magic = MAGICNUMBER;
      version = VERSION;
      nsize[0] = Nnodes;
      nsize[1] = Nlinks;
      nsize[2] = Ntanks;
      nsize[3] = Npumps;
      nsize[4] = Nvalves;
      nsize[5] = (int)Dur;
      fwrite(&magic,sizeof(INT4),1,HydFile);
      fwrite(&version,sizeof(INT4),1,HydFile);
      fwrite(nsize,sizeof(INT4),6,HydFile);
   }

/* If a previous hydraulics solution is being used, then */
/* make sure its network size parameters match those of  */
/* the current network.                                  */
   if (Hydflag == USE)
   {
      fread(&magic,sizeof(INT4),1,HydFile);
      if (magic != MAGICNUMBER) return(306);
      fread(&version,sizeof(INT4),1,HydFile);
      if (version != VERSION) return(306);
      if (fread(nsize,sizeof(INT4),6,HydFile) < 6) return(306);
      if (nsize[0] != Nnodes  || nsize[1] != Nlinks ||
          nsize[2] != Ntanks  || nsize[3] != Npumps ||
          nsize[4] != Nvalves || nsize[5] != Dur) return(306);
      SaveHflag = TRUE;
   }

/* Save current position in hydraulics file  */
/* where storage of hydraulic results begins */
   HydOffset = ftell(HydFile);
   return(errcode);
}


int  openoutfile()
/*----------------------------------------------------------------
**  Input:   none
**  Output:  none
**  Returns: error code
**  Purpose: opens binary output file.
**----------------------------------------------------------------
*/
{
   int errcode = 0;

/* Close output file if already opened */
   if (OutFile != NULL) fclose(OutFile);
   OutFile = NULL;
   if (TmpOutFile != NULL) fclose(TmpOutFile);
   TmpOutFile = NULL;

   if (Outflag == SCRATCH) remove(OutFname);                                   //(2.00.12 - LR)
   remove(TmpFname);                                                           //(2.00.12 - LR)

/* If output file name was supplied, then attempt to */
/* open it. Otherwise open a temporary output file.  */
   //if (strlen(OutFname) != 0)                                                //(2.00.12 - LR)
   if (Outflag == SAVE)                                                        //(2.00.12 - LR)
   {
      if ( (OutFile = fopen(OutFname,"w+b")) == NULL)
      {
         writecon(FMT07);
         errcode = 304;
      }
   }
   //else if ( (OutFile = tmpfile()) == NULL)                                  //(2.00.12 - LR)
   else                                                                        //(2.00.12 - LR)
   {
      getTmpName(OutFname);                                                    //(2.00.12 - LR)
      if ( (OutFile = fopen(OutFname,"w+b")) == NULL)                          //(2.00.12 - LR)
	  {
         writecon(FMT08);
         errcode = 304;
	  }
   }

/* Save basic network data & energy usage results */
   ERRCODE(savenetdata());
   OutOffset1 = ftell(OutFile);
   ERRCODE(saveenergy());
   OutOffset2 = ftell(OutFile);

/* Open temporary file if computing time series statistic */
   if (!errcode)
   {
      if (Tstatflag != SERIES)
      {
         //if ( (TmpOutFile = tmpfile()) == NULL) errcode = 304;               //(2.00.12 - LR)
         getTmpName(TmpFname);                                                 //(2.00.12 - LR)
         TmpOutFile = fopen(TmpFname, "w+b");                                  //(2.00.12 - LR)
         if (TmpOutFile == NULL) errcode = 304;                                //(2.00.12 - LR)
      }
      else TmpOutFile = OutFile;
   }
   return(errcode);
}


/*
----------------------------------------------------------------
   Global memory management functions 
----------------------------------------------------------------
*/


void initpointers()
/*----------------------------------------------------------------
**  Input:   none
**  Output:  none
**  Purpose: initializes global pointers to NULL
**----------------------------------------------------------------
*/
{
   NodeDemand        = NULL;
   NodeQual = NULL;
   NodeHead        = NULL;
   Q        = NULL;
   PipeRateCoeff        = NULL;
   LinkStatus        = NULL;
   LinkSetting        = NULL;
   OldStat  = NULL;

   Node     = NULL;
   Link     = NULL;
   Tank     = NULL;
   Pump     = NULL;
   Valve    = NULL;
   Pattern  = NULL;
   Curve    = NULL;
   Control  = NULL;
  Coord    = NULL;

   X        = NULL;
   Patlist  = NULL;
   Curvelist = NULL;
  Coordlist = NULL;
   Adjlist  = NULL;
   Aii      = NULL;
   Aij      = NULL;
   F        = NULL;
   P        = NULL;
   Y        = NULL;
   Order    = NULL;
   Row      = NULL;
   Ndx      = NULL;
   XLNZ     = NULL;
   NZSUB    = NULL;
   LNZ      = NULL;
   NodeHashTable      = NULL;
   LinkHashTable      = NULL;
   initrules();
}


int  allocdata()
/*----------------------------------------------------------------
**  Input:   none
**  Output:  none
**  Returns: error code
**  Purpose: allocates memory for network data structures
**----------------------------------------------------------------
*/
{
   int n;
   int errcode = 0;

/* Allocate node & link ID hash tables */
   NodeHashTable = ENHashTableCreate();
   LinkHashTable = ENHashTableCreate();
   ERRCODE(MEMCHECK(NodeHashTable));
   ERRCODE(MEMCHECK(LinkHashTable));

/* Allocate memory for network nodes */
/*************************************************************
 NOTE: Because network components of a given type are indexed
       starting from 1, their arrays must be sized 1
       element larger than the number of components.
*************************************************************/
   if (!errcode)
   {
      n = MaxNodes + 1;
      Node = (Snode *)  calloc(n, sizeof(Snode));
      NodeDemand   = (double *) calloc(n, sizeof(double));
      NodeQual = (double *) calloc(n, sizeof(double));
      NodeHead    = (double *) calloc(n, sizeof(double));
      ERRCODE(MEMCHECK(Node));
      ERRCODE(MEMCHECK(NodeDemand));
      ERRCODE(MEMCHECK(NodeQual));
      ERRCODE(MEMCHECK(NodeHead));
   }

/* Allocate memory for network links */
   if (!errcode)
   {
      n = MaxLinks + 1;
      Link = (Slink *) calloc(n, sizeof(Slink));
      Q    = (double *) calloc(n, sizeof(double));
      LinkSetting    = (double *) calloc(n, sizeof(double));
      LinkStatus    = (char  *) calloc(n, sizeof(char));
      ERRCODE(MEMCHECK(Link));
      ERRCODE(MEMCHECK(Q));
      ERRCODE(MEMCHECK(LinkSetting));
      ERRCODE(MEMCHECK(LinkStatus));
   } 

/* Allocate memory for tanks, sources, pumps, valves,   */
/* controls, demands, time patterns, & operating curves */
   if (!errcode)
   {
      Tank    = (Stank *)    calloc(MaxTanks+1,   sizeof(Stank));
      Pump    = (Spump *)    calloc(MaxPumps+1,   sizeof(Spump));
      Valve   = (Svalve *)   calloc(MaxValves+1,  sizeof(Svalve));
      Control = (Scontrol *) calloc(MaxControls+1,sizeof(Scontrol));
      Pattern = (Spattern *) calloc(MaxPats+1,    sizeof(Spattern));
      Curve   = (Scurve *)   calloc(MaxCurves+1,  sizeof(Scurve));
      Coord   = (Scoord *)   calloc(MaxNodes+1,  sizeof(Scoord));
      ERRCODE(MEMCHECK(Tank));
      ERRCODE(MEMCHECK(Pump));
      ERRCODE(MEMCHECK(Valve));
      ERRCODE(MEMCHECK(Control));
      ERRCODE(MEMCHECK(Pattern));
      ERRCODE(MEMCHECK(Curve));
      ERRCODE(MEMCHECK(Coord));
   }

/* Initialize pointers used in patterns, curves, and demand category lists */
   if (!errcode)
   {
      for (n=0; n<=MaxPats; n++)
      {
         Pattern[n].Length = 0;
         Pattern[n].F = NULL;
      }
      for (n=0; n<=MaxCurves; n++)
      {
         Curve[n].Npts = 0;
         Curve[n].Type = -1;
         Curve[n].X = NULL;
         Curve[n].Y = NULL;
      }
     
     for (n=0; n<=MaxNodes; n++)
     {
       // node demand
       Node[n].D = NULL;
       /* Allocate memory for coord data */
       Coord[n].X = (double *) calloc(1, sizeof(double));
       Coord[n].Y = (double *) calloc(1, sizeof(double));
       if (Coord[n].X == NULL || Coord[n].Y == NULL) return(101);
       Coord[n].X[0] = 0;
       Coord[n].Y[0] = 0;
     }
     
   }

/* Allocate memory for rule base (see RULES.C) */
   if (!errcode) errcode = allocrules();
   return(errcode);
}                                       /* End of allocdata */


void  freeTmplist(STmplist *t)
/*----------------------------------------------------------------
**  Input:   t = pointer to start of a temporary list
**  Output:  none
**  Purpose: frees memory used for temporary storage
**           of pattern & curve data
**----------------------------------------------------------------
*/
{
   STmplist   *tnext;
   while (t != NULL)
   {
       tnext = t->next;
       freeFloatlist(t->x);
       freeFloatlist(t->y);
       free(t);
       t = tnext;
   }
}


void  freeFloatlist(SFloatlist *f)
/*----------------------------------------------------------------
**  Input:   f = pointer to start of list of floats
**  Output:  none
**  Purpose: frees memory used for storing list of floats
**----------------------------------------------------------------
*/
{
   SFloatlist *fnext;
   while (f != NULL)
   {
      fnext = f->next;
      free(f);
      f = fnext;
   }
}


void  freedata()
/*----------------------------------------------------------------
**  Input:   none
**  Output:  none
**  Purpose: frees memory allocated for network data structures.        
**----------------------------------------------------------------
*/
{
    int j;
    Pdemand demand, nextdemand;
    Psource source;

/* Free memory for computed results */
    free(NodeDemand);
    free(NodeQual);
    free(NodeHead);
    free(Q);
    free(LinkSetting);
    free(LinkStatus);

/* Free memory for node data */
    if (Node != NULL)
    {
      for (j=0; j<=MaxNodes; j++)
      {
      /* Free memory used for demand category list */
         demand = Node[j].D;
         while (demand != NULL)
         {
            nextdemand = demand->next;
            free(demand);
            demand = nextdemand;
         }
      /* Free memory used for WQ source data */
         source = Node[j].S;
         if (source != NULL) free(source);
      }
      free(Node);
    }

/* Free memory for other network objects */
    free(Link);
    free(Tank);
    free(Pump);
    free(Valve);
    free(Control);

/* Free memory for time patterns */
    if (Pattern != NULL)
    {
       for (j=0; j<=MaxPats; j++) free(Pattern[j].F);
       free(Pattern);
    }

/* Free memory for curves */
    if (Curve != NULL)
    {
       for (j=0; j<=MaxCurves; j++)
       {
          free(Curve[j].X);
          free(Curve[j].Y);
       }
       free(Curve);
    }

/* Free memory for rule base (see RULES.C) */
    freerules();

/* Free hash table memory */
    if (NodeHashTable != NULL) ENHashTableFree(NodeHashTable);
    if (LinkHashTable != NULL) ENHashTableFree(LinkHashTable);
}


/*
----------------------------------------------------------------
   General purpose functions 
----------------------------------------------------------------
*/

/*** New function for 2.00.12 ***/                                             //(2.00.12 - LR)
char* getTmpName(char* fname)
//
//  Input:   fname = file name string
//  Output:  returns pointer to file name
//  Purpose: creates a temporary file name with path prepended to it.
//
{
    char name[MAXFNAME+1];
    int  n;

    // --- for Windows systems:
    #ifdef WINDOWS
      // --- use system function tmpnam() to create a temporary file name
      tmpnam(name);

      // --- if user supplied the name of a temporary directory,
      //     then make it be the prefix of the full file name
      n = (int)strlen(TmpDir);
      if ( n > 0 )
      {
          strcpy(fname, TmpDir);
          if ( fname[n-1] != '\\' ) strcat(fname, "\\");
      }

      // --- otherwise, use the relative path notation as the file name
      //     prefix so that the file will be placed in the current directory
      else
      {
          strcpy(fname, ".\\");
      }

      // --- now add the prefix to the file name
      strcat(fname, name);

    // --- for non-Windows systems:
    #else
      // --- use system function mkstemp() to create a temporary file name
      strcpy(fname, "enXXXXXX");
      mkstemp(fname);
    #endif
    return fname;
}


int  strcomp(char *s1, char *s2)
/*---------------------------------------------------------------
**  Input:   s1 = character string
**           s2 = character string
**  Output:  none
**  Returns: 1 if s1 is same as s2, 0 otherwise
**  Purpose: case insensitive comparison of strings s1 & s2
**---------------------------------------------------------------
*/
{
   int i;
   for (i=0; UCHAR(s1[i]) == UCHAR(s2[i]); i++)
     if (!s1[i+1] && !s2[i+1]) return(1);
   return(0);
}                                       /*  End of strcomp  */


double  interp(int n, double x[], double y[], double xx)
/*----------------------------------------------------------------
**  Input:   n  = number of data pairs defining a curve
**           x  = x-data values of curve
**           y  = y-data values of curve
**           xx = specified x-value
**  Output:  none
**  Returns: y-value on curve at x = xx
**  Purpose: uses linear interpolation to find y-value on a
**           data curve corresponding to specified x-value.
**  NOTE:    does not extrapolate beyond endpoints of curve.
**----------------------------------------------------------------
*/
{
    int    k,m;
    double  dx,dy;

    m = n - 1;                          /* Highest data index      */
    if (xx <= x[0]) return(y[0]);       /* xx off low end of curve */
    for (k=1; k<=m; k++)                /* Bracket xx on curve     */
    {
        if (x[k] >= xx)                 /* Interp. over interval   */
        {
            dx = x[k]-x[k-1];
            dy = y[k]-y[k-1];
            if (ABS(dx) < TINY) return(y[k]);
            else return(y[k] - (x[k]-xx)*dy/dx);
        }
    }
    return(y[m]);                       /* xx off high end of curve */
}                       /* End of interp */


int   findnode(char *id)
/*----------------------------------------------------------------
**  Input:   id = node ID
**  Output:  none
**  Returns: index of node with given ID, or 0 if ID not found
**  Purpose: uses hash table to find index of node with given ID
**----------------------------------------------------------------
*/
{
   return(ENHashTableFind(NodeHashTable,id));
}


int  findlink(char *id)
/*----------------------------------------------------------------
**  Input:   id = link ID
**  Output:  none
**  Returns: index of link with given ID, or 0 if ID not found
**  Purpose: uses hash table to find index of link with given ID
**----------------------------------------------------------------
*/
{
   return(ENHashTableFind(LinkHashTable,id));
}


char *geterrmsg(int errcode)
/*----------------------------------------------------------------
**  Input:   errcode = error code
**  Output:  none
**  Returns: pointer to string with error message
**  Purpose: retrieves text of error message
**----------------------------------------------------------------
*/
{
   switch (errcode)
   {                                   /* Warnings */
/*
      case 1:     strcpy(Msg,WARN1);   break;
      case 2:     strcpy(Msg,WARN2);   break;
      case 3:     strcpy(Msg,WARN3);   break;
      case 4:     strcpy(Msg,WARN4);   break;
      case 5:     strcpy(Msg,WARN5);   break;
      case 6:     strcpy(Msg,WARN6);   break;
*/      
                                       /* System Errors */
      case 101:   strcpy(Msg,ERR101);  break;
      case 102:   strcpy(Msg,ERR102);  break;
      case 103:   strcpy(Msg,ERR103);  break;
      case 104:   strcpy(Msg,ERR104);  break;
      case 105:   strcpy(Msg,ERR105);  break;
      case 106:   strcpy(Msg,ERR106);  break;
      case 107:   strcpy(Msg,ERR107);  break;
      case 108:   strcpy(Msg,ERR108);  break;
      case 109:   strcpy(Msg,ERR109);  break;
      case 110:   strcpy(Msg,ERR110);  break;
      case 120:   strcpy(Msg,ERR120);  break;

                                       /* Input Errors */
      case 200:  strcpy(Msg,ERR200);   break;
      case 223:  strcpy(Msg,ERR223);   break;
      case 224:  strcpy(Msg,ERR224);   break;

                                       /* Toolkit function errors */
      case 202:  sprintf(Msg,ERR202,t_FUNCCALL,""); break;
      case 203:  sprintf(Msg,ERR203,t_FUNCCALL,""); break;
      case 204:  sprintf(Msg,ERR204,t_FUNCCALL,""); break;
      case 205:  sprintf(Msg,ERR205,t_FUNCCALL,""); break;
      case 207:  sprintf(Msg,ERR207,t_FUNCCALL,""); break;
      case 240:  sprintf(Msg,ERR240,t_FUNCCALL,""); break;
      case 241:  sprintf(Msg,ERR241,t_FUNCCALL,""); break;
      case 250:  sprintf(Msg,ERR250);  break;
      case 251:  sprintf(Msg,ERR251);  break;

                                       /* File Errors */
      case 301:  strcpy(Msg,ERR301);   break;
      case 302:  strcpy(Msg,ERR302);   break;
      case 303:  strcpy(Msg,ERR303);   break;
      case 304:  strcpy(Msg,ERR304);   break;
      case 305:  strcpy(Msg,ERR305);   break;
      case 306:  strcpy(Msg,ERR306);   break;
      case 307:  strcpy(Msg,ERR307);   break;
      case 308:  strcpy(Msg,ERR308);   break;
      case 309:  strcpy(Msg,ERR309);   break;

	  case 401:  strcpy(Msg,ERR401); break;
      default:   strcpy(Msg,"");
   }
   return(Msg);
}


void  errmsg(int errcode)
/*----------------------------------------------------------------
**  Input:   errcode = error code
**  Output:  none
**  Purpose: writes error message to report file
**----------------------------------------------------------------
*/
{
   if (errcode == 309)    /* Report file write error -  */
   {                      /* Do not write msg to file.  */
      writecon("\n  ");
      writecon(geterrmsg(errcode));
   }      
   else if (RptFile != NULL && Messageflag)
   {
      writeline(geterrmsg(errcode));
   }
}


void  writecon(char *s)
/*----------------------------------------------------------------
**  Input:   text string                                         
**  Output:  none                                                
**  Purpose: writes string of characters to console              
**----------------------------------------------------------------
*/
{
#ifdef CLE                                                                     //(2.00.11 - LR)
   fprintf(stdout,s);
   fflush(stdout);
#endif
}


void writewin(char *s)
/*----------------------------------------------------------------
**  Input:   text string                                         
**  Output:  none                                                
**  Purpose: passes character string to viewprog() in
**           application which calls the EPANET DLL 
**----------------------------------------------------------------
*/
{
#ifdef DLL
   char progmsg[MAXMSG+1];
   if (viewprog != NULL)
   {
      strncpy(progmsg,s,MAXMSG);
      viewprog(progmsg);
   }
#endif
}
int  DLLEXPORT ENgetnumdemands(int nodeIndex, int *numDemands)
{
	Pdemand d;
	int n=0;
	/* Check for valid arguments */
	if (!Openflag) return(102);
	if (nodeIndex <= 0 || nodeIndex > Nnodes) return(203);
	for(d=Node[nodeIndex].D; d != NULL; d=d->next) n++;
	*numDemands=n;
	return 0;
}
int  DLLEXPORT ENgetbasedemand(int nodeIndex, int demandIdx, EN_API_FLOAT_TYPE *baseDemand)
{
  Pdemand d;
  int n=1;
  /* Check for valid arguments */
  if (!Openflag) return(102);
  if (nodeIndex <= 0 || nodeIndex > Nnodes) return(203);
  if (nodeIndex <= Njuncs) {
	for(d=Node[nodeIndex].D; n<demandIdx && d != NULL; d=d->next) n++;
	if(n!=demandIdx) return(253);
	*baseDemand=(EN_API_FLOAT_TYPE)(d->Base*Ucf[FLOW]);
  }
  else {
    *baseDemand=(EN_API_FLOAT_TYPE)(0.0);
  }
  return 0;
}

int  DLLEXPORT ENsetbasedemand(int nodeIndex, int demandIdx, EN_API_FLOAT_TYPE baseDemand)
{
  Pdemand d;
  int n=1;
  /* Check for valid arguments */
  if (!Openflag) return(102);
  if (nodeIndex <= 0 || nodeIndex > Nnodes) return(203);
  if (nodeIndex <= Njuncs) {
	for(d=Node[nodeIndex].D; n<demandIdx && d != NULL; d=d->next) n++;
	if(n!=demandIdx) return(253);
    d->Base = baseDemand/Ucf[FLOW];
  }
  return 0;
}

int  DLLEXPORT ENgetdemandpattern(int nodeIndex, int demandIdx, int *pattIdx)
{
	Pdemand d;
	int n=1;
	/* Check for valid arguments */
	if (!Openflag) return(102);
	if (nodeIndex <= 0 || nodeIndex > Nnodes) return(203);
	for(d=Node[nodeIndex].D; n<demandIdx && d != NULL; d=d->next) n++;
	if(n!=demandIdx) return(253);
	*pattIdx=d->Pat;
	return 0;
}

int DLLEXPORT ENgetaveragepatternvalue(int index, EN_API_FLOAT_TYPE *value)
/*----------------------------------------------------------------
 **  Input:   index  = index of time pattern
 **           period = pattern time period
 **  Output:  *value = pattern multiplier
 **  Returns: error code
 **  Purpose: retrieves multiplier for a specific time period
 **           and pattern
 **----------------------------------------------------------------
 */
{  *value = 0.0;
  if (!Openflag) return(102);
  if (index < 1 || index > Npats) return(205);
  //if (period < 1 || period > Pattern[index].Length) return(251);
  int i;
  for (i=0; i<Pattern[index].Length; i++) {
    *value+=Pattern[index].F[i];
  }
  *value/=(EN_API_FLOAT_TYPE)Pattern[index].Length;
  return(0);
}


/*************************** END OF EPANET.C ***************************/

<|MERGE_RESOLUTION|>--- conflicted
+++ resolved
@@ -1,3407 +1,3404 @@
-/*
-*******************************************************************************
-
-EPANET.C -- Hydraulic & Water Quality Simulator for Water Distribution Networks
-
-VERSION:    2.00
-DATE:       5/30/00
-            9/7/00
-            10/25/00
-            3/1/01
-            11/19/01
-            6/24/02
-            8/15/07    (2.00.11)
-            2/14/08    (2.00.12)
-AUTHOR:     L. Rossman
-            US EPA - NRMRL
-
-EPANET performs extended period hydraulic and water quality analysis of
-looped, pressurized piping networks. The program consists of the
-following code modules:
-  
-    EPANET.C  -- main module providing supervisory control
-    INPUT1.C  -- controls processing of input data
-    INPUT2.C  -- reads data from input file
-    INPUT3.C  -- parses individual lines of input data
-    INPFILE.C -- saves modified input data to a text file
-    RULES.C   -- implements rule-based control of piping system
-    HYDRAUL.C -- computes extended period hydraulic behavior
-    QUALITY.C -- tracks transport & fate of water quality
-    OUTPUT.C  -- handles transfer of data to and from binary files
-    REPORT.C  -- handles reporting of results to text file
-    SMATRIX.C -- sparse matrix linear equation solver routines
-    MEMPOOL.C -- memory allocation routines
-    HASH.C    -- hash table routines
-
-The program can be compiled as either a stand-alone console application
-or as a dynamic link library (DLL) of function calls depending on whether
-the macro identifier 'DLL' is defined or not.
-
-See TOOLKIT.H for function prototypes of exported DLL functions
-See FUNCS.H for prototypes of all other functions
-See TYPES.H for declaration of global constants and data structures
-See VARS.H for declaration of global variables
-See TEXT.H for declaration of all string constants
-See ENUMSTXT.H for assignment of string constants to enumerated types
-
-The following naming conventions are used in all modules of this program:
-1. Names of exportable functions in the DLL begin with the "EN" prefix.
-2. All other function names are lowercase.
-3. Global variable names begin with an uppercase letter.
-4. Local variable names are all lowercase.
-5. Declared constants and enumerated values defined in TYPES.H are
-   all uppercase.
-6. String constants defined in TEXT.H begin with a lower case character
-   followed by an underscore and then all uppercase characters (e.g.
-   t_HEADLOSS)
-
---------------------------------------------------------------------------
-
-This is the main module of the EPANET program. It uses a series of
-functions, all beginning with the letters EN, to control program behavior.
-See the main() and ENepanet() functions below for the simplest example of
-these.
-
-This module calls the following functions that reside in other modules:
-   RULES.C
-     initrules()
-     allocrules()
-     closerules()
-   INPUT1.C
-     getdata()
-     initreport()
-   INPUT2.C
-     netsize()
-     setreport()
-   HYDRAUL.C
-     openhyd()
-     inithyd()
-     runhyd()
-     nexthyd()
-     closehyd()
-     resistance()
-     tankvolume()
-     getenergy()
-     setlinkstatus()
-     setlinksetting()
-   QUALITY.C
-     openqual()
-     initqual()
-     runqual()
-     nextqual()
-     stepqual()
-     closequal()
-   REPORT.C
-     writeline()
-     writelogo()
-     writereport()
-   HASH.C
-     ENHashTablecreate()
-     ENHashTableFind()
-     ENHashTableFree()
-
-The macro ERRCODE(x) is defined in TYPES.H. It says if the current
-value of the error code variable (errcode) is not fatal (< 100) then
-execute function x and set the error code equal to its return value.
-
-*******************************************************************************
-*/
-
-/*** Need to define WINDOWS to use the getTmpName function ***/                //(2.00.12 - LR)
-// --- define WINDOWS
-#undef WINDOWS
-#ifdef _WIN32
-  #define WINDOWS
-#endif
-#ifdef __WIN32__
-  #define WINDOWS
-#endif
-/************************************************************/
-
-#include <stdio.h>
-#include <stdlib.h>
-#include <string.h>
-#ifndef __APPLE__
-#include <malloc.h>
-#endif
-#include <math.h>
-#include <float.h>                                                             //(2.00.12 - LR)
- 
-#include "text.h"
-#include "types.h"
-#include "enumstxt.h"
-#include "funcs.h"
-#define  EXTERN
-#include "vars.h"
-#include "epanet2.h"
-
-void (* viewprog) (char *);     /* Pointer to progress viewing function */   
-
-
-/*
-----------------------------------------------------------------
-   Entry point used to compile a Windows DLL
-----------------------------------------------------------------
-*/
-
-/*** This code is no longer required *****                                     //(2.00.11 - LR)
-#ifdef DLL
-int WINAPI DllEntryPoint(HINSTANCE hinst, unsigned long reason, void* reserved)
-{
-        viewprog = NULL;
-        return 1;
-}
-#endif
-*****************************************/
-
-
-/*
-----------------------------------------------------------------
-   Entry point used to compile a stand-alone executable.
-----------------------------------------------------------------
-*/
-
-#ifdef CLE                                                                     //(2.00.11 - LR)
-
-int   main(int argc, char *argv[])
-/*--------------------------------------------------------------
-**  Input:   argc    = number of command line arguments
-**           *argv[] = array of command line arguments
-**  Output:  none
-**  Purpose: main program segment
-**
-**  Command line for stand-alone operation is:
-**    progname f1  f2  f3
-**  where progname = name of executable this code was compiled to,
-**  f1 = name of input file, f2 = name of report file, and
-**  f3 = name of binary output file (optional).
-**--------------------------------------------------------------
-*/
-{
-    char *f1,*f2,*f3;
-    char blank[] = "";
-    int  errcode;
-
-/* Check for proper number of command line arguments */
-    if (argc < 3) writecon(FMT03);
-    else
-    {
-
-    /* Call the main control function */
-       f1 = argv[1];
-       f2 = argv[2];
-       if (argc > 3) f3 = argv[3];
-       else          f3 = blank;
-       writecon(FMT01);
-       errcode = ENepanet(f1,f2,f3,NULL);
-       if (errcode > 0) writecon(FMT11);
-       else if (Warnflag > 0) writecon(FMT10);
-       else writecon(FMT09);
-    }
-    return(0);
-}                                       /* End of main */
-#endif
-
-
-/*
-----------------------------------------------------------------
-   Functions for opening & closing the EPANET system
-----------------------------------------------------------------
-*/
-
-
-/*** updated 3/1/01 ***/
-int DLLEXPORT ENepanet(char *f1, char *f2, char *f3, void (*pviewprog) (char *))
-
-/*------------------------------------------------------------------------
-**   Input:   f1 = pointer to name of input file              
-**            f2 = pointer to name of report file             
-**            f3 = pointer to name of binary output file      
-**            pviewprog = see note below                 
-**   Output:  none  
-**  Returns: error code                              
-**  Purpose: runs a complete EPANET simulation
-**
-**  The pviewprog() argument is a pointer to a callback function
-**  that takes a character string (char *) as its only parameter.
-**  The function would reside in and be used by the calling
-**  program to display the progress messages that EPANET generates
-**  as it carries out its computations. If this feature is not
-**  needed then the argument should be NULL.
-**-------------------------------------------------------------------------
-*/
-{
-    int  errcode = 0;
-    viewprog = pviewprog;
-    ERRCODE(ENopen(f1,f2,f3));
-    if (Hydflag != USE) ERRCODE(ENsolveH());
-    ERRCODE(ENsolveQ());
-    ERRCODE(ENreport());
-    ENclose();
-    return(errcode);
-}
-
-
-int DLLEXPORT ENopen(char *f1, char *f2, char *f3)
-/*----------------------------------------------------------------
-**  Input:   f1 = pointer to name of input file              
-**           f2 = pointer to name of report file             
-**           f3 = pointer to name of binary output file      
-**  Output:  none 
-**  Returns: error code                              
-**  Purpose: opens EPANET input file & reads in network data
-**----------------------------------------------------------------
-*/
-{
-   int  errcode = 0;
-
-/*** Updated 9/7/00 ***/
-/* Reset math coprocessor */
-#ifdef DLL
-   _fpreset();              
-#endif
-
-/* Set system flags */
-   Openflag  = FALSE;
-   OpenHflag = FALSE;
-   OpenQflag = FALSE;
-   SaveHflag = FALSE;
-   SaveQflag = FALSE;
-   Warnflag  = FALSE;
-
-/*** Updated 9/7/00 ***/
-   Messageflag = TRUE;
-
-/* If binary output file being used, then   */
-/* do not write full results to Report file */
-/* (use it only for status reports).        */
-   Rptflag = 0;
-   if (strlen(f3) == 0) Rptflag = 1;
-
-/*** Updated 9/7/00 ***/
-/*** Previous code segment ignored. ***/
-/*** Rptflag now always set to 1.   ***/
-   Rptflag = 1;
-
-/* Initialize global pointers to NULL. */
-   initpointers();
-
-/* Open input & report files */
-   ERRCODE(openfiles(f1,f2,f3));
-   if (errcode > 0)
-   {
-      errmsg(errcode);
-      return(errcode);
-   }
-   writelogo();
-
-/* Find network size & allocate memory for data */
-   writecon(FMT02);
-   writewin(FMT100);
-   ERRCODE(netsize());
-   ERRCODE(allocdata());
-
-/* Retrieve input data */
-   ERRCODE(getdata());
-
-/* Free temporary linked lists used for Patterns & Curves */
-   freeTmplist(Patlist);
-   freeTmplist(Curvelist);
-   freeTmplist(Coordlist);
-
-/* If using previously saved hydraulics then open its file */
-   if (Hydflag == USE) ERRCODE(openhydfile());          
-
-/* Write input summary to report file */
-   if (!errcode)
-   {
-      if (Summaryflag) writesummary();
-      writetime(FMT104);
-      Openflag = TRUE;
-   }
-   else errmsg(errcode);
-   return(errcode);
-}
-
-
-int DLLEXPORT ENsaveinpfile(char *filename)
-/*----------------------------------------------------------------
-**  Input:   filename = name of INP file
-**  Output:  none 
-**  Returns: error code                              
-**  Purpose: saves current data base to file                        
-**----------------------------------------------------------------
-*/
-{
-   if (!Openflag) return(102);
-   return(saveinpfile(filename));
-}
-
-
-int DLLEXPORT ENclose()
-/*----------------------------------------------------------------
-**  Input:   none                    
-**  Output:  none 
-**  Returns: error code
-**  Purpose: frees all memory & files used by EPANET                 
-**----------------------------------------------------------------
-*/
-{
-   if (Openflag) writetime(FMT105);
-   freedata();
-
-   if (TmpOutFile != OutFile)                                                  //(2.00.12 - LR)
-   {                                                                           //(2.00.12 - LR)
-      if (TmpOutFile != NULL) fclose(TmpOutFile);                              //(2.00.12 - LR)
-      TmpOutFile=NULL;
-      remove(TmpFname);                                                        //(2.00.12 - LR)
-   }                                                                           //(2.00.12 - LR)
-
-   if (InFile  != NULL) { fclose(InFile);  InFile=NULL;  }
-   if (RptFile != NULL) { fclose(RptFile); RptFile=NULL; }
-   if (HydFile != NULL) { fclose(HydFile); HydFile=NULL; }
-   if (OutFile != NULL) { fclose(OutFile); OutFile=NULL; }
-  
-   if (Hydflag == SCRATCH) remove(HydFname);                                   //(2.00.12 - LR)
-   if (Outflag == SCRATCH) remove(OutFname);                                   //(2.00.12 - LR)
-
-   Openflag  = FALSE;
-   OpenHflag = FALSE;
-   SaveHflag = FALSE;
-   OpenQflag = FALSE;
-   SaveQflag = FALSE;
-   return(0);
-}
-
-
-/*
-----------------------------------------------------------------
-   Functions for running a hydraulic analysis
-----------------------------------------------------------------
-*/
-
-
-int DLLEXPORT ENsolveH()
-/*----------------------------------------------------------------
-**  Input:   none                    
-**  Output:  none 
-**  Returns: error code                              
-**  Purpose: solves for network hydraulics in all time periods                          
-**----------------------------------------------------------------
-*/
-{
-   int  errcode;
-   long t, tstep;
-
-/* Open hydraulics solver */
-   errcode = ENopenH();
-   if (!errcode)
-   {
-   /* Initialize hydraulics */
-      errcode = ENinitH(EN_SAVE);
-      writecon(FMT14);
-
-   /* Analyze each hydraulic period */
-      if (!errcode) do
-      {
-
-      /* Display progress message */
-
-/*** Updated 6/24/02 ***/
-         sprintf(Msg,"%-10s",clocktime(Atime,Htime));
-
-         writecon(Msg);
-         sprintf(Msg,FMT101,Atime);
-         writewin(Msg);
-
-      /* Solve for hydraulics & advance to next time period */
-         tstep = 0;
-         ERRCODE(ENrunH(&t));
-         ERRCODE(ENnextH(&tstep));
-
-/*** Updated 6/24/02 ***/
-         writecon("\b\b\b\b\b\b\b\b\b\b");
-      }
-      while (tstep > 0);
-   }
-
-/* Close hydraulics solver */
-
-/*** Updated 6/24/02 ***/
-   writecon("\b\b\b\b\b\b\b\b                     ");
-
-   ENcloseH();
-   errcode = MAX(errcode, Warnflag);
-   return(errcode);
-}
-
-
-int DLLEXPORT ENsaveH()
-/*----------------------------------------------------------------
-**  Input:   none                   
-**  Output:  none 
-**  Returns: error code                              
-**  Purpose: saves hydraulic results to binary file.
-**
-**  Must be called before ENreport() if no WQ simulation made.
-**  Should not be called if ENsolveQ() will be used.                  
-**----------------------------------------------------------------
-*/
-{
-   char tmpflag;
-   int  errcode;
-
-/* Check if hydraulic results exist */
-   if (!SaveHflag) return(104);
-
-/* Temporarily turn off WQ analysis */
-   tmpflag = Qualflag;
-   Qualflag = NONE;
-
-/* Call WQ solver to simply transfer results */
-/* from Hydraulics file to Output file at    */
-/* fixed length reporting time intervals.    */
-   errcode = ENsolveQ();
-
-/* Restore WQ analysis option */
-   Qualflag = tmpflag;
-   if (errcode) errmsg(errcode);
-   return(errcode);
-}
-
-
-int DLLEXPORT ENopenH()
-/*----------------------------------------------------------------
-**  Input:   none                   
-**  Output:  none 
-**  Returns: error code                              
-**  Purpose: sets up data structures for hydraulic analysis          
-**----------------------------------------------------------------
-*/
-{
-   int  errcode = 0;
-
-/* Check that input data exists */
-   OpenHflag = FALSE;
-   SaveHflag = FALSE;
-   if (!Openflag) return(102);
-
-/* Check that previously saved hydraulics file not in use */
-   if (Hydflag == USE) return(107);
-
-/* Open hydraulics solver */
-   ERRCODE(openhyd());
-   if (!errcode) OpenHflag = TRUE;
-   else errmsg(errcode);
-   return(errcode);
-}
-
-
-/*** Updated 3/1/01 ***/
-int DLLEXPORT ENinitH(int flag)
-/*----------------------------------------------------------------
-**  Input:   flag = 2-digit flag where 1st (left) digit indicates
-**                  if link flows should be re-initialized (1) or
-**                  not (0) and 2nd digit indicates if hydraulic
-**                  results should be saved to file (1) or not (0)
-**  Output:  none 
-**  Returns: error code
-**  Purpose: initializes hydraulic analysis          
-**----------------------------------------------------------------
-*/
-{
-   int errcode = 0;
-   int sflag, fflag;
-
-/* Reset status flags */
-   SaveHflag = FALSE;
-   Warnflag = FALSE;
-
-/* Get values of save-to-file flag and reinitialize-flows flag */
-   fflag = flag/EN_INITFLOW;
-   sflag = flag - fflag*EN_INITFLOW;
-
-/* Check that hydraulics solver was opened */
-   if (!OpenHflag) return(103);
-
-/* Open hydraulics file */
-   Saveflag = FALSE;
-   if (sflag > 0)
-   {
-      errcode = openhydfile();
-      if (!errcode) Saveflag = TRUE;
-      else errmsg(errcode);
-   }
-
-/* Initialize hydraulics */
-   inithyd(fflag);
-   if (Statflag > 0) writeheader(STATHDR,0);
-   return(errcode);
-}
-
-
-int DLLEXPORT ENrunH(long *t)
-/*----------------------------------------------------------------
-**  Input:   none (no need to supply a value for *t)
-**  Output:  *t = current simulation time (seconds) 
-**  Returns: error/warning code                              
-**  Purpose: solves hydraulics for conditions at time t.
-** 
-**  This function is used in a loop with ENnextH() to run
-**  an extended period hydraulic simulation.
-**  See ENsolveH() for an example.
-**----------------------------------------------------------------
-*/
-{
-   int errcode;
-   *t = 0;
-   if (!OpenHflag) return(103);
-   errcode = runhyd(t);
-   if (errcode) errmsg(errcode);
-   return(errcode);
-}
-
-
-int DLLEXPORT ENnextH(long *tstep)
-/*----------------------------------------------------------------
-**  Input:   none (no need to supply a value for *tstep)
-**  Output:  *tstep = time (seconds) until next hydraulic event
-**                    (0 marks end of simulation period)
-**  Returns: error code                              
-**  Purpose: determines time until next hydraulic event.
-** 
-**  This function is used in a loop with ENrunH() to run
-**  an extended period hydraulic simulation.
-**  See ENsolveH() for an example.
-**----------------------------------------------------------------
-*/
-{
-   int errcode;
-   *tstep = 0;
-   if (!OpenHflag) return(103);
-   errcode = nexthyd(tstep);
-   if (errcode) errmsg(errcode);
-   else if (Saveflag && *tstep == 0) SaveHflag = TRUE;
-   return(errcode);
-}
-
-
-int DLLEXPORT ENcloseH()
-/*----------------------------------------------------------------
-**  Input:   none                   
-**  Output:  none 
-**  Returns: error code
-**  Purpose: frees data allocated by hydraulics solver       
-**----------------------------------------------------------------
-*/
-{
-   if (!Openflag) return(102);
-   closehyd();
-   OpenHflag = FALSE;
-   return(0);
-}
-
-
-int DLLEXPORT ENsavehydfile(char *filename)
-/*----------------------------------------------------------------
-**  Input:   filename = name of file
-**  Output:  none 
-**  Returns: error code
-**  Purpose: copies binary hydraulics file to disk
-**----------------------------------------------------------------
-*/
-{
-   FILE *f;
-   int   c;
-
-/* Check that hydraulics results exist */
-   if (HydFile == NULL || !SaveHflag) return(104);
-
-/* Open file */
-   if ( (f = fopen(filename,"w+b")) == NULL) return(305);
-
-/* Copy from HydFile to f */
-   fseek(HydFile, 0, SEEK_SET);
-   while ( (c = fgetc(HydFile)) != EOF) fputc(c, f);
-   fclose(f);
-   return(0);
-}
-
-
-int DLLEXPORT ENusehydfile(char *filename)
-/*----------------------------------------------------------------
-**  Input:   filename = name of file
-**  Output:  none 
-**  Returns: error code
-**  Purpose: opens previously saved binary hydraulics file
-**----------------------------------------------------------------
-*/
-{
-   int errcode;
-
-/* Check that input data exists & hydraulics system closed */
-   if (!Openflag) return(102);
-   if (OpenHflag) return(108);
-
-/* Try to open hydraulics file */
-   strncpy(HydFname, filename, MAXFNAME);
-   Hydflag = USE;
-   SaveHflag = TRUE;
-   errcode = openhydfile();
-
-/* If error, then reset flags */
-   if (errcode)
-   {
-      strcpy(HydFname, "");
-      Hydflag = SCRATCH;
-      SaveHflag = FALSE;
-   }
-   return(errcode);
-}
-
-
-/*
-----------------------------------------------------------------
-   Functions for running a WQ analysis
-----------------------------------------------------------------
-*/
-
-
-int DLLEXPORT ENsolveQ()
-/*----------------------------------------------------------------
-**  Input:   none                    
-**  Output:  none 
-**  Returns: error code                              
-**  Purpose: solves for network water quality in all time periods
-**----------------------------------------------------------------
-*/
-{
-   int  errcode;
-   long t, tstep;
-
-/* Open WQ solver */
-   errcode = ENopenQ();
-   if (!errcode)
-   {
-   /* Initialize WQ */
-      errcode = ENinitQ(EN_SAVE);
-      if (Qualflag) writecon(FMT15);
-      else
-      {
-         writecon(FMT16);
-         writewin(FMT103);
-      }
-
-   /* Analyze each hydraulic period */
-      if (!errcode) do
-      {
-
-      /* Display progress message */
-
-/*** Updated 6/24/02 ***/
-         sprintf(Msg,"%-10s",clocktime(Atime,Htime));
-
-         writecon(Msg);
-         if (Qualflag)
-         {
-            sprintf(Msg,FMT102,Atime);
-            writewin(Msg);
-         }
-
-      /* Retrieve current network solution & update WQ to next time period */
-         tstep = 0;
-         ERRCODE(ENrunQ(&t));
-         ERRCODE(ENnextQ(&tstep));
-
-/*** Updated 6/24/02 ***/
-         writecon("\b\b\b\b\b\b\b\b\b\b");
-
-      }  while (tstep > 0); 
-
-   }
-
-/* Close WQ solver */
-
-/*** Updated 6/24/02 ***/
-   writecon("\b\b\b\b\b\b\b\b                     ");
-   ENcloseQ();    
-   return(errcode);
-}
-
-
-int DLLEXPORT ENopenQ()
-/*----------------------------------------------------------------
-**  Input:   none                    
-**  Output:  none 
-**  Returns: error code                              
-**  Purpose: sets up data structures for WQ analysis
-**----------------------------------------------------------------
-*/
-{
-   int errcode = 0;
-
-/* Check that hydraulics results exist */
-   OpenQflag = FALSE;
-   SaveQflag = FALSE;
-   if (!Openflag) return(102);
-  // !LT! todo - check for SaveHflag / set sequential/step mode
-  //if (!SaveHflag) return(104);
-
-/* Open WQ solver */
-   ERRCODE(openqual());
-   if (!errcode) OpenQflag = TRUE;
-   else errmsg(errcode);
-   return(errcode);
-}
-
-
-int DLLEXPORT ENinitQ(int saveflag)
-/*----------------------------------------------------------------
-**  Input:   saveflag = EN_SAVE (1) if results saved to file,
-**                      EN_NOSAVE (0) if not                    
-**  Output:  none 
-**  Returns: error code
-**  Purpose: initializes WQ analysis
-**----------------------------------------------------------------
-*/
-{
-   int errcode = 0;
-   if (!OpenQflag) return(105);
-   initqual();
-   SaveQflag = FALSE;
-   Saveflag = FALSE;
-   if (saveflag)
-   {
-      errcode = openoutfile();
-      if (!errcode) Saveflag = TRUE;
-   }
-   return(errcode);
-}
-
-
-int DLLEXPORT ENrunQ(long *t)
-/*----------------------------------------------------------------
-**  Input:   none (no need to supply a value for *t)
-**  Output:  *t = current simulation time (seconds) 
-**  Returns: error code                              
-**  Purpose: retrieves hydraulic & WQ results at time t.
-**
-**  This function is used in a loop with ENnextQ() to run
-**  an extended period WQ simulation. See ENsolveQ() for
-**  an example.
-**----------------------------------------------------------------
-*/
-{
-   int errcode;
-   *t = 0;
-   if (!OpenQflag) return(105);
-   errcode = runqual(t);
-   if (errcode) errmsg(errcode);
-   return(errcode);
-}
-
-
-int DLLEXPORT ENnextQ(long *tstep)
-/*----------------------------------------------------------------
-**  Input:   none (no need to supply a value for *tstep)
-**  Output:  *tstep = time (seconds) until next hydraulic event
-**                    (0 marks end of simulation period)
-**  Returns: error code                              
-**  Purpose: advances WQ simulation to next hydraulic event.
-**
-**  This function is used in a loop with ENrunQ() to run
-**  an extended period WQ simulation. See ENsolveQ() for
-**  an example.
-**----------------------------------------------------------------
-*/
-{
-   int errcode;
-   *tstep = 0;
-   if (!OpenQflag) return(105);
-   errcode = nextqual(tstep);
-   if (!errcode && Saveflag && *tstep == 0) SaveQflag = TRUE;
-   if (errcode) errmsg(errcode);
-   return(errcode);
-}
-
-
-int DLLEXPORT ENstepQ(long *tleft)
-/*----------------------------------------------------------------
-**  Input:   none
-**  Output:  *tleft = time left in overall simulation (seconds) 
-**  Returns: error code                              
-**  Purpose: advances WQ simulation by a single WQ time step
-**
-**  This function is used in a loop with ENrunQ() to run
-**  an extended period WQ simulation.
-**----------------------------------------------------------------
-*/
-{
-   int errcode;
-   *tleft = 0;
-   if (!OpenQflag) return(105);
-   errcode = stepqual(tleft);
-   if (!errcode && Saveflag && *tleft == 0) SaveQflag = TRUE;
-   if (errcode) errmsg(errcode);
-   return(errcode);
-}
-
-
-int DLLEXPORT ENcloseQ()
-/*----------------------------------------------------------------
-**  Input:   none                    
-**  Output:  none 
-**  Returns: error code                              
-**  Purpose: frees data allocated by WQ solver
-**----------------------------------------------------------------
-*/
-{
-   if (!Openflag) return(102);
-   closequal();
-   OpenQflag = FALSE;
-   return(0);
-}
-
-
-/*
-----------------------------------------------------------------
-   Functions for generating an output report
-----------------------------------------------------------------
-*/
-
-
-int DLLEXPORT ENwriteline(char *line)
-/*----------------------------------------------------------------
-**  Input:   line = text string                    
-**  Output:  none 
-**  Returns: error code                              
-**  Purpose: writes line of text to report file                            
-**----------------------------------------------------------------
-*/
-{
-   if (!Openflag) return(102);
-   writeline(line);
-   return(0);
-}
-
-
-int DLLEXPORT ENreport()
-/*----------------------------------------------------------------
-**  Input:   none                    
-**  Output:  none 
-**  Returns: error code                              
-**  Purpose: writes report to report file                            
-**----------------------------------------------------------------
-*/
-{
-   int  errcode;
-
-/* Check if results saved to binary output file */
-   if (!SaveQflag) return(106);
-   errcode = writereport();
-   if (errcode) errmsg(errcode);
-   return(errcode);
-}
-
-
-int  DLLEXPORT ENresetreport()
-/*----------------------------------------------------------------
-**  Input:   none                    
-**  Output:  none 
-**  Returns: error code
-**  Purpose: resets report options to default values                            
-**----------------------------------------------------------------
-*/
-{
-   int i;
-   if (!Openflag) return(102);
-   initreport();
-   for (i=1; i<=Nnodes; i++) Node[i].Rpt = 0;
-   for (i=1; i<=Nlinks; i++) Link[i].Rpt = 0;
-   return(0);
-}
-
-
-int  DLLEXPORT ENsetreport(char *s)
-/*----------------------------------------------------------------
-**  Input:   s = report format command                    
-**  Output:  none
-**  Returns: error code                              
-**  Purpose: processes a reporting format command                            
-**----------------------------------------------------------------
-*/
-{
-   char s1[MAXLINE+1];
-   if (!Openflag) return(102);
-   if (strlen(s) > MAXLINE) return(250);
-   strcpy(s1,s);
-   if (setreport(s1) > 0) return(250);
-   else return(0);
-}
-
-
-/*
-----------------------------------------------------------------
-   Functions for retrieving network information
-----------------------------------------------------------------
-*/
-
-/*** Updated 10/25/00 ***/
-int DLLEXPORT ENgetversion(int *v)
-/*----------------------------------------------------------------
-**  Input:    none
-**  Output:   *v = version number of the source code
-**  Returns:  error code (should always be 0)
-**  Purpose:  retrieves a number assigned to the most recent
-**            update of the source code. This number, set by the
-**            constant CODEVERSION found in TYPES.H,  began with
-**            20001 and increases by 1 with each new update.
-**----------------------------------------------------------------
-*/
-{
-    *v = CODEVERSION;
-    return(0);
-} 
-
-
-int DLLEXPORT ENgetcontrol(int cindex, int *ctype, int *lindex,
-              EN_API_FLOAT_TYPE *setting, int *nindex, EN_API_FLOAT_TYPE *level)
-/*----------------------------------------------------------------
-**  Input:   cindex   = control index (position of control statement
-**                      in the input file, starting from 1) 
-**  Output:  *ctype   = control type code (see TOOLKIT.H)
-**           *lindex  = index of controlled link
-**           *setting = control setting on link
-**           *nindex  = index of controlling node (0 for TIMER
-**                      or TIMEOFDAY control)
-**           *level   = control level (tank level, junction
-**                      pressure, or time (seconds))
-**  Returns: error code                              
-**  Purpose: retrieves parameters that define a simple control                 
-**----------------------------------------------------------------
-*/
-{
-   double s, lvl;
-
-   s = 0.0;
-   lvl = 0.0;
-   *ctype = 0;
-   *lindex = 0;
-   *nindex = 0;
-   if (!Openflag) return(102);
-   if (cindex < 1 || cindex > Ncontrols) return(241);
-   *ctype = Control[cindex].Type;
-   *lindex = Control[cindex].Link;
-   s = Control[cindex].Setting;
-   if (Control[cindex].Setting != MISSING) switch (Link[*lindex].Type)
-   {
-      case PRV:
-      case PSV:
-      case PBV: s *= Ucf[PRESSURE]; break;
-      case FCV: s *= Ucf[FLOW];
-   }
-   else if (Control[cindex].Status == OPEN) s = 1.0;
-
-/*** Updated 3/1/01 ***/
-   else s = 0.0;
-
-   *nindex = Control[cindex].Node;
-   if (*nindex > Njuncs)
-      lvl = (Control[cindex].Grade - Node[*nindex].El)*Ucf[ELEV];
-   else if (*nindex > 0)
-      lvl = (Control[cindex].Grade - Node[*nindex].El)*Ucf[PRESSURE];
-   else
-      lvl = (EN_API_FLOAT_TYPE)Control[cindex].Time;
-   *setting = (EN_API_FLOAT_TYPE)s;
-   *level = (EN_API_FLOAT_TYPE)lvl;
-   return(0);
-}         
-
-
-int DLLEXPORT ENgetcount(int code, int *count)
-/*----------------------------------------------------------------
-**  Input:   code = component code (see TOOLKIT.H)                    
-**  Output:  *count = number of components in network
-**  Returns: error code                              
-**  Purpose: retrieves the number of components of a 
-**           given type in the network  
-**----------------------------------------------------------------
-*/
-{
-   *count = 0;
-   if (!Openflag) return(102);
-   switch (code)
-   {
-      case EN_NODECOUNT:    *count = Nnodes;    break;
-      case EN_TANKCOUNT:    *count = Ntanks;    break;
-      case EN_LINKCOUNT:    *count = Nlinks;    break;
-      case EN_PATCOUNT:     *count = Npats;     break;
-      case EN_CURVECOUNT:   *count = Ncurves;   break;
-      case EN_CONTROLCOUNT: *count = Ncontrols; break;
-      default: return(251);
-   }
-   return(0);
-}
-
-
-int  DLLEXPORT ENgetoption(int code, EN_API_FLOAT_TYPE *value)
-/*----------------------------------------------------------------
-**  Input:   code = option code (see TOOLKIT.H)
-**  Output:  *value = option value
-**  Returns: error code                              
-**  Purpose: gets value for an analysis option 
-**----------------------------------------------------------------
-*/
-{
-   double v = 0.0;
-   *value = 0.0;
-   if (!Openflag) return(102);
-   switch (code)
-   {
-      case EN_TRIALS:     v = (double)MaxIter;
-                          break;
-      case EN_ACCURACY:   v = Hacc;
-                          break;
-      case EN_TOLERANCE:  v = Ctol*Ucf[QUALITY];
-                          break;
-      case EN_EMITEXPON:  if (Qexp > 0.0) v = 1.0/Qexp;
-                          break;
-      case EN_DEMANDMULT: v = Dmult;
-                          break;
-      default:            return(251);
-   }
-   *value = (EN_API_FLOAT_TYPE)v;
-   return(0);
-}
-
-
-int DLLEXPORT ENgettimeparam(int code, long *value)
-/*----------------------------------------------------------------
-**  Input:   code = time parameter code (see TOOLKIT.H)
-**  Output:  *value = value of time parameter 
-**  Returns: error code                              
-**  Purpose: retrieves value of specific time parameter                 
-**----------------------------------------------------------------
-*/
-{
-   *value = 0;
-   if (!Openflag) return(102);
-   if (code < EN_DURATION || code > EN_NEXTEVENT) return(251);
-   switch (code)
-   {
-      case EN_DURATION:     *value = Dur;       break;
-      case EN_HYDSTEP:      *value = Hstep;     break;
-      case EN_QUALSTEP:     *value = Qstep;     break;
-      case EN_PATTERNSTEP:  *value = Pstep;     break;
-      case EN_PATTERNSTART: *value = Pstart;    break;
-      case EN_REPORTSTEP:   *value = Rstep;     break;
-      case EN_REPORTSTART:  *value = Rstart;    break;
-      case EN_STATISTIC:    *value = Tstatflag; break;
-      case EN_RULESTEP:     *value = Rulestep;  break; 
-      case EN_PERIODS:      *value = Nperiods;  break;
-      case EN_STARTTIME:    *value = Tstart;    break;  /* Added TNT 10/2/2009 */
-      case EN_HTIME:        *value = Htime;     break;
-      case EN_NEXTEVENT:
-       *value = Hstep;     // find the lesser of the hydraulic time step length, or the time to next fill/empty
-       tanktimestep(value);
-       break;
-   }
-   return(0);
-}
-
-
-int DLLEXPORT ENgetflowunits(int *code)
-/*----------------------------------------------------------------
-**  Input:   none                    
-**  Output:  *code = code of flow units in use 
-**                   (see TOOLKIT.H or TYPES.H)
-**  Returns: error code                              
-**  Purpose: retrieves flow units code 
-**----------------------------------------------------------------
-*/
-{
-   *code = -1;
-   if (!Openflag) return(102);
-   *code = Flowflag;
-   return(0);
-}
-
-
-int  DLLEXPORT  ENgetpatternindex(char *id, int *index)
-/*----------------------------------------------------------------
-**  Input:   id     = time pattern ID
-**  Output:  *index = index of time pattern in list of patterns
-**  Returns: error code                              
-**  Purpose: retrieves index of time pattern with specific ID 
-**----------------------------------------------------------------
-*/
-{
-   int i;
-   *index = 0;
-   if (!Openflag) return(102);
-   for (i=1; i<=Npats; i++)
-   {
-      if (strcmp(id, Pattern[i].ID) == 0)
-      {
-         *index = i;
-         return(0);
-      }
-   }
-   *index = 0;
-   return(205);
-}
-
-
-int DLLEXPORT ENgetpatternid(int index, char *id)
-/*----------------------------------------------------------------
-**  Input:   index = index of time pattern
-**  Output:  id    = pattern ID
-**  Returns: error code                              
-**  Purpose: retrieves ID of a time pattern with specific index
-**
-**  NOTE: 'id' must be able to hold MAXID characters
-**----------------------------------------------------------------
-*/
-{
-   strcpy(id,"");
-   if (!Openflag) return(102);
-   if (index < 1 || index > Npats) return(205);
-   strcpy(id,Pattern[index].ID);
-   return(0);
-}
-
-
-int DLLEXPORT ENgetpatternlen(int index, int *len)
-/*----------------------------------------------------------------
-**  Input:   index = index of time pattern
-**  Output:  *len  = pattern length (number of multipliers)
-**  Returns: error code                              
-**  Purpose: retrieves number of multipliers in a time pattern
-**----------------------------------------------------------------
-*/
-{
-   if (!Openflag) return(102);
-   if (index < 1 || index > Npats) return(205);
-   *len = Pattern[index].Length;
-   return(0);
-}
-
-
-int DLLEXPORT ENgetpatternvalue(int index, int period, EN_API_FLOAT_TYPE *value)
-/*----------------------------------------------------------------
-**  Input:   index  = index of time pattern
-**           period = pattern time period
-**  Output:  *value = pattern multiplier
-**  Returns: error code                              
-**  Purpose: retrieves multiplier for a specific time period
-**           and pattern
-**----------------------------------------------------------------
-*/
-{  *value = 0.0;
-   if (!Openflag) return(102);
-   if (index < 1 || index > Npats) return(205);
-   if (period < 1 || period > Pattern[index].Length) return(251);
-   *value = (EN_API_FLOAT_TYPE)Pattern[index].F[period-1];
-   return(0);
-}
-
-
-int  DLLEXPORT ENgetqualtype(int *qualcode, int *tracenode)
-/*----------------------------------------------------------------
-**  Input:   none
-**  Output:  *qualcode  = WQ analysis code number (see TOOLKIT.H)
-**           *tracenode = index of node being traced (if
-**                        qualocode = WQ tracing)
-**  Returns: error code                              
-**  Purpose: retrieves type of quality analysis called for 
-**----------------------------------------------------------------
-*/
-{
-   *tracenode = 0;
-   if (!Openflag) return(102);
-   *qualcode = Qualflag;
-   if (Qualflag == TRACE) *tracenode = TraceNode;
-   return(0);
-}
-
-int DLLEXPORT ENgetqualinfo(int *qualcode, char *chemname, char *chemunits, int *tracenode)
-{
-  ENgetqualtype(qualcode, tracenode);
-  if (Qualflag == TRACE) {
-    strncpy(chemname, "", MAXID);
-    strncpy(chemunits, "dimensionless", MAXID);
-  }
-  else {
-    strncpy(chemname,ChemName,MAXID);
-    strncpy(chemunits,ChemUnits,MAXID);
-  }
-  return 0;
-}
-
-int  DLLEXPORT ENgeterror(int errcode, char *errmsg, int n)
-/*----------------------------------------------------------------
-**  Input:   errcode = error/warning code number
-**           n       = maximum length of string errmsg
-**  Output:  errmsg  = text of error/warning message
-**  Returns: error code
-**  Purpose: retrieves text of error/warning message 
-**----------------------------------------------------------------
-*/
-{
-   switch (errcode)
-   {
-      case 1:  strncpy(errmsg,WARN1,n);   break;
-      case 2:  strncpy(errmsg,WARN2,n);   break;
-      case 3:  strncpy(errmsg,WARN3,n);   break;
-      case 4:  strncpy(errmsg,WARN4,n);   break;
-      case 5:  strncpy(errmsg,WARN5,n);   break;
-      case 6:  strncpy(errmsg,WARN6,n);   break;
-      default: strncpy(errmsg,geterrmsg(errcode),n);
-   }
-   if (strlen(errmsg) == 0) return(251);
-   else return(0);
-}
-
-int  DLLEXPORT ENgetstatistic(int code, EN_API_FLOAT_TYPE* value)
-/*----------------------------------------------------------------
- **  Input:   code    = type of simulation statistic to retrieve
- **  Output:  value   = value of requested statistic
- **  Returns: error code
- **  Purpose: retrieves hydraulic simulation statistic
- **----------------------------------------------------------------
- */
-{
-  switch (code) {
-    case EN_ITERATIONS:
-      *value = (EN_API_FLOAT_TYPE)_iterations;
-      break;
-    case EN_RELATIVEERROR:
-      *value = (EN_API_FLOAT_TYPE)_relativeError;
-      break;
-    default:
-      break;
-  }
-  return 0;
-}
-
-/*
-----------------------------------------------------------------
-   Functions for retrieving node data
-----------------------------------------------------------------
-*/
-
-
-int DLLEXPORT ENgetnodeindex(char *id, int *index)
-/*----------------------------------------------------------------
-**  Input:   id = node ID
-**  Output:  *index = index of node in list of nodes 
-**  Returns: error code                              
-**  Purpose: retrieves index of a node with specific ID 
-**----------------------------------------------------------------
-*/
-{
-   *index = 0;
-   if (!Openflag) return(102);
-   *index = findnode(id);
-   if (*index == 0) return(203);
-   else return(0);
-}
-
-
-int DLLEXPORT ENgetnodeid(int index, char *id)
-/*----------------------------------------------------------------
-**  Input:   index = index of node in list of nodes                    
-**  Output:  id = node ID
-**  Returns: error code                              
-**  Purpose: retrieves ID of a node with specific index
-**
-**  NOTE: 'id' must be able to hold MAXID characters
-**----------------------------------------------------------------
-*/
-{
-   strcpy(id,"");
-   if (!Openflag) return(102);
-   if (index < 1 || index > Nnodes) return(203);
-   strcpy(id,Node[index].ID);
-   return(0);
-}
-
-
-int  DLLEXPORT ENgetnodetype(int index, int *code)
-/*----------------------------------------------------------------
-**  Input:   index = node index                    
-**  Output:  *code = node type code number (see TOOLKIT.H)
-**  Returns: error code                              
-**  Purpose: retrieves node type of specific node 
-**----------------------------------------------------------------
-*/
-{
-   *code = -1;
-   if (!Openflag) return(102);
-   if (index < 1 || index > Nnodes) return(203);
-   if (index <= Njuncs) *code = EN_JUNCTION;
-   else
-   {
-      if (Tank[index-Njuncs].A == 0.0) *code = EN_RESERVOIR;
-      else *code = EN_TANK;
-   }
-   return(0);
-}
-
-
-int DLLEXPORT ENgetcoord(int index, EN_API_FLOAT_TYPE *x, EN_API_FLOAT_TYPE *y)
-/*----------------------------------------------------------------
- **  Input:   index = node index
- **  Output:  *x = value of node's coordinate
- **           *x = value of node's coordinate
- **  Returns: error code
- **  Purpose: retrieves coordinate x, y for a node
- **----------------------------------------------------------------
- */
-{
-  *x = Coord[index].X[0];
-  *y = Coord[index].Y[0];
-  return 0;
-}
-
-int DLLEXPORT ENgetnodevalue(int index, int code, EN_API_FLOAT_TYPE *value)
-/*----------------------------------------------------------------
-**  Input:   index = node index
-**           code  = node parameter code (see TOOLKIT.H)
-**  Output:  *value = value of node's parameter
-**  Returns: error code                              
-**  Purpose: retrieves parameter value for a node   
-**----------------------------------------------------------------
-*/
-{
-   double v = 0.0;
-   Pdemand demand;
-   Psource source;
-
-/* Check for valid arguments */
-   *value = 0.0;
-   if (!Openflag) return(102);
-   if (index <= 0 || index > Nnodes) return(203);
-
-/* Retrieve called-for parameter */
-   switch (code)
-   {
-      case EN_ELEVATION:
-         v = Node[index].El*Ucf[ELEV];
-         break;
-
-      case EN_BASEDEMAND:
-         v = 0.0;
-         /* NOTE: primary demand category is last on demand list */
-         if (index <= Njuncs)
-           for (demand = Node[index].D; demand != NULL; demand = demand->next)
-              v = (demand->Base);
-         v *= Ucf[FLOW];
-         break;
-
-      case EN_PATTERN:
-         v = 0.0;
-         /* NOTE: primary demand category is last on demand list */
-         if (index <= Njuncs)
-         {
-           for (demand = Node[index].D; demand != NULL; demand = demand->next)
-              v = (double)(demand->Pat);
-         }
-         else v = (double)(Tank[index-Njuncs].Pat);
-         break;
-         
-      case EN_EMITTER:
-         v = 0.0;
-         if (Node[index].Ke > 0.0)
-            v = Ucf[FLOW]/pow((Ucf[PRESSURE]*Node[index].Ke),(1.0/Qexp));
-         break;
-
-      case EN_INITQUAL:
-         v = Node[index].C0*Ucf[QUALITY];
-         break;
-
-/*** Additional parameters added for retrieval ***/                            //(2.00.11 - LR)
-      case EN_SOURCEQUAL:
-      case EN_SOURCETYPE:
-      case EN_SOURCEMASS:
-      case EN_SOURCEPAT:
-         source = Node[index].S;
-         if (source == NULL) return(240);
-         if (code == EN_SOURCEQUAL)      v = source->C0;
-         else if (code == EN_SOURCEMASS) v = source->Smass*60.0;
-         else if (code == EN_SOURCEPAT)  v = source->Pat;
-         else                            v = source->Type;
-         break;
-
-      case EN_TANKLEVEL:
-         if (index <= Njuncs) return(251);
-         v = (Tank[index-Njuncs].H0 - Node[index].El)*Ucf[ELEV];
-         break;
-
-/*** New parameter added for retrieval ***/                                    //(2.00.11 - LR)
-      case EN_INITVOLUME:                                                      //(2.00.11 - LR)
-         v = 0.0;                                                              //(2.00.11 - LR)
-         if ( index > Njuncs ) v = Tank[index-Njuncs].V0*Ucf[VOLUME];          //(2.00.11 - LR)
-         break;                                                                //(2.00.11 - LR)
-
-/*** New parameter added for retrieval ***/                                    //(2.00.11 - LR)
-      case EN_MIXMODEL:                                                        //(2.00.11 - LR)
-         v = MIX1;                                                             //(2.00.11 - LR)
-         if ( index > Njuncs ) v = Tank[index-Njuncs].MixModel;                //(2.00.11 - LR)
-         break;                                                                //(2.00.11 - LR)
-
-/*** New parameter added for retrieval ***/                                    //(2.00.11 - LR)
-      case EN_MIXZONEVOL:                                                      //(2.00.11 - LR)
-         v = 0.0;                                                              //(2.00.11 - LR)
-         if ( index > Njuncs ) v = Tank[index-Njuncs].V1max*Ucf[VOLUME];       //(2.00.11 - LR)
-         break;                                                                //(2.00.11 - LR)
-         
-      case EN_DEMAND:
-         v = NodeDemand[index]*Ucf[FLOW];
-         break;
-
-      case EN_HEAD:
-         v = NodeHead[index]*Ucf[HEAD];
-         break;
-
-      case EN_PRESSURE:
-         v = (NodeHead[index] - Node[index].El)*Ucf[PRESSURE];
-         break;
-
-      case EN_QUALITY:
-         v = NodeQual[index]*Ucf[QUALITY];
-         break;
-
-/*** New parameters added for retrieval begins here   ***/                     //(2.00.12 - LR)
-/*** (Thanks to Nicolas Basile of Ecole Polytechnique ***/
-/***  de Montreal for suggesting some of these.)      ***/
-
-      case EN_TANKDIAM:
-         v = 0.0;
-         if ( index > Njuncs )
-         {
-            v = sqrt(4.0/PI*Tank[index-Njuncs].A)*Ucf[ELEV];
-         }
-         break;
-
-      case EN_MINVOLUME:
-         v = 0.0;
-         if ( index > Njuncs ) v = Tank[index-Njuncs].Vmin * Ucf[VOLUME];
-         break;
-       
-     case EN_MAXVOLUME: // !sph
-       v = 0.0;
-       if ( index > Njuncs ) v = Tank[index-Njuncs].Vmax * Ucf[VOLUME];
-       break;
-       
-      case EN_VOLCURVE:
-         v = 0.0;
-         if ( index > Njuncs ) v = Tank[index-Njuncs].Vcurve;
-         break;
-        
-      case EN_MINLEVEL:
-         v = 0.0;
-         if ( index > Njuncs )
-         {
-            v = (Tank[index-Njuncs].Hmin - Node[index].El) * Ucf[ELEV];
-         }
-         break;
- 
-      case EN_MAXLEVEL:
-         v = 0.0;
-         if ( index > Njuncs )
-         {
-            v = (Tank[index-Njuncs].Hmax - Node[index].El) * Ucf[ELEV];
-         }
-         break;
-
-      case EN_MIXFRACTION:
-         v = 1.0;
-         if ( index > Njuncs && Tank[index-Njuncs].Vmax > 0.0)
-         {
-            v = Tank[index-Njuncs].V1max / Tank[index-Njuncs].Vmax;
-         }
-         break;
-
-      case EN_TANK_KBULK:
-         v = 0.0;
-         if (index > Njuncs) v = Tank[index-Njuncs].Kb * SECperDAY;
-         break;
-
-/***  New parameter additions ends here. ***/                                  //(2.00.12 - LR)
-
-      case EN_TANKVOLUME:
-         if (index <= Njuncs) return(251);
-         v = tankvolume(index-Njuncs, NodeHead[index])*Ucf[VOLUME];
-         break;
-
-      default: return(251);
-   }
-   *value = (EN_API_FLOAT_TYPE)v;
-   return(0);
-}
-
-
-/*
-----------------------------------------------------------------
-   Functions for retrieving link data
-----------------------------------------------------------------
-*/
-   
-
-int DLLEXPORT ENgetlinkindex(char *id, int *index)
-/*----------------------------------------------------------------
-**  Input:   id = link ID
-**  Output:  *index = index of link in list of links
-**  Returns: error code                              
-**  Purpose: retrieves index of a link with specific ID 
-**----------------------------------------------------------------
-*/
-{
-   *index = 0;
-   if (!Openflag) return(102);
-   *index = findlink(id);
-   if (*index == 0) return(204);
-   else return(0);
-}
-
-
-int DLLEXPORT ENgetlinkid(int index, char *id)
-/*----------------------------------------------------------------
-**  Input:   index = index of link in list of links
-**  Output:  id = link ID
-**  Returns: error code                              
-**  Purpose: retrieves ID of a link with specific index
-**
-**  NOTE: 'id' must be able to hold MAXID characters
-**----------------------------------------------------------------
-*/
-{
-   strcpy(id,"");
-   if (!Openflag) return(102);
-   if (index < 1 || index > Nlinks) return(204);
-   strcpy(id,Link[index].ID);
-   return(0);
-}
-
-
-int  DLLEXPORT ENgetlinktype(int index, int *code)
-/*------------------------------------------------------------------
-**  Input:   index = link index                    
-**  Output:  *code = link type code number (see TOOLKIT.H)
-**  Returns: error code                              
-**  Purpose: retrieves link type of specific link 
-**------------------------------------------------------------------
-*/
-{
-   *code = -1;
-   if (!Openflag) return(102);
-   if (index < 1 || index > Nlinks) return(204);
-   *code = Link[index].Type;
-   return(0);
-}
-
-
-int  DLLEXPORT ENgetlinknodes(int index, int *node1, int *node2)
-/*----------------------------------------------------------------
-**  Input:   index = link index                    
-**  Output:  *node1 = index of link's starting node
-**           *node2 = index of link's ending node
-**  Returns: error code                              
-**  Purpose: retrieves end nodes of a specific link 
-**----------------------------------------------------------------
-*/
-{
-   *node1 = 0;
-   *node2 = 0;
-   if (!Openflag) return(102);
-   if (index < 1 || index > Nlinks) return(204);
-   *node1 = Link[index].N1;
-   *node2 = Link[index].N2;
-   return(0);
-}
-
-
-int DLLEXPORT ENgetlinkvalue(int index, int code, EN_API_FLOAT_TYPE *value)
-/*------------------------------------------------------------------
-**  Input:   index = link index
-**           code  = link parameter code (see TOOLKIT.H)                   
-**  Output:  *value = value of link's parameter
-**  Returns: error code                              
-**  Purpose: retrieves parameter value for a link   
-**------------------------------------------------------------------
-*/
-{
-   double a,h,q, v = 0.0;
-
-/* Check for valid arguments */
-   *value = 0.0;
-   if (!Openflag) return(102);
-   if (index <= 0 || index > Nlinks) return(204);
-
-/* Retrieve called-for parameter */
-   switch (code)
-   {
-      case EN_DIAMETER:
-         if (Link[index].Type == PUMP) v = 0.0;
-         else v = Link[index].Diam*Ucf[DIAM];
-         break;
-
-      case EN_LENGTH:
-         v = Link[index].Len*Ucf[ELEV];
-         break;
-
-      case EN_ROUGHNESS:
-         if (Link[index].Type <= PIPE)
-         {
-            if (Formflag == DW)
-               v = Link[index].Kc*(1000.0*Ucf[ELEV]);
-            else v = Link[index].Kc;
-         }
-         else v = 0.0;
-         break;
-
-      case EN_MINORLOSS:
-         v = Link[index].Km;
-         if (Link[index].Type != PUMP)
-            v *= (SQR(Link[index].Diam)*SQR(Link[index].Diam)/0.02517);
-         break;
-
-      case EN_INITSTATUS:
-         if (Link[index].Stat <= CLOSED) v = 0.0;
-         else v = 1.0;
-         break;
-
-      case EN_INITSETTING:
-         if (Link[index].Type == PIPE || Link[index].Type == CV) 
-            return(ENgetlinkvalue(index, EN_ROUGHNESS, value));
-         v = Link[index].Kc;
-         switch (Link[index].Type)
-         {
-            case PRV:
-            case PSV:
-            case PBV: v *= Ucf[PRESSURE]; break;
-            case FCV: v *= Ucf[FLOW];
-         }            
-         break;
-
-      case EN_KBULK:
-         v = Link[index].Kb*SECperDAY;
-         break;
-
-      case EN_KWALL:
-         v = Link[index].Kw*SECperDAY;
-         break;
-
-      case EN_FLOW:
-
-/*** Updated 10/25/00 ***/
-         if (LinkStatus[index] <= CLOSED) v = 0.0;
-         else v = Q[index]*Ucf[FLOW];
-         break;
-
-      case EN_VELOCITY:
-         if (Link[index].Type == PUMP) v = 0.0;
-
-/*** Updated 11/19/01 ***/
-         else if (LinkStatus[index] <= CLOSED) v = 0.0;
-
-         else
-         {
-            q = ABS(Q[index]);
-            a = PI*SQR(Link[index].Diam)/4.0;
-            v = q/a*Ucf[VELOCITY];
-         }
-         break;
-
-      case EN_HEADLOSS:
-
-/*** Updated 11/19/01 ***/
-         if (LinkStatus[index] <= CLOSED) v = 0.0;
-
-         else
-         {
-            h = NodeHead[Link[index].N1] - NodeHead[Link[index].N2];
-            if (Link[index].Type != PUMP) h = ABS(h);
-            v = h*Ucf[HEADLOSS];
-         }
-         break;
-
-      case EN_STATUS:
-         if (LinkStatus[index] <= CLOSED) v = 0.0;
-         else v = 1.0;
-         break;
-
-      case EN_SETTING:
-         if (Link[index].Type == PIPE || Link[index].Type == CV) {
-            return(ENgetlinkvalue(index, EN_ROUGHNESS, value));
-         }
-         if (LinkSetting[index] == MISSING) {
-           v = 0.0;
-         }
-         else {
-           v = LinkSetting[index];
-         }
-         switch (Link[index].Type)
-         {
-            case PRV:
-            case PSV:
-            case PBV: v *= Ucf[PRESSURE]; break;
-            case FCV: v *= Ucf[FLOW];
-         }            
-         break;
-
-      case EN_ENERGY:
-         getenergy(index, &v, &a);
-         break;
-         
-      case EN_LINKQUAL:
-         v = avgqual(index) * Ucf[LINKQUAL];
-         break;
-
-      case EN_LINKPATTERN:
-         if (Link[index].Type == PUMP)
-            v = (double)Pump[PUMPINDEX(index)].Upat;
-         break;
-         
-      default: return(251);
-   }
-   *value = (EN_API_FLOAT_TYPE)v;
-   return(0);
-}
-
-
-int  DLLEXPORT ENgetcurve(int curveIndex, char* id, int *nValues, EN_API_FLOAT_TYPE **xValues, EN_API_FLOAT_TYPE **yValues)
-/*----------------------------------------------------------------
- **  Input:   curveIndex = curve index
- **  Output:  *nValues = number of points on curve
- **           *xValues = values for x
- **           *yValues = values for y
- **  Returns: error code
- **  Purpose: retrieves end nodes of a specific link
- **----------------------------------------------------------------
- */
-{
-  int err = 0;
-  
-  Scurve curve = Curve[curveIndex];
-  int nPoints = curve.Npts;
-  
-<<<<<<< HEAD
-  float *pointX = calloc(nPoints, sizeof(float));
-  float *pointY = calloc(nPoints, sizeof(float));
-  
-=======
-  EN_API_FLOAT_TYPE *pointX = calloc(nPoints, sizeof(EN_API_FLOAT_TYPE));
-  EN_API_FLOAT_TYPE *pointY = calloc(nPoints, sizeof(EN_API_FLOAT_TYPE));
->>>>>>> 71b017e9
-  int iPoint;
-  for (iPoint = 0; iPoint < nPoints; iPoint++) {
-    double x = curve.X[iPoint] * Ucf[LENGTH];
-    double y = curve.Y[iPoint] * Ucf[VOLUME];
-    pointX[iPoint] = (EN_API_FLOAT_TYPE)x;
-    pointY[iPoint] = (EN_API_FLOAT_TYPE)y;
-  }
-  
-  strncpy(id, curve.ID, MAXID);
-  *nValues = nPoints;
-  *xValues = pointX;
-  *yValues = pointY;
-  
-  return err;
-}
-
-
-/*
-----------------------------------------------------------------
-   Functions for changing network data 
-----------------------------------------------------------------
-*/
-
-
-int DLLEXPORT ENsetcontrol(int cindex, int ctype, int lindex,
-              EN_API_FLOAT_TYPE setting, int nindex, EN_API_FLOAT_TYPE level)
-/*----------------------------------------------------------------
-**  Input:   cindex  = control index (position of control statement
-**                     in the input file, starting from 1)
-**           ctype   = control type code (see TOOLKIT.H)
-**           lindex  = index of controlled link
-**           setting = control setting applied to link
-**           nindex  = index of controlling node (0 for TIMER
-**                     or TIMEOFDAY control)
-**           level   = control level (tank level, junction pressure,
-**                     or time (seconds))
-**  Output:  none
-**  Returns: error code                              
-**  Purpose: specifies parameters that define a simple control                 
-**----------------------------------------------------------------
-*/
-{
-   char   status = ACTIVE;
-   long   t = 0;
-   double s = setting, lvl = level;
-
-/* Check that input file opened */
-   if (!Openflag) return(102);
-
-/* Check that control exists */
-   if (cindex < 1 || cindex > Ncontrols) return(241);
-
-/* Check that controlled link exists */
-   if (lindex == 0)
-   {
-      Control[cindex].Link = 0;
-      return(0);
-   }
-   if (lindex < 0 || lindex > Nlinks) return(204);
-
-/* Cannot control check valve. */
-   if (Link[lindex].Type == CV) return(207);
-
-/* Check for valid parameters */
-   if (ctype < 0 || ctype > EN_TIMEOFDAY) return(251);
-   if (ctype == EN_LOWLEVEL || ctype == EN_HILEVEL)
-   {
-      if (nindex < 1 || nindex > Nnodes) return(203);
-   }
-   else nindex = 0;
-   if (s < 0.0 || lvl < 0.0) return(202);
-
-/* Adjust units of control parameters */
-   switch (Link[lindex].Type)
-   {
-      case PRV:
-      case PSV:
-      case PBV:  s /= Ucf[PRESSURE];
-                 break;
-      case FCV:  s /= Ucf[FLOW];
-                 break;
-
-/*** Updated 9/7/00 ***/
-      case GPV:  if (s == 0.0) status = CLOSED;
-                 else if (s == 1.0) status = OPEN;
-                 else return(202);
-                 s = Link[lindex].Kc;
-                 break;
-
-      case PIPE:
-      case PUMP: status = OPEN;
-                 if (s == 0.0) status = CLOSED;               
-   }
-   if (ctype == LOWLEVEL || ctype == HILEVEL)
-   {
-      if (nindex > Njuncs) lvl = Node[nindex].El + level/Ucf[ELEV];
-      else lvl = Node[nindex].El + level/Ucf[PRESSURE];
-   }
-   if (ctype == TIMER)     t = (long)ROUND(lvl);
-   if (ctype == TIMEOFDAY) t = (long)ROUND(lvl) % SECperDAY;
-
-/* Reset control's parameters */
-   Control[cindex].Type = (char)ctype;
-   Control[cindex].Link = lindex;
-   Control[cindex].Node = nindex;
-   Control[cindex].Status = status;
-   Control[cindex].Setting = s;
-   Control[cindex].Grade = lvl;
-   Control[cindex].Time = t;
-   return(0);
-}         
-
-    
-int DLLEXPORT ENsetnodevalue(int index, int code, EN_API_FLOAT_TYPE v)
-/*----------------------------------------------------------------
-**  Input:   index = node index
-**           code  = node parameter code (see TOOLKIT.H)
-**           value = parameter value
-**  Output:  none
-**  Returns: error code                              
-**  Purpose: sets input parameter value for a node 
-**----------------------------------------------------------------
-*/
-{
-   int  j;
-   Pdemand demand;
-   Psource source;
-   double value = v;
-
-   if (!Openflag) return(102);
-   if (index <= 0 || index > Nnodes) return(203);
-   switch (code)
-   {
-      case EN_ELEVATION:
-         if (index <= Njuncs) Node[index].El = value/Ucf[ELEV];
-         else
-         {
-            value = (value/Ucf[ELEV]) - Node[index].El;
-            j = index - Njuncs;
-            Tank[j].H0 += value;
-            Tank[j].Hmin += value;
-            Tank[j].Hmax += value;
-            Node[index].El += value;
-            NodeHead[index] += value;
-         }
-         break;
-
-      case EN_BASEDEMAND:
-         /* NOTE: primary demand category is last on demand list */
-         if (index <= Njuncs)
-         {
-            for (demand = Node[index].D; demand != NULL; demand = demand ->next)
-            {
-               if (demand->next == NULL) demand->Base = value/Ucf[FLOW];
-            }
-         }
-         break;
-
-      case EN_PATTERN:
-         /* NOTE: primary demand category is last on demand list */
-         j = ROUND(value);
-         if (j < 0 || j > Npats) return(205);
-         if (index <= Njuncs)
-         {
-            for (demand = Node[index].D; demand != NULL; demand = demand ->next)
-            {
-               if (demand->next == NULL) demand->Pat = j;
-            }
-         }
-         else Tank[index-Njuncs].Pat = j;
-         break;
-
-      case EN_EMITTER:
-         if (index > Njuncs) return(203);
-         if (value < 0.0) return(202);
-         if (value > 0.0)
-            value = pow((Ucf[FLOW]/value),Qexp)/Ucf[PRESSURE];
-         Node[index].Ke = value;
-         break;
-         
-      case EN_INITQUAL:
-         if (value < 0.0) return(202);
-         Node[index].C0 = value/Ucf[QUALITY];
-         if (index > Njuncs) Tank[index-Njuncs].C = Node[index].C0;
-         break;
-
-      case EN_SOURCEQUAL:
-      case EN_SOURCETYPE:
-      case EN_SOURCEPAT:
-         if (value < 0.0) return(202);
-         source = Node[index].S;
-         if (source == NULL)
-         {
-            source = (struct Ssource *) malloc(sizeof(struct Ssource));
-            if (source == NULL) return(101);
-            source->Type = CONCEN;
-            source->C0 = 0.0;
-            source->Pat = 0;
-            Node[index].S = source;
-         }
-         if (code == EN_SOURCEQUAL) {
-           source->C0 = value;
-         }
-         else if (code == EN_SOURCEPAT)
-         {
-            j = ROUND(value);
-            if (j < 0 || j > Npats) return(205);
-            source->Pat = j;
-         }
-         else // code == EN_SOURCETYPE
-         {
-            j = ROUND(value);
-            if ( j < CONCEN || j > FLOWPACED) return(251);
-            else source->Type = (char)j;
-         }
-         return(0);
-
-      case EN_TANKLEVEL:
-         if (index <= Njuncs) return(251);
-         j = index - Njuncs;
-         if (Tank[j].A == 0.0)  /* Tank is a reservoir */
-         {
-            Tank[j].H0 = value/Ucf[ELEV];
-            Tank[j].Hmin = Tank[j].H0;
-            Tank[j].Hmax = Tank[j].H0;
-            Node[index].El = Tank[j].H0;
-            NodeHead[index] = Tank[j].H0;
-         }
-         else
-         {
-            value = Node[index].El + value/Ucf[ELEV];
-            if (value > Tank[j].Hmax
-            ||  value < Tank[j].Hmin) return(202);
-            Tank[j].H0 = value;
-            Tank[j].V0 = tankvolume(j, Tank[j].H0);
-           // Resetting Volume in addition to initial volume
-            Tank[j].V = Tank[j].V0;
-            NodeHead[index] = Tank[j].H0;
-         }
-         break;
-
-/*** New parameters added for retrieval begins here   ***/                     //(2.00.12 - LR)
-/*** (Thanks to Nicolas Basile of Ecole Polytechnique ***/
-/***  de Montreal for suggesting some of these.)      ***/
-
-      case EN_TANKDIAM:
-         if (value <= 0.0) return(202);
-         j = index - Njuncs;
-         if (j > 0 && Tank[j].A > 0.0)
-         {
-            value /= Ucf[ELEV];
-            Tank[j].A = PI*SQR(value)/4.0;
-            Tank[j].Vmin = tankvolume(j, Tank[j].Hmin);
-            Tank[j].V0 = tankvolume(j, Tank[j].H0);
-            Tank[j].Vmax = tankvolume(j, Tank[j].Hmax);
-         }
-         break;
-
-      case EN_MINVOLUME:
-         if (value < 0.0) return(202);
-         j = index - Njuncs;
-         if (j > 0 && Tank[j].A > 0.0)
-         {
-            Tank[j].Vmin = value/Ucf[VOLUME];
-            Tank[j].V0 = tankvolume(j, Tank[j].H0);
-            Tank[j].Vmax = tankvolume(j, Tank[j].Hmax);
-         }
-         break;
-        
-      case EN_MINLEVEL:
-         if (value < 0.0) return(202);
-         j = index - Njuncs;
-         if (j > 0 && Tank[j].A > 0.0)
-         {
-            if (Tank[j].Vcurve > 0) return(202);
-            Tank[j].Hmin = value/Ucf[ELEV] + Node[index].El;
-            Tank[j].Vmin = tankvolume(j, Tank[j].Hmin);
-         }
-         break;
-
-      case EN_MAXLEVEL:
-         if (value < 0.0) return(202);
-         j = index - Njuncs;
-         if (j > 0 && Tank[j].A > 0.0)
-         {
-            if (Tank[j].Vcurve > 0) return(202);
-            Tank[j].Hmax = value/Ucf[ELEV] + Node[index].El;
-            Tank[j].Vmax = tankvolume(j, Tank[j].Hmax);
-         }
-         break;
-
-      case EN_MIXMODEL:
-         j = ROUND(value);
-         if (j < MIX1 || j > LIFO) return(202);
-         if (index > Njuncs && Tank[index-Njuncs].A > 0.0)
-         {
-            Tank[index-Njuncs].MixModel = (char)j;
-         }
-         break;
-
-      case EN_MIXFRACTION:
-         if (value < 0.0 || value > 1.0) return(202);
-         j = index - Njuncs;
-         if (j > 0 && Tank[j].A > 0.0)
-         {
-            Tank[j].V1max = value*Tank[j].Vmax;
-         }
-         break;
-
-      case EN_TANK_KBULK:
-         j = index - Njuncs;
-         if (j > 0 && Tank[j].A > 0.0)
-         {
-            Tank[j].Kb = value/SECperDAY;
-            Reactflag = 1;
-         }
-         break;
-
-/***  New parameter additions ends here. ***/                                  //(2.00.12 - LR)
-
-      default: return(251);
-   }
-   return(0);
-}
-
-
-int DLLEXPORT ENsetlinkvalue(int index, int code, EN_API_FLOAT_TYPE v)
-/*----------------------------------------------------------------
-**  Input:   index = link index
-**           code  = link parameter code (see TOOLKIT.H)
-**           v = parameter value
-**  Output:  none
-**  Returns: error code                              
-**  Purpose: sets input parameter value for a link 
-**----------------------------------------------------------------
-*/
-{
-   char  s;
-   double r, value = v;
-
-   if (!Openflag) return(102);
-   if (index <= 0 || index > Nlinks) return(204);
-   switch (code)
-   {
-      case EN_DIAMETER:
-         if (Link[index].Type != PUMP)
-         {
-            if (value <= 0.0) return(202);
-            value /= Ucf[DIAM];              /* Convert to feet */
-            r = Link[index].Diam/value;      /* Ratio of old to new diam */
-            Link[index].Km *= SQR(r)*SQR(r); /* Adjust minor loss factor */
-            Link[index].Diam = value;        /* Update diameter */       
-            resistance(index);               /* Update resistance factor */
-         }
-         break;
-
-      case EN_LENGTH:
-         if (Link[index].Type <= PIPE)
-         {
-            if (value <= 0.0) return(202);
-            Link[index].Len = value/Ucf[ELEV];
-            resistance(index);
-         }
-         break;
-
-      case EN_ROUGHNESS:
-         if (Link[index].Type <= PIPE)
-         {
-            if (value <= 0.0) return(202);
-            Link[index].Kc = value;
-            if (Formflag  == DW) Link[index].Kc /= (1000.0*Ucf[ELEV]);
-            resistance(index);
-         }
-         break;
-
-      case EN_MINORLOSS:
-         if (Link[index].Type != PUMP)
-         {
-            if (value <= 0.0) return(202);
-            Link[index].Km = 0.02517*value/SQR(Link[index].Diam)/SQR(Link[index].Diam);
-         }
-         break;
-
-      case EN_INITSTATUS:
-      case EN_STATUS:
-      /* Cannot set status for a check valve */
-         if (Link[index].Type == CV) return(207);
-         s = (char)ROUND(value);
-         if (s < 0 || s > 1) return(251);
-         if (code == EN_INITSTATUS)
-           setlinkstatus(index, s, &Link[index].Stat, &Link[index].Kc);
-         else
-           setlinkstatus(index, s, &LinkStatus[index], &LinkSetting[index]);
-         break;
-
-      case EN_INITSETTING:
-      case EN_SETTING:
-         if (value < 0.0) return(202);
-         if (Link[index].Type == PIPE || Link[index].Type == CV) 
-           return(ENsetlinkvalue(index, EN_ROUGHNESS, v));
-         else
-         {
-            switch (Link[index].Type)
-            {
-               case PUMP: break;
-               case PRV:
-               case PSV:
-               case PBV: value /= Ucf[PRESSURE]; break;
-               case FCV: value /= Ucf[FLOW]; break;
-               case TCV: break;
-
-/***  Updated 9/7/00  ***/
-               case GPV: return(202);  /* Cannot modify setting for GPV */
-
-               default:  return(251);
-            }
-            if (code == EN_INITSETTING)
-              setlinksetting(index, value, &Link[index].Stat, &Link[index].Kc);
-            else
-              setlinksetting(index, value, &LinkStatus[index], &LinkSetting[index]);
-         }
-         break;
-
-      case EN_KBULK:
-         if (Link[index].Type <= PIPE)
-         {
-            Link[index].Kb = value/SECperDAY;
-            Reactflag = 1;                                                     //(2.00.12 - LR)
-         }
-         break;
-
-      case EN_KWALL:
-         if (Link[index].Type <= PIPE)
-         {
-            Link[index].Kw = value/SECperDAY;
-            Reactflag = 1;                                                     //(2.00.12 - LR)
-         }
-         break;
-
-      default: return(251);
-   }
-   return(0);
-}
-
-
-int  DLLEXPORT  ENaddpattern(char *id)
-/*----------------------------------------------------------------
-**   Input:   id = ID name of the new pattern
-**   Output:  none
-**   Returns: error code                              
-**   Purpose: adds a new time pattern appended to the end of the
-**            existing patterns.
-**----------------------------------------------------------------
-*/
-{
-    int i, j, n, err = 0;
-    Spattern *tmpPat;
-
-/* Check if a pattern with same id already exists */
-
-    if ( !Openflag ) return(102);
-    if ( ENgetpatternindex(id, &i) == 0 ) return(215);
-
-/* Check that id name is not too long */
-
-    if (strlen(id) > MAXID) return(250);
-
-/* Allocate memory for a new array of patterns */
-
-    n = Npats + 1;
-    tmpPat = (Spattern *) calloc(n+1, sizeof(Spattern));
-    if ( tmpPat == NULL ) return(101);
-
-/* Copy contents of old pattern array to new one */
-
-    for (i=0; i<=Npats; i++)
-    {
-        strcpy(tmpPat[i].ID, Pattern[i].ID);
-        tmpPat[i].Length  = Pattern[i].Length;
-        tmpPat[i].F = (double *) calloc(Pattern[i].Length, sizeof(double));
-        if (tmpPat[i].F == NULL) err = 1;
-        else for (j=0; j<Pattern[i].Length; j++)
-           tmpPat[i].F[j] = Pattern[i].F[j];
-    }
-
-/* Add the new pattern to the new array of patterns */
-
-    strcpy(tmpPat[n].ID, id); 
-    tmpPat[n].Length = 1;
-    tmpPat[n].F = (double *) calloc(tmpPat[n].Length, sizeof(double));
-    if (tmpPat[n].F == NULL) err = 1;
-    else tmpPat[n].F[0] = 1.0;
-
-/* Abort if memory allocation error */
-
-    if (err)
-    {
-        for (i=0; i<=n; i++) if (tmpPat[i].F) free(tmpPat[i].F);
-        free(tmpPat);
-        return(101);
-    }
-
-// Replace old pattern array with new one
-
-    for (i=0; i<=Npats; i++) free(Pattern[i].F);
-    free(Pattern);
-    Pattern = tmpPat;
-    Npats = n;
-    MaxPats = n;
-    return 0;
-}
-
-   
-int  DLLEXPORT  ENsetpattern(int index, EN_API_FLOAT_TYPE *f, int n)
-/*----------------------------------------------------------------
-**   Input:   index = time pattern index
-**            *f    = array of pattern multipliers
-**            n     = number of time periods in pattern
-**   Output:  none
-**   Returns: error code                              
-**   Purpose: sets multipliers for a specific time pattern 
-**----------------------------------------------------------------
-*/
-{
-   int j;
-
-/* Check for valid arguments */
-   if (!Openflag) return(102);
-   if (index <= 0 || index > Npats) return(205);
-   if (n <= 0) return(202);
-
-/* Re-set number of time periods & reallocate memory for multipliers */
-   Pattern[index].Length = n;
-   Pattern[index].F = (double *) realloc(Pattern[index].F, n*sizeof(double));
-   if (Pattern[index].F == NULL) return(101);
-
-/* Load multipliers into pattern */
-   for (j=0; j<n; j++) Pattern[index].F[j] = f[j];
-   return(0);
-}
-
-   
-int  DLLEXPORT  ENsetpatternvalue(int index, int period, EN_API_FLOAT_TYPE value)
-/*----------------------------------------------------------------
-**  Input:   index  = time pattern index
-**           period = time pattern period
-**           value  = pattern multiplier
-**  Output:  none
-**  Returns: error code                              
-**  Purpose: sets multiplier for a specific time period and pattern 
-**----------------------------------------------------------------
-*/
-{
-   if (!Openflag) return(102);
-   if (index  <= 0 || index  > Npats) return(205);
-   if (period <= 0 || period > Pattern[index].Length) return(251);
-   Pattern[index].F[period-1] = value;
-   return(0);
-}
-
-
-int  DLLEXPORT  ENsettimeparam(int code, long value)
-/*----------------------------------------------------------------
-**  Input:   code  = time parameter code (see TOOLKIT.H)
-**           value = time parameter value
-**  Output:  none
-**  Returns: error code                              
-**  Purpose: sets value for time parameter 
-**----------------------------------------------------------------
-*/
-{
-   if (!Openflag) return(102);
-  if (OpenHflag || OpenQflag) { 
-    // --> there's nothing wrong with changing certain time parameters during a simulation run, or before the run has started.
-    // todo -- how to tell?
-    /*
-    if (code == EN_DURATION || code == EN_HTIME || code == EN_REPORTSTEP || code == EN_DURATION || Htime == 0) {
-      // it's ok
-    }
-    else {
-      return(109);
-    }
-     */
-  }
-   if (value < 0) return(202);
-  switch(code)
-  {
-    case EN_DURATION:
-      Dur = value;
-      if (Rstart > Dur) Rstart = 0;
-      break;
-      
-    case EN_HYDSTEP:
-      if (value == 0) return(202);
-      Hstep = value;
-      Hstep = MIN(Pstep, Hstep);
-      Hstep = MIN(Rstep, Hstep);
-      Qstep = MIN(Qstep, Hstep);
-      break;
-      
-    case EN_QUALSTEP:
-      if (value == 0) return(202);
-      Qstep = value;
-      Qstep = MIN(Qstep, Hstep);
-      break;
-      
-    case EN_PATTERNSTEP:
-      if (value == 0) return(202);
-      Pstep = value;
-      if (Hstep > Pstep) Hstep = Pstep;
-      break;
-      
-    case EN_PATTERNSTART:
-      Pstart = value;
-      break;
-      
-    case EN_REPORTSTEP:
-      if (value == 0) return(202);
-      Rstep = value;
-      if (Hstep > Rstep) Hstep = Rstep;
-      break;
-      
-    case EN_REPORTSTART:
-      if (Rstart > Dur) return(202);
-      Rstart = value;
-      break;
-      
-    case EN_RULESTEP:
-      if (value == 0) return(202);
-      Rulestep = value;
-      Rulestep = MIN(Rulestep, Hstep);
-      break;
-      
-    case EN_STATISTIC:
-      if (value > RANGE) return(202);
-      Tstatflag = (char)value;
-      break;
-      
-    case EN_HTIME:
-      Htime = value;
-      break;
-      
-    case EN_QTIME:
-      Qtime = value;
-      break;
-      
-    default:
-      return(251);
-   }
-   return(0);
-}
-
-
-int  DLLEXPORT ENsetoption(int code, EN_API_FLOAT_TYPE v)
-/*----------------------------------------------------------------
-**  Input:   code  = option code (see TOOLKIT.H)
-**           v = option value
-**  Output:  none
-**  Returns: error code
-**  Purpose: sets value for an analysis option
-**----------------------------------------------------------------
-*/
-{
-   int   i,j;
-   double Ke,n,ucf, value = v;
-   if (!Openflag) return(102);
-   switch (code)
-   {
-      case EN_TRIALS:     if (value < 1.0) return(202);
-                          MaxIter = (int)value;
-                          break;
-      case EN_ACCURACY:   if (value < 1.e-5 || value > 1.e-1) return(202);
-                          Hacc = value;
-                          break;
-      case EN_TOLERANCE:  if (value < 0.0) return(202);
-                          Ctol = value/Ucf[QUALITY];
-                          break;
-      case EN_EMITEXPON:  if (value <= 0.0) return(202);
-                          n = 1.0/value;
-                          ucf = pow(Ucf[FLOW],n)/Ucf[PRESSURE];
-                          for (i=1; i<=Njuncs; i++)
-                          {
-                             j = ENgetnodevalue(i,EN_EMITTER,&v);
-							 Ke = v;
-                             if (j == 0 && Ke > 0.0) Node[i].Ke = ucf/pow(Ke,n);
-                          }
-                          Qexp = n;
-                          break;
-      case EN_DEMANDMULT: if (value <= 0.0) return(202);
-                          Dmult = value;
-                          break;
-      default:            return(251);
-   }
-   return(0);
-}
- 
-
-int  DLLEXPORT ENsetstatusreport(int code)
-/*----------------------------------------------------------------
-**  Input:   code = status reporting code (0, 1, or 2)
-**  Output:  none
-**  Returns: error code                              
-**  Purpose: sets level of hydraulic status reporting 
-**----------------------------------------------------------------
-*/
-{
-   int errcode = 0;
-   if (code >= 0 && code <= 2) Statflag = (char)code;
-   else errcode = 202;
-   return(errcode);
-}
-
-
-int  DLLEXPORT ENsetqualtype(int qualcode, char *chemname,
-                               char *chemunits, char *tracenode)
-/*----------------------------------------------------------------
-**  Input:   qualcode  = WQ parameter code (see TOOLKIT.H)
-**           chemname  = name of WQ constituent 
-**           chemunits = concentration units of WQ constituent
-**           tracenode = ID of node being traced
-**  Output:  none
-**  Returns: error code                              
-**  Purpose: sets type of quality analysis called for
-**
-**  NOTE: chemname and chemunits only apply when WQ analysis
-**        is for chemical. tracenode only applies when WQ
-**        analysis is source tracing.
-**----------------------------------------------------------------
-*/
-{
-/*** Updated 3/1/01 ***/
-   double ccf = 1.0;
-
-   if (!Openflag) return(102);
-   if (qualcode < EN_NONE || qualcode > EN_TRACE) return(251);
-   Qualflag = (char)qualcode;
-   if (Qualflag == CHEM)                   /* Chemical constituent */
-   {
-      strncpy(ChemName,chemname,MAXID);
-      strncpy(ChemUnits,chemunits,MAXID);
-
-/*** Updated 3/1/01 ***/
-      strncpy(Field[QUALITY].Units,ChemUnits,MAXID);
-      strncpy(Field[REACTRATE].Units,ChemUnits,MAXID);
-      strcat(Field[REACTRATE].Units,t_PERDAY);
-      ccf =  1.0/LperFT3;
-
-   }
-   if (Qualflag == TRACE)                  /* Source tracing option */
-   {
-       TraceNode = findnode(tracenode);
-       if (TraceNode == 0) return(203);
-       strncpy(ChemName,u_PERCENT,MAXID);
-       strncpy(ChemUnits,tracenode,MAXID);
-
-/*** Updated 3/1/01 ***/
-       strcpy(Field[QUALITY].Units,u_PERCENT);
-   }
-   if (Qualflag == AGE)                    /* Water age analysis */
-   {
-      strncpy(ChemName,w_AGE,MAXID);
-      strncpy(ChemUnits,u_HOURS,MAXID);
-
-/*** Updated 3/1/01 ***/
-      strcpy(Field[QUALITY].Units,u_HOURS);
-   }
-
-/*** Updated 3/1/01 ***/
-   Ucf[QUALITY]   = ccf;
-   Ucf[LINKQUAL]  = ccf;
-   Ucf[REACTRATE] = ccf;
-
-   return(0);
-}
-
-int DLLEXPORT ENgetheadcurve(int index, char *id)
-/*----------------------------------------------------------------
-**  Input:   index = index of pump in list of links
-**  Output:  id = head curve ID
-**  Returns: error code                              
-**  Purpose: retrieves ID of a head curve for specific link index
-**
-**  NOTE: 'id' must be able to hold MAXID characters
-**----------------------------------------------------------------
-*/
-{
-   strcpy(id,"");
-   if (!Openflag) return(102);
-   if (index < 1 || index > Nlinks || PUMP != Link[index].Type) return(204);
-   strcpy(id,Curve[Pump[PUMPINDEX(index)].Hcurve].ID);
-   return(0);
-}
-
-int DLLEXPORT ENgetpumptype(int index, int *type)
-/*----------------------------------------------------------------
-**  Input:   index = index of pump in list of links
-**  Output:  type = PumpType
-**  Returns: error code                              
-**  Purpose: retrieves type of a pump for specific link index
-**
-**----------------------------------------------------------------
-*/
-{
-   *type=-1;
-   if (!Openflag) return(102);
-   if (index < 1 || index > Nlinks || PUMP != Link[index].Type) return(204);
-   *type = Pump[PUMPINDEX(index)].Ptype;
-   return(0);
-}
-
-/*
-----------------------------------------------------------------
-   Functions for opening files 
-----------------------------------------------------------------
-*/
-
-
-int   openfiles(char *f1, char *f2, char *f3)
-/*----------------------------------------------------------------
-**  Input:   f1 = pointer to name of input file                  
-**           f2 = pointer to name of report file                 
-**           f3 = pointer to name of binary output file          
-**  Output:  none
-**  Returns: error code                                  
-**  Purpose: opens input & report files                          
-**----------------------------------------------------------------
-*/
-{
-/* Initialize file pointers to NULL */
-   InFile = NULL;
-   RptFile = NULL;
-   OutFile = NULL;
-   HydFile = NULL;
-
-/* Save file names */
-   strncpy(InpFname,f1,MAXFNAME);
-   strncpy(Rpt1Fname,f2,MAXFNAME);
-   strncpy(OutFname,f3,MAXFNAME);
-   if (strlen(f3) > 0) Outflag = SAVE;                                         //(2.00.12 - LR)
-   else Outflag = SCRATCH;                                                     //(2.00.12 - LR)
-
-/* Check that file names are not identical */
-   if (strcomp(f1,f2) || strcomp(f1,f3) || (strcomp(f2,f3) && (strlen(f2) > 0 || strlen(f3) > 0)))
-   {
-      writecon(FMT04);
-      return(301);
-   }
-
-/* Attempt to open input and report files */
-   if ((InFile = fopen(f1,"rt")) == NULL)
-   {
-      writecon(FMT05);
-      writecon(f1);
-      return(302);
-   }
-   if (strlen(f2) == 0) RptFile = stdout;
-   else if ((RptFile = fopen(f2,"wt")) == NULL)
-   {
-      writecon(FMT06);
-      return(303);
-   }
-
-   return(0);
-}                                       /* End of openfiles */
-
-
-int  openhydfile()
-/*----------------------------------------------------------------
-** Input:   none
-** Output:  none
-** Returns: error code
-** Purpose: opens file that saves hydraulics solution
-**----------------------------------------------------------------
-*/
-{
-   INT4 nsize[6];                       /* Temporary array */
-   INT4 magic;
-   INT4 version;
-   int errcode = 0;
-
-/* If HydFile currently open, then close it if its not a scratch file */
-   if (HydFile != NULL)
-   {
-      if (Hydflag == SCRATCH) return(0);
-      fclose(HydFile);
-   }
-      
-/* Use Hydflag to determine the type of hydraulics file to use. */
-/* Write error message if the file cannot be opened.            */
-   HydFile = NULL;
-   switch(Hydflag)
-   {
-      case SCRATCH:  getTmpName(HydFname);                                     //(2.00.12 - LR)
-                     HydFile = fopen(HydFname, "w+b");                         //(2.00.12 - LR)
-                     break;
-      case SAVE:     HydFile = fopen(HydFname,"w+b");
-                     break;
-      case USE:      HydFile = fopen(HydFname,"rb");
-                     break;
-   }
-   if (HydFile == NULL) return(305);
-
-/* If a previous hydraulics solution is not being used, then */
-/* save the current network size parameters to the file.     */
-   if (Hydflag != USE)
-   {
-      magic = MAGICNUMBER;
-      version = VERSION;
-      nsize[0] = Nnodes;
-      nsize[1] = Nlinks;
-      nsize[2] = Ntanks;
-      nsize[3] = Npumps;
-      nsize[4] = Nvalves;
-      nsize[5] = (int)Dur;
-      fwrite(&magic,sizeof(INT4),1,HydFile);
-      fwrite(&version,sizeof(INT4),1,HydFile);
-      fwrite(nsize,sizeof(INT4),6,HydFile);
-   }
-
-/* If a previous hydraulics solution is being used, then */
-/* make sure its network size parameters match those of  */
-/* the current network.                                  */
-   if (Hydflag == USE)
-   {
-      fread(&magic,sizeof(INT4),1,HydFile);
-      if (magic != MAGICNUMBER) return(306);
-      fread(&version,sizeof(INT4),1,HydFile);
-      if (version != VERSION) return(306);
-      if (fread(nsize,sizeof(INT4),6,HydFile) < 6) return(306);
-      if (nsize[0] != Nnodes  || nsize[1] != Nlinks ||
-          nsize[2] != Ntanks  || nsize[3] != Npumps ||
-          nsize[4] != Nvalves || nsize[5] != Dur) return(306);
-      SaveHflag = TRUE;
-   }
-
-/* Save current position in hydraulics file  */
-/* where storage of hydraulic results begins */
-   HydOffset = ftell(HydFile);
-   return(errcode);
-}
-
-
-int  openoutfile()
-/*----------------------------------------------------------------
-**  Input:   none
-**  Output:  none
-**  Returns: error code
-**  Purpose: opens binary output file.
-**----------------------------------------------------------------
-*/
-{
-   int errcode = 0;
-
-/* Close output file if already opened */
-   if (OutFile != NULL) fclose(OutFile);
-   OutFile = NULL;
-   if (TmpOutFile != NULL) fclose(TmpOutFile);
-   TmpOutFile = NULL;
-
-   if (Outflag == SCRATCH) remove(OutFname);                                   //(2.00.12 - LR)
-   remove(TmpFname);                                                           //(2.00.12 - LR)
-
-/* If output file name was supplied, then attempt to */
-/* open it. Otherwise open a temporary output file.  */
-   //if (strlen(OutFname) != 0)                                                //(2.00.12 - LR)
-   if (Outflag == SAVE)                                                        //(2.00.12 - LR)
-   {
-      if ( (OutFile = fopen(OutFname,"w+b")) == NULL)
-      {
-         writecon(FMT07);
-         errcode = 304;
-      }
-   }
-   //else if ( (OutFile = tmpfile()) == NULL)                                  //(2.00.12 - LR)
-   else                                                                        //(2.00.12 - LR)
-   {
-      getTmpName(OutFname);                                                    //(2.00.12 - LR)
-      if ( (OutFile = fopen(OutFname,"w+b")) == NULL)                          //(2.00.12 - LR)
-	  {
-         writecon(FMT08);
-         errcode = 304;
-	  }
-   }
-
-/* Save basic network data & energy usage results */
-   ERRCODE(savenetdata());
-   OutOffset1 = ftell(OutFile);
-   ERRCODE(saveenergy());
-   OutOffset2 = ftell(OutFile);
-
-/* Open temporary file if computing time series statistic */
-   if (!errcode)
-   {
-      if (Tstatflag != SERIES)
-      {
-         //if ( (TmpOutFile = tmpfile()) == NULL) errcode = 304;               //(2.00.12 - LR)
-         getTmpName(TmpFname);                                                 //(2.00.12 - LR)
-         TmpOutFile = fopen(TmpFname, "w+b");                                  //(2.00.12 - LR)
-         if (TmpOutFile == NULL) errcode = 304;                                //(2.00.12 - LR)
-      }
-      else TmpOutFile = OutFile;
-   }
-   return(errcode);
-}
-
-
-/*
-----------------------------------------------------------------
-   Global memory management functions 
-----------------------------------------------------------------
-*/
-
-
-void initpointers()
-/*----------------------------------------------------------------
-**  Input:   none
-**  Output:  none
-**  Purpose: initializes global pointers to NULL
-**----------------------------------------------------------------
-*/
-{
-   NodeDemand        = NULL;
-   NodeQual = NULL;
-   NodeHead        = NULL;
-   Q        = NULL;
-   PipeRateCoeff        = NULL;
-   LinkStatus        = NULL;
-   LinkSetting        = NULL;
-   OldStat  = NULL;
-
-   Node     = NULL;
-   Link     = NULL;
-   Tank     = NULL;
-   Pump     = NULL;
-   Valve    = NULL;
-   Pattern  = NULL;
-   Curve    = NULL;
-   Control  = NULL;
-  Coord    = NULL;
-
-   X        = NULL;
-   Patlist  = NULL;
-   Curvelist = NULL;
-  Coordlist = NULL;
-   Adjlist  = NULL;
-   Aii      = NULL;
-   Aij      = NULL;
-   F        = NULL;
-   P        = NULL;
-   Y        = NULL;
-   Order    = NULL;
-   Row      = NULL;
-   Ndx      = NULL;
-   XLNZ     = NULL;
-   NZSUB    = NULL;
-   LNZ      = NULL;
-   NodeHashTable      = NULL;
-   LinkHashTable      = NULL;
-   initrules();
-}
-
-
-int  allocdata()
-/*----------------------------------------------------------------
-**  Input:   none
-**  Output:  none
-**  Returns: error code
-**  Purpose: allocates memory for network data structures
-**----------------------------------------------------------------
-*/
-{
-   int n;
-   int errcode = 0;
-
-/* Allocate node & link ID hash tables */
-   NodeHashTable = ENHashTableCreate();
-   LinkHashTable = ENHashTableCreate();
-   ERRCODE(MEMCHECK(NodeHashTable));
-   ERRCODE(MEMCHECK(LinkHashTable));
-
-/* Allocate memory for network nodes */
-/*************************************************************
- NOTE: Because network components of a given type are indexed
-       starting from 1, their arrays must be sized 1
-       element larger than the number of components.
-*************************************************************/
-   if (!errcode)
-   {
-      n = MaxNodes + 1;
-      Node = (Snode *)  calloc(n, sizeof(Snode));
-      NodeDemand   = (double *) calloc(n, sizeof(double));
-      NodeQual = (double *) calloc(n, sizeof(double));
-      NodeHead    = (double *) calloc(n, sizeof(double));
-      ERRCODE(MEMCHECK(Node));
-      ERRCODE(MEMCHECK(NodeDemand));
-      ERRCODE(MEMCHECK(NodeQual));
-      ERRCODE(MEMCHECK(NodeHead));
-   }
-
-/* Allocate memory for network links */
-   if (!errcode)
-   {
-      n = MaxLinks + 1;
-      Link = (Slink *) calloc(n, sizeof(Slink));
-      Q    = (double *) calloc(n, sizeof(double));
-      LinkSetting    = (double *) calloc(n, sizeof(double));
-      LinkStatus    = (char  *) calloc(n, sizeof(char));
-      ERRCODE(MEMCHECK(Link));
-      ERRCODE(MEMCHECK(Q));
-      ERRCODE(MEMCHECK(LinkSetting));
-      ERRCODE(MEMCHECK(LinkStatus));
-   } 
-
-/* Allocate memory for tanks, sources, pumps, valves,   */
-/* controls, demands, time patterns, & operating curves */
-   if (!errcode)
-   {
-      Tank    = (Stank *)    calloc(MaxTanks+1,   sizeof(Stank));
-      Pump    = (Spump *)    calloc(MaxPumps+1,   sizeof(Spump));
-      Valve   = (Svalve *)   calloc(MaxValves+1,  sizeof(Svalve));
-      Control = (Scontrol *) calloc(MaxControls+1,sizeof(Scontrol));
-      Pattern = (Spattern *) calloc(MaxPats+1,    sizeof(Spattern));
-      Curve   = (Scurve *)   calloc(MaxCurves+1,  sizeof(Scurve));
-      Coord   = (Scoord *)   calloc(MaxNodes+1,  sizeof(Scoord));
-      ERRCODE(MEMCHECK(Tank));
-      ERRCODE(MEMCHECK(Pump));
-      ERRCODE(MEMCHECK(Valve));
-      ERRCODE(MEMCHECK(Control));
-      ERRCODE(MEMCHECK(Pattern));
-      ERRCODE(MEMCHECK(Curve));
-      ERRCODE(MEMCHECK(Coord));
-   }
-
-/* Initialize pointers used in patterns, curves, and demand category lists */
-   if (!errcode)
-   {
-      for (n=0; n<=MaxPats; n++)
-      {
-         Pattern[n].Length = 0;
-         Pattern[n].F = NULL;
-      }
-      for (n=0; n<=MaxCurves; n++)
-      {
-         Curve[n].Npts = 0;
-         Curve[n].Type = -1;
-         Curve[n].X = NULL;
-         Curve[n].Y = NULL;
-      }
-     
-     for (n=0; n<=MaxNodes; n++)
-     {
-       // node demand
-       Node[n].D = NULL;
-       /* Allocate memory for coord data */
-       Coord[n].X = (double *) calloc(1, sizeof(double));
-       Coord[n].Y = (double *) calloc(1, sizeof(double));
-       if (Coord[n].X == NULL || Coord[n].Y == NULL) return(101);
-       Coord[n].X[0] = 0;
-       Coord[n].Y[0] = 0;
-     }
-     
-   }
-
-/* Allocate memory for rule base (see RULES.C) */
-   if (!errcode) errcode = allocrules();
-   return(errcode);
-}                                       /* End of allocdata */
-
-
-void  freeTmplist(STmplist *t)
-/*----------------------------------------------------------------
-**  Input:   t = pointer to start of a temporary list
-**  Output:  none
-**  Purpose: frees memory used for temporary storage
-**           of pattern & curve data
-**----------------------------------------------------------------
-*/
-{
-   STmplist   *tnext;
-   while (t != NULL)
-   {
-       tnext = t->next;
-       freeFloatlist(t->x);
-       freeFloatlist(t->y);
-       free(t);
-       t = tnext;
-   }
-}
-
-
-void  freeFloatlist(SFloatlist *f)
-/*----------------------------------------------------------------
-**  Input:   f = pointer to start of list of floats
-**  Output:  none
-**  Purpose: frees memory used for storing list of floats
-**----------------------------------------------------------------
-*/
-{
-   SFloatlist *fnext;
-   while (f != NULL)
-   {
-      fnext = f->next;
-      free(f);
-      f = fnext;
-   }
-}
-
-
-void  freedata()
-/*----------------------------------------------------------------
-**  Input:   none
-**  Output:  none
-**  Purpose: frees memory allocated for network data structures.        
-**----------------------------------------------------------------
-*/
-{
-    int j;
-    Pdemand demand, nextdemand;
-    Psource source;
-
-/* Free memory for computed results */
-    free(NodeDemand);
-    free(NodeQual);
-    free(NodeHead);
-    free(Q);
-    free(LinkSetting);
-    free(LinkStatus);
-
-/* Free memory for node data */
-    if (Node != NULL)
-    {
-      for (j=0; j<=MaxNodes; j++)
-      {
-      /* Free memory used for demand category list */
-         demand = Node[j].D;
-         while (demand != NULL)
-         {
-            nextdemand = demand->next;
-            free(demand);
-            demand = nextdemand;
-         }
-      /* Free memory used for WQ source data */
-         source = Node[j].S;
-         if (source != NULL) free(source);
-      }
-      free(Node);
-    }
-
-/* Free memory for other network objects */
-    free(Link);
-    free(Tank);
-    free(Pump);
-    free(Valve);
-    free(Control);
-
-/* Free memory for time patterns */
-    if (Pattern != NULL)
-    {
-       for (j=0; j<=MaxPats; j++) free(Pattern[j].F);
-       free(Pattern);
-    }
-
-/* Free memory for curves */
-    if (Curve != NULL)
-    {
-       for (j=0; j<=MaxCurves; j++)
-       {
-          free(Curve[j].X);
-          free(Curve[j].Y);
-       }
-       free(Curve);
-    }
-
-/* Free memory for rule base (see RULES.C) */
-    freerules();
-
-/* Free hash table memory */
-    if (NodeHashTable != NULL) ENHashTableFree(NodeHashTable);
-    if (LinkHashTable != NULL) ENHashTableFree(LinkHashTable);
-}
-
-
-/*
-----------------------------------------------------------------
-   General purpose functions 
-----------------------------------------------------------------
-*/
-
-/*** New function for 2.00.12 ***/                                             //(2.00.12 - LR)
-char* getTmpName(char* fname)
-//
-//  Input:   fname = file name string
-//  Output:  returns pointer to file name
-//  Purpose: creates a temporary file name with path prepended to it.
-//
-{
-    char name[MAXFNAME+1];
-    int  n;
-
-    // --- for Windows systems:
-    #ifdef WINDOWS
-      // --- use system function tmpnam() to create a temporary file name
-      tmpnam(name);
-
-      // --- if user supplied the name of a temporary directory,
-      //     then make it be the prefix of the full file name
-      n = (int)strlen(TmpDir);
-      if ( n > 0 )
-      {
-          strcpy(fname, TmpDir);
-          if ( fname[n-1] != '\\' ) strcat(fname, "\\");
-      }
-
-      // --- otherwise, use the relative path notation as the file name
-      //     prefix so that the file will be placed in the current directory
-      else
-      {
-          strcpy(fname, ".\\");
-      }
-
-      // --- now add the prefix to the file name
-      strcat(fname, name);
-
-    // --- for non-Windows systems:
-    #else
-      // --- use system function mkstemp() to create a temporary file name
-      strcpy(fname, "enXXXXXX");
-      mkstemp(fname);
-    #endif
-    return fname;
-}
-
-
-int  strcomp(char *s1, char *s2)
-/*---------------------------------------------------------------
-**  Input:   s1 = character string
-**           s2 = character string
-**  Output:  none
-**  Returns: 1 if s1 is same as s2, 0 otherwise
-**  Purpose: case insensitive comparison of strings s1 & s2
-**---------------------------------------------------------------
-*/
-{
-   int i;
-   for (i=0; UCHAR(s1[i]) == UCHAR(s2[i]); i++)
-     if (!s1[i+1] && !s2[i+1]) return(1);
-   return(0);
-}                                       /*  End of strcomp  */
-
-
-double  interp(int n, double x[], double y[], double xx)
-/*----------------------------------------------------------------
-**  Input:   n  = number of data pairs defining a curve
-**           x  = x-data values of curve
-**           y  = y-data values of curve
-**           xx = specified x-value
-**  Output:  none
-**  Returns: y-value on curve at x = xx
-**  Purpose: uses linear interpolation to find y-value on a
-**           data curve corresponding to specified x-value.
-**  NOTE:    does not extrapolate beyond endpoints of curve.
-**----------------------------------------------------------------
-*/
-{
-    int    k,m;
-    double  dx,dy;
-
-    m = n - 1;                          /* Highest data index      */
-    if (xx <= x[0]) return(y[0]);       /* xx off low end of curve */
-    for (k=1; k<=m; k++)                /* Bracket xx on curve     */
-    {
-        if (x[k] >= xx)                 /* Interp. over interval   */
-        {
-            dx = x[k]-x[k-1];
-            dy = y[k]-y[k-1];
-            if (ABS(dx) < TINY) return(y[k]);
-            else return(y[k] - (x[k]-xx)*dy/dx);
-        }
-    }
-    return(y[m]);                       /* xx off high end of curve */
-}                       /* End of interp */
-
-
-int   findnode(char *id)
-/*----------------------------------------------------------------
-**  Input:   id = node ID
-**  Output:  none
-**  Returns: index of node with given ID, or 0 if ID not found
-**  Purpose: uses hash table to find index of node with given ID
-**----------------------------------------------------------------
-*/
-{
-   return(ENHashTableFind(NodeHashTable,id));
-}
-
-
-int  findlink(char *id)
-/*----------------------------------------------------------------
-**  Input:   id = link ID
-**  Output:  none
-**  Returns: index of link with given ID, or 0 if ID not found
-**  Purpose: uses hash table to find index of link with given ID
-**----------------------------------------------------------------
-*/
-{
-   return(ENHashTableFind(LinkHashTable,id));
-}
-
-
-char *geterrmsg(int errcode)
-/*----------------------------------------------------------------
-**  Input:   errcode = error code
-**  Output:  none
-**  Returns: pointer to string with error message
-**  Purpose: retrieves text of error message
-**----------------------------------------------------------------
-*/
-{
-   switch (errcode)
-   {                                   /* Warnings */
-/*
-      case 1:     strcpy(Msg,WARN1);   break;
-      case 2:     strcpy(Msg,WARN2);   break;
-      case 3:     strcpy(Msg,WARN3);   break;
-      case 4:     strcpy(Msg,WARN4);   break;
-      case 5:     strcpy(Msg,WARN5);   break;
-      case 6:     strcpy(Msg,WARN6);   break;
-*/      
-                                       /* System Errors */
-      case 101:   strcpy(Msg,ERR101);  break;
-      case 102:   strcpy(Msg,ERR102);  break;
-      case 103:   strcpy(Msg,ERR103);  break;
-      case 104:   strcpy(Msg,ERR104);  break;
-      case 105:   strcpy(Msg,ERR105);  break;
-      case 106:   strcpy(Msg,ERR106);  break;
-      case 107:   strcpy(Msg,ERR107);  break;
-      case 108:   strcpy(Msg,ERR108);  break;
-      case 109:   strcpy(Msg,ERR109);  break;
-      case 110:   strcpy(Msg,ERR110);  break;
-      case 120:   strcpy(Msg,ERR120);  break;
-
-                                       /* Input Errors */
-      case 200:  strcpy(Msg,ERR200);   break;
-      case 223:  strcpy(Msg,ERR223);   break;
-      case 224:  strcpy(Msg,ERR224);   break;
-
-                                       /* Toolkit function errors */
-      case 202:  sprintf(Msg,ERR202,t_FUNCCALL,""); break;
-      case 203:  sprintf(Msg,ERR203,t_FUNCCALL,""); break;
-      case 204:  sprintf(Msg,ERR204,t_FUNCCALL,""); break;
-      case 205:  sprintf(Msg,ERR205,t_FUNCCALL,""); break;
-      case 207:  sprintf(Msg,ERR207,t_FUNCCALL,""); break;
-      case 240:  sprintf(Msg,ERR240,t_FUNCCALL,""); break;
-      case 241:  sprintf(Msg,ERR241,t_FUNCCALL,""); break;
-      case 250:  sprintf(Msg,ERR250);  break;
-      case 251:  sprintf(Msg,ERR251);  break;
-
-                                       /* File Errors */
-      case 301:  strcpy(Msg,ERR301);   break;
-      case 302:  strcpy(Msg,ERR302);   break;
-      case 303:  strcpy(Msg,ERR303);   break;
-      case 304:  strcpy(Msg,ERR304);   break;
-      case 305:  strcpy(Msg,ERR305);   break;
-      case 306:  strcpy(Msg,ERR306);   break;
-      case 307:  strcpy(Msg,ERR307);   break;
-      case 308:  strcpy(Msg,ERR308);   break;
-      case 309:  strcpy(Msg,ERR309);   break;
-
-	  case 401:  strcpy(Msg,ERR401); break;
-      default:   strcpy(Msg,"");
-   }
-   return(Msg);
-}
-
-
-void  errmsg(int errcode)
-/*----------------------------------------------------------------
-**  Input:   errcode = error code
-**  Output:  none
-**  Purpose: writes error message to report file
-**----------------------------------------------------------------
-*/
-{
-   if (errcode == 309)    /* Report file write error -  */
-   {                      /* Do not write msg to file.  */
-      writecon("\n  ");
-      writecon(geterrmsg(errcode));
-   }      
-   else if (RptFile != NULL && Messageflag)
-   {
-      writeline(geterrmsg(errcode));
-   }
-}
-
-
-void  writecon(char *s)
-/*----------------------------------------------------------------
-**  Input:   text string                                         
-**  Output:  none                                                
-**  Purpose: writes string of characters to console              
-**----------------------------------------------------------------
-*/
-{
-#ifdef CLE                                                                     //(2.00.11 - LR)
-   fprintf(stdout,s);
-   fflush(stdout);
-#endif
-}
-
-
-void writewin(char *s)
-/*----------------------------------------------------------------
-**  Input:   text string                                         
-**  Output:  none                                                
-**  Purpose: passes character string to viewprog() in
-**           application which calls the EPANET DLL 
-**----------------------------------------------------------------
-*/
-{
-#ifdef DLL
-   char progmsg[MAXMSG+1];
-   if (viewprog != NULL)
-   {
-      strncpy(progmsg,s,MAXMSG);
-      viewprog(progmsg);
-   }
-#endif
-}
-int  DLLEXPORT ENgetnumdemands(int nodeIndex, int *numDemands)
-{
-	Pdemand d;
-	int n=0;
-	/* Check for valid arguments */
-	if (!Openflag) return(102);
-	if (nodeIndex <= 0 || nodeIndex > Nnodes) return(203);
-	for(d=Node[nodeIndex].D; d != NULL; d=d->next) n++;
-	*numDemands=n;
-	return 0;
-}
-int  DLLEXPORT ENgetbasedemand(int nodeIndex, int demandIdx, EN_API_FLOAT_TYPE *baseDemand)
-{
-  Pdemand d;
-  int n=1;
-  /* Check for valid arguments */
-  if (!Openflag) return(102);
-  if (nodeIndex <= 0 || nodeIndex > Nnodes) return(203);
-  if (nodeIndex <= Njuncs) {
-	for(d=Node[nodeIndex].D; n<demandIdx && d != NULL; d=d->next) n++;
-	if(n!=demandIdx) return(253);
-	*baseDemand=(EN_API_FLOAT_TYPE)(d->Base*Ucf[FLOW]);
-  }
-  else {
-    *baseDemand=(EN_API_FLOAT_TYPE)(0.0);
-  }
-  return 0;
-}
-
-int  DLLEXPORT ENsetbasedemand(int nodeIndex, int demandIdx, EN_API_FLOAT_TYPE baseDemand)
-{
-  Pdemand d;
-  int n=1;
-  /* Check for valid arguments */
-  if (!Openflag) return(102);
-  if (nodeIndex <= 0 || nodeIndex > Nnodes) return(203);
-  if (nodeIndex <= Njuncs) {
-	for(d=Node[nodeIndex].D; n<demandIdx && d != NULL; d=d->next) n++;
-	if(n!=demandIdx) return(253);
-    d->Base = baseDemand/Ucf[FLOW];
-  }
-  return 0;
-}
-
-int  DLLEXPORT ENgetdemandpattern(int nodeIndex, int demandIdx, int *pattIdx)
-{
-	Pdemand d;
-	int n=1;
-	/* Check for valid arguments */
-	if (!Openflag) return(102);
-	if (nodeIndex <= 0 || nodeIndex > Nnodes) return(203);
-	for(d=Node[nodeIndex].D; n<demandIdx && d != NULL; d=d->next) n++;
-	if(n!=demandIdx) return(253);
-	*pattIdx=d->Pat;
-	return 0;
-}
-
-int DLLEXPORT ENgetaveragepatternvalue(int index, EN_API_FLOAT_TYPE *value)
-/*----------------------------------------------------------------
- **  Input:   index  = index of time pattern
- **           period = pattern time period
- **  Output:  *value = pattern multiplier
- **  Returns: error code
- **  Purpose: retrieves multiplier for a specific time period
- **           and pattern
- **----------------------------------------------------------------
- */
-{  *value = 0.0;
-  if (!Openflag) return(102);
-  if (index < 1 || index > Npats) return(205);
-  //if (period < 1 || period > Pattern[index].Length) return(251);
-  int i;
-  for (i=0; i<Pattern[index].Length; i++) {
-    *value+=Pattern[index].F[i];
-  }
-  *value/=(EN_API_FLOAT_TYPE)Pattern[index].Length;
-  return(0);
-}
-
-
-/*************************** END OF EPANET.C ***************************/
-
+/*
+*******************************************************************************
+
+EPANET.C -- Hydraulic & Water Quality Simulator for Water Distribution Networks
+
+VERSION:    2.00
+DATE:       5/30/00
+            9/7/00
+            10/25/00
+            3/1/01
+            11/19/01
+            6/24/02
+            8/15/07    (2.00.11)
+            2/14/08    (2.00.12)
+AUTHOR:     L. Rossman
+            US EPA - NRMRL
+
+EPANET performs extended period hydraulic and water quality analysis of
+looped, pressurized piping networks. The program consists of the
+following code modules:
+  
+    EPANET.C  -- main module providing supervisory control
+    INPUT1.C  -- controls processing of input data
+    INPUT2.C  -- reads data from input file
+    INPUT3.C  -- parses individual lines of input data
+    INPFILE.C -- saves modified input data to a text file
+    RULES.C   -- implements rule-based control of piping system
+    HYDRAUL.C -- computes extended period hydraulic behavior
+    QUALITY.C -- tracks transport & fate of water quality
+    OUTPUT.C  -- handles transfer of data to and from binary files
+    REPORT.C  -- handles reporting of results to text file
+    SMATRIX.C -- sparse matrix linear equation solver routines
+    MEMPOOL.C -- memory allocation routines
+    HASH.C    -- hash table routines
+
+The program can be compiled as either a stand-alone console application
+or as a dynamic link library (DLL) of function calls depending on whether
+the macro identifier 'DLL' is defined or not.
+
+See TOOLKIT.H for function prototypes of exported DLL functions
+See FUNCS.H for prototypes of all other functions
+See TYPES.H for declaration of global constants and data structures
+See VARS.H for declaration of global variables
+See TEXT.H for declaration of all string constants
+See ENUMSTXT.H for assignment of string constants to enumerated types
+
+The following naming conventions are used in all modules of this program:
+1. Names of exportable functions in the DLL begin with the "EN" prefix.
+2. All other function names are lowercase.
+3. Global variable names begin with an uppercase letter.
+4. Local variable names are all lowercase.
+5. Declared constants and enumerated values defined in TYPES.H are
+   all uppercase.
+6. String constants defined in TEXT.H begin with a lower case character
+   followed by an underscore and then all uppercase characters (e.g.
+   t_HEADLOSS)
+
+--------------------------------------------------------------------------
+
+This is the main module of the EPANET program. It uses a series of
+functions, all beginning with the letters EN, to control program behavior.
+See the main() and ENepanet() functions below for the simplest example of
+these.
+
+This module calls the following functions that reside in other modules:
+   RULES.C
+     initrules()
+     allocrules()
+     closerules()
+   INPUT1.C
+     getdata()
+     initreport()
+   INPUT2.C
+     netsize()
+     setreport()
+   HYDRAUL.C
+     openhyd()
+     inithyd()
+     runhyd()
+     nexthyd()
+     closehyd()
+     resistance()
+     tankvolume()
+     getenergy()
+     setlinkstatus()
+     setlinksetting()
+   QUALITY.C
+     openqual()
+     initqual()
+     runqual()
+     nextqual()
+     stepqual()
+     closequal()
+   REPORT.C
+     writeline()
+     writelogo()
+     writereport()
+   HASH.C
+     ENHashTablecreate()
+     ENHashTableFind()
+     ENHashTableFree()
+
+The macro ERRCODE(x) is defined in TYPES.H. It says if the current
+value of the error code variable (errcode) is not fatal (< 100) then
+execute function x and set the error code equal to its return value.
+
+*******************************************************************************
+*/
+
+/*** Need to define WINDOWS to use the getTmpName function ***/                //(2.00.12 - LR)
+// --- define WINDOWS
+#undef WINDOWS
+#ifdef _WIN32
+  #define WINDOWS
+#endif
+#ifdef __WIN32__
+  #define WINDOWS
+#endif
+/************************************************************/
+
+#include <stdio.h>
+#include <stdlib.h>
+#include <string.h>
+#ifndef __APPLE__
+#include <malloc.h>
+#endif
+#include <math.h>
+#include <float.h>                                                             //(2.00.12 - LR)
+ 
+#include "text.h"
+#include "types.h"
+#include "enumstxt.h"
+#include "funcs.h"
+#define  EXTERN
+#include "vars.h"
+#include "epanet2.h"
+
+void (* viewprog) (char *);     /* Pointer to progress viewing function */   
+
+
+/*
+----------------------------------------------------------------
+   Entry point used to compile a Windows DLL
+----------------------------------------------------------------
+*/
+
+/*** This code is no longer required *****                                     //(2.00.11 - LR)
+#ifdef DLL
+int WINAPI DllEntryPoint(HINSTANCE hinst, unsigned long reason, void* reserved)
+{
+        viewprog = NULL;
+        return 1;
+}
+#endif
+*****************************************/
+
+
+/*
+----------------------------------------------------------------
+   Entry point used to compile a stand-alone executable.
+----------------------------------------------------------------
+*/
+
+#ifdef CLE                                                                     //(2.00.11 - LR)
+
+int   main(int argc, char *argv[])
+/*--------------------------------------------------------------
+**  Input:   argc    = number of command line arguments
+**           *argv[] = array of command line arguments
+**  Output:  none
+**  Purpose: main program segment
+**
+**  Command line for stand-alone operation is:
+**    progname f1  f2  f3
+**  where progname = name of executable this code was compiled to,
+**  f1 = name of input file, f2 = name of report file, and
+**  f3 = name of binary output file (optional).
+**--------------------------------------------------------------
+*/
+{
+    char *f1,*f2,*f3;
+    char blank[] = "";
+    int  errcode;
+
+/* Check for proper number of command line arguments */
+    if (argc < 3) writecon(FMT03);
+    else
+    {
+
+    /* Call the main control function */
+       f1 = argv[1];
+       f2 = argv[2];
+       if (argc > 3) f3 = argv[3];
+       else          f3 = blank;
+       writecon(FMT01);
+       errcode = ENepanet(f1,f2,f3,NULL);
+       if (errcode > 0) writecon(FMT11);
+       else if (Warnflag > 0) writecon(FMT10);
+       else writecon(FMT09);
+    }
+    return(0);
+}                                       /* End of main */
+#endif
+
+
+/*
+----------------------------------------------------------------
+   Functions for opening & closing the EPANET system
+----------------------------------------------------------------
+*/
+
+
+/*** updated 3/1/01 ***/
+int DLLEXPORT ENepanet(char *f1, char *f2, char *f3, void (*pviewprog) (char *))
+
+/*------------------------------------------------------------------------
+**   Input:   f1 = pointer to name of input file              
+**            f2 = pointer to name of report file             
+**            f3 = pointer to name of binary output file      
+**            pviewprog = see note below                 
+**   Output:  none  
+**  Returns: error code                              
+**  Purpose: runs a complete EPANET simulation
+**
+**  The pviewprog() argument is a pointer to a callback function
+**  that takes a character string (char *) as its only parameter.
+**  The function would reside in and be used by the calling
+**  program to display the progress messages that EPANET generates
+**  as it carries out its computations. If this feature is not
+**  needed then the argument should be NULL.
+**-------------------------------------------------------------------------
+*/
+{
+    int  errcode = 0;
+    viewprog = pviewprog;
+    ERRCODE(ENopen(f1,f2,f3));
+    if (Hydflag != USE) ERRCODE(ENsolveH());
+    ERRCODE(ENsolveQ());
+    ERRCODE(ENreport());
+    ENclose();
+    return(errcode);
+}
+
+
+int DLLEXPORT ENopen(char *f1, char *f2, char *f3)
+/*----------------------------------------------------------------
+**  Input:   f1 = pointer to name of input file              
+**           f2 = pointer to name of report file             
+**           f3 = pointer to name of binary output file      
+**  Output:  none 
+**  Returns: error code                              
+**  Purpose: opens EPANET input file & reads in network data
+**----------------------------------------------------------------
+*/
+{
+   int  errcode = 0;
+
+/*** Updated 9/7/00 ***/
+/* Reset math coprocessor */
+#ifdef DLL
+   _fpreset();              
+#endif
+
+/* Set system flags */
+   Openflag  = FALSE;
+   OpenHflag = FALSE;
+   OpenQflag = FALSE;
+   SaveHflag = FALSE;
+   SaveQflag = FALSE;
+   Warnflag  = FALSE;
+
+/*** Updated 9/7/00 ***/
+   Messageflag = TRUE;
+
+/* If binary output file being used, then   */
+/* do not write full results to Report file */
+/* (use it only for status reports).        */
+   Rptflag = 0;
+   if (strlen(f3) == 0) Rptflag = 1;
+
+/*** Updated 9/7/00 ***/
+/*** Previous code segment ignored. ***/
+/*** Rptflag now always set to 1.   ***/
+   Rptflag = 1;
+
+/* Initialize global pointers to NULL. */
+   initpointers();
+
+/* Open input & report files */
+   ERRCODE(openfiles(f1,f2,f3));
+   if (errcode > 0)
+   {
+      errmsg(errcode);
+      return(errcode);
+   }
+   writelogo();
+
+/* Find network size & allocate memory for data */
+   writecon(FMT02);
+   writewin(FMT100);
+   ERRCODE(netsize());
+   ERRCODE(allocdata());
+
+/* Retrieve input data */
+   ERRCODE(getdata());
+
+/* Free temporary linked lists used for Patterns & Curves */
+   freeTmplist(Patlist);
+   freeTmplist(Curvelist);
+   freeTmplist(Coordlist);
+
+/* If using previously saved hydraulics then open its file */
+   if (Hydflag == USE) ERRCODE(openhydfile());          
+
+/* Write input summary to report file */
+   if (!errcode)
+   {
+      if (Summaryflag) writesummary();
+      writetime(FMT104);
+      Openflag = TRUE;
+   }
+   else errmsg(errcode);
+   return(errcode);
+}
+
+
+int DLLEXPORT ENsaveinpfile(char *filename)
+/*----------------------------------------------------------------
+**  Input:   filename = name of INP file
+**  Output:  none 
+**  Returns: error code                              
+**  Purpose: saves current data base to file                        
+**----------------------------------------------------------------
+*/
+{
+   if (!Openflag) return(102);
+   return(saveinpfile(filename));
+}
+
+
+int DLLEXPORT ENclose()
+/*----------------------------------------------------------------
+**  Input:   none                    
+**  Output:  none 
+**  Returns: error code
+**  Purpose: frees all memory & files used by EPANET                 
+**----------------------------------------------------------------
+*/
+{
+   if (Openflag) writetime(FMT105);
+   freedata();
+
+   if (TmpOutFile != OutFile)                                                  //(2.00.12 - LR)
+   {                                                                           //(2.00.12 - LR)
+      if (TmpOutFile != NULL) fclose(TmpOutFile);                              //(2.00.12 - LR)
+      TmpOutFile=NULL;
+      remove(TmpFname);                                                        //(2.00.12 - LR)
+   }                                                                           //(2.00.12 - LR)
+
+   if (InFile  != NULL) { fclose(InFile);  InFile=NULL;  }
+   if (RptFile != NULL) { fclose(RptFile); RptFile=NULL; }
+   if (HydFile != NULL) { fclose(HydFile); HydFile=NULL; }
+   if (OutFile != NULL) { fclose(OutFile); OutFile=NULL; }
+  
+   if (Hydflag == SCRATCH) remove(HydFname);                                   //(2.00.12 - LR)
+   if (Outflag == SCRATCH) remove(OutFname);                                   //(2.00.12 - LR)
+
+   Openflag  = FALSE;
+   OpenHflag = FALSE;
+   SaveHflag = FALSE;
+   OpenQflag = FALSE;
+   SaveQflag = FALSE;
+   return(0);
+}
+
+
+/*
+----------------------------------------------------------------
+   Functions for running a hydraulic analysis
+----------------------------------------------------------------
+*/
+
+
+int DLLEXPORT ENsolveH()
+/*----------------------------------------------------------------
+**  Input:   none                    
+**  Output:  none 
+**  Returns: error code                              
+**  Purpose: solves for network hydraulics in all time periods                          
+**----------------------------------------------------------------
+*/
+{
+   int  errcode;
+   long t, tstep;
+
+/* Open hydraulics solver */
+   errcode = ENopenH();
+   if (!errcode)
+   {
+   /* Initialize hydraulics */
+      errcode = ENinitH(EN_SAVE);
+      writecon(FMT14);
+
+   /* Analyze each hydraulic period */
+      if (!errcode) do
+      {
+
+      /* Display progress message */
+
+/*** Updated 6/24/02 ***/
+         sprintf(Msg,"%-10s",clocktime(Atime,Htime));
+
+         writecon(Msg);
+         sprintf(Msg,FMT101,Atime);
+         writewin(Msg);
+
+      /* Solve for hydraulics & advance to next time period */
+         tstep = 0;
+         ERRCODE(ENrunH(&t));
+         ERRCODE(ENnextH(&tstep));
+
+/*** Updated 6/24/02 ***/
+         writecon("\b\b\b\b\b\b\b\b\b\b");
+      }
+      while (tstep > 0);
+   }
+
+/* Close hydraulics solver */
+
+/*** Updated 6/24/02 ***/
+   writecon("\b\b\b\b\b\b\b\b                     ");
+
+   ENcloseH();
+   errcode = MAX(errcode, Warnflag);
+   return(errcode);
+}
+
+
+int DLLEXPORT ENsaveH()
+/*----------------------------------------------------------------
+**  Input:   none                   
+**  Output:  none 
+**  Returns: error code                              
+**  Purpose: saves hydraulic results to binary file.
+**
+**  Must be called before ENreport() if no WQ simulation made.
+**  Should not be called if ENsolveQ() will be used.                  
+**----------------------------------------------------------------
+*/
+{
+   char tmpflag;
+   int  errcode;
+
+/* Check if hydraulic results exist */
+   if (!SaveHflag) return(104);
+
+/* Temporarily turn off WQ analysis */
+   tmpflag = Qualflag;
+   Qualflag = NONE;
+
+/* Call WQ solver to simply transfer results */
+/* from Hydraulics file to Output file at    */
+/* fixed length reporting time intervals.    */
+   errcode = ENsolveQ();
+
+/* Restore WQ analysis option */
+   Qualflag = tmpflag;
+   if (errcode) errmsg(errcode);
+   return(errcode);
+}
+
+
+int DLLEXPORT ENopenH()
+/*----------------------------------------------------------------
+**  Input:   none                   
+**  Output:  none 
+**  Returns: error code                              
+**  Purpose: sets up data structures for hydraulic analysis          
+**----------------------------------------------------------------
+*/
+{
+   int  errcode = 0;
+
+/* Check that input data exists */
+   OpenHflag = FALSE;
+   SaveHflag = FALSE;
+   if (!Openflag) return(102);
+
+/* Check that previously saved hydraulics file not in use */
+   if (Hydflag == USE) return(107);
+
+/* Open hydraulics solver */
+   ERRCODE(openhyd());
+   if (!errcode) OpenHflag = TRUE;
+   else errmsg(errcode);
+   return(errcode);
+}
+
+
+/*** Updated 3/1/01 ***/
+int DLLEXPORT ENinitH(int flag)
+/*----------------------------------------------------------------
+**  Input:   flag = 2-digit flag where 1st (left) digit indicates
+**                  if link flows should be re-initialized (1) or
+**                  not (0) and 2nd digit indicates if hydraulic
+**                  results should be saved to file (1) or not (0)
+**  Output:  none 
+**  Returns: error code
+**  Purpose: initializes hydraulic analysis          
+**----------------------------------------------------------------
+*/
+{
+   int errcode = 0;
+   int sflag, fflag;
+
+/* Reset status flags */
+   SaveHflag = FALSE;
+   Warnflag = FALSE;
+
+/* Get values of save-to-file flag and reinitialize-flows flag */
+   fflag = flag/EN_INITFLOW;
+   sflag = flag - fflag*EN_INITFLOW;
+
+/* Check that hydraulics solver was opened */
+   if (!OpenHflag) return(103);
+
+/* Open hydraulics file */
+   Saveflag = FALSE;
+   if (sflag > 0)
+   {
+      errcode = openhydfile();
+      if (!errcode) Saveflag = TRUE;
+      else errmsg(errcode);
+   }
+
+/* Initialize hydraulics */
+   inithyd(fflag);
+   if (Statflag > 0) writeheader(STATHDR,0);
+   return(errcode);
+}
+
+
+int DLLEXPORT ENrunH(long *t)
+/*----------------------------------------------------------------
+**  Input:   none (no need to supply a value for *t)
+**  Output:  *t = current simulation time (seconds) 
+**  Returns: error/warning code                              
+**  Purpose: solves hydraulics for conditions at time t.
+** 
+**  This function is used in a loop with ENnextH() to run
+**  an extended period hydraulic simulation.
+**  See ENsolveH() for an example.
+**----------------------------------------------------------------
+*/
+{
+   int errcode;
+   *t = 0;
+   if (!OpenHflag) return(103);
+   errcode = runhyd(t);
+   if (errcode) errmsg(errcode);
+   return(errcode);
+}
+
+
+int DLLEXPORT ENnextH(long *tstep)
+/*----------------------------------------------------------------
+**  Input:   none (no need to supply a value for *tstep)
+**  Output:  *tstep = time (seconds) until next hydraulic event
+**                    (0 marks end of simulation period)
+**  Returns: error code                              
+**  Purpose: determines time until next hydraulic event.
+** 
+**  This function is used in a loop with ENrunH() to run
+**  an extended period hydraulic simulation.
+**  See ENsolveH() for an example.
+**----------------------------------------------------------------
+*/
+{
+   int errcode;
+   *tstep = 0;
+   if (!OpenHflag) return(103);
+   errcode = nexthyd(tstep);
+   if (errcode) errmsg(errcode);
+   else if (Saveflag && *tstep == 0) SaveHflag = TRUE;
+   return(errcode);
+}
+
+
+int DLLEXPORT ENcloseH()
+/*----------------------------------------------------------------
+**  Input:   none                   
+**  Output:  none 
+**  Returns: error code
+**  Purpose: frees data allocated by hydraulics solver       
+**----------------------------------------------------------------
+*/
+{
+   if (!Openflag) return(102);
+   closehyd();
+   OpenHflag = FALSE;
+   return(0);
+}
+
+
+int DLLEXPORT ENsavehydfile(char *filename)
+/*----------------------------------------------------------------
+**  Input:   filename = name of file
+**  Output:  none 
+**  Returns: error code
+**  Purpose: copies binary hydraulics file to disk
+**----------------------------------------------------------------
+*/
+{
+   FILE *f;
+   int   c;
+
+/* Check that hydraulics results exist */
+   if (HydFile == NULL || !SaveHflag) return(104);
+
+/* Open file */
+   if ( (f = fopen(filename,"w+b")) == NULL) return(305);
+
+/* Copy from HydFile to f */
+   fseek(HydFile, 0, SEEK_SET);
+   while ( (c = fgetc(HydFile)) != EOF) fputc(c, f);
+   fclose(f);
+   return(0);
+}
+
+
+int DLLEXPORT ENusehydfile(char *filename)
+/*----------------------------------------------------------------
+**  Input:   filename = name of file
+**  Output:  none 
+**  Returns: error code
+**  Purpose: opens previously saved binary hydraulics file
+**----------------------------------------------------------------
+*/
+{
+   int errcode;
+
+/* Check that input data exists & hydraulics system closed */
+   if (!Openflag) return(102);
+   if (OpenHflag) return(108);
+
+/* Try to open hydraulics file */
+   strncpy(HydFname, filename, MAXFNAME);
+   Hydflag = USE;
+   SaveHflag = TRUE;
+   errcode = openhydfile();
+
+/* If error, then reset flags */
+   if (errcode)
+   {
+      strcpy(HydFname, "");
+      Hydflag = SCRATCH;
+      SaveHflag = FALSE;
+   }
+   return(errcode);
+}
+
+
+/*
+----------------------------------------------------------------
+   Functions for running a WQ analysis
+----------------------------------------------------------------
+*/
+
+
+int DLLEXPORT ENsolveQ()
+/*----------------------------------------------------------------
+**  Input:   none                    
+**  Output:  none 
+**  Returns: error code                              
+**  Purpose: solves for network water quality in all time periods
+**----------------------------------------------------------------
+*/
+{
+   int  errcode;
+   long t, tstep;
+
+/* Open WQ solver */
+   errcode = ENopenQ();
+   if (!errcode)
+   {
+   /* Initialize WQ */
+      errcode = ENinitQ(EN_SAVE);
+      if (Qualflag) writecon(FMT15);
+      else
+      {
+         writecon(FMT16);
+         writewin(FMT103);
+      }
+
+   /* Analyze each hydraulic period */
+      if (!errcode) do
+      {
+
+      /* Display progress message */
+
+/*** Updated 6/24/02 ***/
+         sprintf(Msg,"%-10s",clocktime(Atime,Htime));
+
+         writecon(Msg);
+         if (Qualflag)
+         {
+            sprintf(Msg,FMT102,Atime);
+            writewin(Msg);
+         }
+
+      /* Retrieve current network solution & update WQ to next time period */
+         tstep = 0;
+         ERRCODE(ENrunQ(&t));
+         ERRCODE(ENnextQ(&tstep));
+
+/*** Updated 6/24/02 ***/
+         writecon("\b\b\b\b\b\b\b\b\b\b");
+
+      }  while (tstep > 0); 
+
+   }
+
+/* Close WQ solver */
+
+/*** Updated 6/24/02 ***/
+   writecon("\b\b\b\b\b\b\b\b                     ");
+   ENcloseQ();    
+   return(errcode);
+}
+
+
+int DLLEXPORT ENopenQ()
+/*----------------------------------------------------------------
+**  Input:   none                    
+**  Output:  none 
+**  Returns: error code                              
+**  Purpose: sets up data structures for WQ analysis
+**----------------------------------------------------------------
+*/
+{
+   int errcode = 0;
+
+/* Check that hydraulics results exist */
+   OpenQflag = FALSE;
+   SaveQflag = FALSE;
+   if (!Openflag) return(102);
+  // !LT! todo - check for SaveHflag / set sequential/step mode
+  //if (!SaveHflag) return(104);
+
+/* Open WQ solver */
+   ERRCODE(openqual());
+   if (!errcode) OpenQflag = TRUE;
+   else errmsg(errcode);
+   return(errcode);
+}
+
+
+int DLLEXPORT ENinitQ(int saveflag)
+/*----------------------------------------------------------------
+**  Input:   saveflag = EN_SAVE (1) if results saved to file,
+**                      EN_NOSAVE (0) if not                    
+**  Output:  none 
+**  Returns: error code
+**  Purpose: initializes WQ analysis
+**----------------------------------------------------------------
+*/
+{
+   int errcode = 0;
+   if (!OpenQflag) return(105);
+   initqual();
+   SaveQflag = FALSE;
+   Saveflag = FALSE;
+   if (saveflag)
+   {
+      errcode = openoutfile();
+      if (!errcode) Saveflag = TRUE;
+   }
+   return(errcode);
+}
+
+
+int DLLEXPORT ENrunQ(long *t)
+/*----------------------------------------------------------------
+**  Input:   none (no need to supply a value for *t)
+**  Output:  *t = current simulation time (seconds) 
+**  Returns: error code                              
+**  Purpose: retrieves hydraulic & WQ results at time t.
+**
+**  This function is used in a loop with ENnextQ() to run
+**  an extended period WQ simulation. See ENsolveQ() for
+**  an example.
+**----------------------------------------------------------------
+*/
+{
+   int errcode;
+   *t = 0;
+   if (!OpenQflag) return(105);
+   errcode = runqual(t);
+   if (errcode) errmsg(errcode);
+   return(errcode);
+}
+
+
+int DLLEXPORT ENnextQ(long *tstep)
+/*----------------------------------------------------------------
+**  Input:   none (no need to supply a value for *tstep)
+**  Output:  *tstep = time (seconds) until next hydraulic event
+**                    (0 marks end of simulation period)
+**  Returns: error code                              
+**  Purpose: advances WQ simulation to next hydraulic event.
+**
+**  This function is used in a loop with ENrunQ() to run
+**  an extended period WQ simulation. See ENsolveQ() for
+**  an example.
+**----------------------------------------------------------------
+*/
+{
+   int errcode;
+   *tstep = 0;
+   if (!OpenQflag) return(105);
+   errcode = nextqual(tstep);
+   if (!errcode && Saveflag && *tstep == 0) SaveQflag = TRUE;
+   if (errcode) errmsg(errcode);
+   return(errcode);
+}
+
+
+int DLLEXPORT ENstepQ(long *tleft)
+/*----------------------------------------------------------------
+**  Input:   none
+**  Output:  *tleft = time left in overall simulation (seconds) 
+**  Returns: error code                              
+**  Purpose: advances WQ simulation by a single WQ time step
+**
+**  This function is used in a loop with ENrunQ() to run
+**  an extended period WQ simulation.
+**----------------------------------------------------------------
+*/
+{
+   int errcode;
+   *tleft = 0;
+   if (!OpenQflag) return(105);
+   errcode = stepqual(tleft);
+   if (!errcode && Saveflag && *tleft == 0) SaveQflag = TRUE;
+   if (errcode) errmsg(errcode);
+   return(errcode);
+}
+
+
+int DLLEXPORT ENcloseQ()
+/*----------------------------------------------------------------
+**  Input:   none                    
+**  Output:  none 
+**  Returns: error code                              
+**  Purpose: frees data allocated by WQ solver
+**----------------------------------------------------------------
+*/
+{
+   if (!Openflag) return(102);
+   closequal();
+   OpenQflag = FALSE;
+   return(0);
+}
+
+
+/*
+----------------------------------------------------------------
+   Functions for generating an output report
+----------------------------------------------------------------
+*/
+
+
+int DLLEXPORT ENwriteline(char *line)
+/*----------------------------------------------------------------
+**  Input:   line = text string                    
+**  Output:  none 
+**  Returns: error code                              
+**  Purpose: writes line of text to report file                            
+**----------------------------------------------------------------
+*/
+{
+   if (!Openflag) return(102);
+   writeline(line);
+   return(0);
+}
+
+
+int DLLEXPORT ENreport()
+/*----------------------------------------------------------------
+**  Input:   none                    
+**  Output:  none 
+**  Returns: error code                              
+**  Purpose: writes report to report file                            
+**----------------------------------------------------------------
+*/
+{
+   int  errcode;
+
+/* Check if results saved to binary output file */
+   if (!SaveQflag) return(106);
+   errcode = writereport();
+   if (errcode) errmsg(errcode);
+   return(errcode);
+}
+
+
+int  DLLEXPORT ENresetreport()
+/*----------------------------------------------------------------
+**  Input:   none                    
+**  Output:  none 
+**  Returns: error code
+**  Purpose: resets report options to default values                            
+**----------------------------------------------------------------
+*/
+{
+   int i;
+   if (!Openflag) return(102);
+   initreport();
+   for (i=1; i<=Nnodes; i++) Node[i].Rpt = 0;
+   for (i=1; i<=Nlinks; i++) Link[i].Rpt = 0;
+   return(0);
+}
+
+
+int  DLLEXPORT ENsetreport(char *s)
+/*----------------------------------------------------------------
+**  Input:   s = report format command                    
+**  Output:  none
+**  Returns: error code                              
+**  Purpose: processes a reporting format command                            
+**----------------------------------------------------------------
+*/
+{
+   char s1[MAXLINE+1];
+   if (!Openflag) return(102);
+   if (strlen(s) > MAXLINE) return(250);
+   strcpy(s1,s);
+   if (setreport(s1) > 0) return(250);
+   else return(0);
+}
+
+
+/*
+----------------------------------------------------------------
+   Functions for retrieving network information
+----------------------------------------------------------------
+*/
+
+/*** Updated 10/25/00 ***/
+int DLLEXPORT ENgetversion(int *v)
+/*----------------------------------------------------------------
+**  Input:    none
+**  Output:   *v = version number of the source code
+**  Returns:  error code (should always be 0)
+**  Purpose:  retrieves a number assigned to the most recent
+**            update of the source code. This number, set by the
+**            constant CODEVERSION found in TYPES.H,  began with
+**            20001 and increases by 1 with each new update.
+**----------------------------------------------------------------
+*/
+{
+    *v = CODEVERSION;
+    return(0);
+} 
+
+
+int DLLEXPORT ENgetcontrol(int cindex, int *ctype, int *lindex,
+              EN_API_FLOAT_TYPE *setting, int *nindex, EN_API_FLOAT_TYPE *level)
+/*----------------------------------------------------------------
+**  Input:   cindex   = control index (position of control statement
+**                      in the input file, starting from 1) 
+**  Output:  *ctype   = control type code (see TOOLKIT.H)
+**           *lindex  = index of controlled link
+**           *setting = control setting on link
+**           *nindex  = index of controlling node (0 for TIMER
+**                      or TIMEOFDAY control)
+**           *level   = control level (tank level, junction
+**                      pressure, or time (seconds))
+**  Returns: error code                              
+**  Purpose: retrieves parameters that define a simple control                 
+**----------------------------------------------------------------
+*/
+{
+   double s, lvl;
+
+   s = 0.0;
+   lvl = 0.0;
+   *ctype = 0;
+   *lindex = 0;
+   *nindex = 0;
+   if (!Openflag) return(102);
+   if (cindex < 1 || cindex > Ncontrols) return(241);
+   *ctype = Control[cindex].Type;
+   *lindex = Control[cindex].Link;
+   s = Control[cindex].Setting;
+   if (Control[cindex].Setting != MISSING) switch (Link[*lindex].Type)
+   {
+      case PRV:
+      case PSV:
+      case PBV: s *= Ucf[PRESSURE]; break;
+      case FCV: s *= Ucf[FLOW];
+   }
+   else if (Control[cindex].Status == OPEN) s = 1.0;
+
+/*** Updated 3/1/01 ***/
+   else s = 0.0;
+
+   *nindex = Control[cindex].Node;
+   if (*nindex > Njuncs)
+      lvl = (Control[cindex].Grade - Node[*nindex].El)*Ucf[ELEV];
+   else if (*nindex > 0)
+      lvl = (Control[cindex].Grade - Node[*nindex].El)*Ucf[PRESSURE];
+   else
+      lvl = (EN_API_FLOAT_TYPE)Control[cindex].Time;
+   *setting = (EN_API_FLOAT_TYPE)s;
+   *level = (EN_API_FLOAT_TYPE)lvl;
+   return(0);
+}         
+
+
+int DLLEXPORT ENgetcount(int code, int *count)
+/*----------------------------------------------------------------
+**  Input:   code = component code (see TOOLKIT.H)                    
+**  Output:  *count = number of components in network
+**  Returns: error code                              
+**  Purpose: retrieves the number of components of a 
+**           given type in the network  
+**----------------------------------------------------------------
+*/
+{
+   *count = 0;
+   if (!Openflag) return(102);
+   switch (code)
+   {
+      case EN_NODECOUNT:    *count = Nnodes;    break;
+      case EN_TANKCOUNT:    *count = Ntanks;    break;
+      case EN_LINKCOUNT:    *count = Nlinks;    break;
+      case EN_PATCOUNT:     *count = Npats;     break;
+      case EN_CURVECOUNT:   *count = Ncurves;   break;
+      case EN_CONTROLCOUNT: *count = Ncontrols; break;
+      default: return(251);
+   }
+   return(0);
+}
+
+
+int  DLLEXPORT ENgetoption(int code, EN_API_FLOAT_TYPE *value)
+/*----------------------------------------------------------------
+**  Input:   code = option code (see TOOLKIT.H)
+**  Output:  *value = option value
+**  Returns: error code                              
+**  Purpose: gets value for an analysis option 
+**----------------------------------------------------------------
+*/
+{
+   double v = 0.0;
+   *value = 0.0;
+   if (!Openflag) return(102);
+   switch (code)
+   {
+      case EN_TRIALS:     v = (double)MaxIter;
+                          break;
+      case EN_ACCURACY:   v = Hacc;
+                          break;
+      case EN_TOLERANCE:  v = Ctol*Ucf[QUALITY];
+                          break;
+      case EN_EMITEXPON:  if (Qexp > 0.0) v = 1.0/Qexp;
+                          break;
+      case EN_DEMANDMULT: v = Dmult;
+                          break;
+      default:            return(251);
+   }
+   *value = (EN_API_FLOAT_TYPE)v;
+   return(0);
+}
+
+
+int DLLEXPORT ENgettimeparam(int code, long *value)
+/*----------------------------------------------------------------
+**  Input:   code = time parameter code (see TOOLKIT.H)
+**  Output:  *value = value of time parameter 
+**  Returns: error code                              
+**  Purpose: retrieves value of specific time parameter                 
+**----------------------------------------------------------------
+*/
+{
+   *value = 0;
+   if (!Openflag) return(102);
+   if (code < EN_DURATION || code > EN_NEXTEVENT) return(251);
+   switch (code)
+   {
+      case EN_DURATION:     *value = Dur;       break;
+      case EN_HYDSTEP:      *value = Hstep;     break;
+      case EN_QUALSTEP:     *value = Qstep;     break;
+      case EN_PATTERNSTEP:  *value = Pstep;     break;
+      case EN_PATTERNSTART: *value = Pstart;    break;
+      case EN_REPORTSTEP:   *value = Rstep;     break;
+      case EN_REPORTSTART:  *value = Rstart;    break;
+      case EN_STATISTIC:    *value = Tstatflag; break;
+      case EN_RULESTEP:     *value = Rulestep;  break; 
+      case EN_PERIODS:      *value = Nperiods;  break;
+      case EN_STARTTIME:    *value = Tstart;    break;  /* Added TNT 10/2/2009 */
+      case EN_HTIME:        *value = Htime;     break;
+      case EN_NEXTEVENT:
+       *value = Hstep;     // find the lesser of the hydraulic time step length, or the time to next fill/empty
+       tanktimestep(value);
+       break;
+   }
+   return(0);
+}
+
+
+int DLLEXPORT ENgetflowunits(int *code)
+/*----------------------------------------------------------------
+**  Input:   none                    
+**  Output:  *code = code of flow units in use 
+**                   (see TOOLKIT.H or TYPES.H)
+**  Returns: error code                              
+**  Purpose: retrieves flow units code 
+**----------------------------------------------------------------
+*/
+{
+   *code = -1;
+   if (!Openflag) return(102);
+   *code = Flowflag;
+   return(0);
+}
+
+
+int  DLLEXPORT  ENgetpatternindex(char *id, int *index)
+/*----------------------------------------------------------------
+**  Input:   id     = time pattern ID
+**  Output:  *index = index of time pattern in list of patterns
+**  Returns: error code                              
+**  Purpose: retrieves index of time pattern with specific ID 
+**----------------------------------------------------------------
+*/
+{
+   int i;
+   *index = 0;
+   if (!Openflag) return(102);
+   for (i=1; i<=Npats; i++)
+   {
+      if (strcmp(id, Pattern[i].ID) == 0)
+      {
+         *index = i;
+         return(0);
+      }
+   }
+   *index = 0;
+   return(205);
+}
+
+
+int DLLEXPORT ENgetpatternid(int index, char *id)
+/*----------------------------------------------------------------
+**  Input:   index = index of time pattern
+**  Output:  id    = pattern ID
+**  Returns: error code                              
+**  Purpose: retrieves ID of a time pattern with specific index
+**
+**  NOTE: 'id' must be able to hold MAXID characters
+**----------------------------------------------------------------
+*/
+{
+   strcpy(id,"");
+   if (!Openflag) return(102);
+   if (index < 1 || index > Npats) return(205);
+   strcpy(id,Pattern[index].ID);
+   return(0);
+}
+
+
+int DLLEXPORT ENgetpatternlen(int index, int *len)
+/*----------------------------------------------------------------
+**  Input:   index = index of time pattern
+**  Output:  *len  = pattern length (number of multipliers)
+**  Returns: error code                              
+**  Purpose: retrieves number of multipliers in a time pattern
+**----------------------------------------------------------------
+*/
+{
+   if (!Openflag) return(102);
+   if (index < 1 || index > Npats) return(205);
+   *len = Pattern[index].Length;
+   return(0);
+}
+
+
+int DLLEXPORT ENgetpatternvalue(int index, int period, EN_API_FLOAT_TYPE *value)
+/*----------------------------------------------------------------
+**  Input:   index  = index of time pattern
+**           period = pattern time period
+**  Output:  *value = pattern multiplier
+**  Returns: error code                              
+**  Purpose: retrieves multiplier for a specific time period
+**           and pattern
+**----------------------------------------------------------------
+*/
+{  *value = 0.0;
+   if (!Openflag) return(102);
+   if (index < 1 || index > Npats) return(205);
+   if (period < 1 || period > Pattern[index].Length) return(251);
+   *value = (EN_API_FLOAT_TYPE)Pattern[index].F[period-1];
+   return(0);
+}
+
+
+int  DLLEXPORT ENgetqualtype(int *qualcode, int *tracenode)
+/*----------------------------------------------------------------
+**  Input:   none
+**  Output:  *qualcode  = WQ analysis code number (see TOOLKIT.H)
+**           *tracenode = index of node being traced (if
+**                        qualocode = WQ tracing)
+**  Returns: error code                              
+**  Purpose: retrieves type of quality analysis called for 
+**----------------------------------------------------------------
+*/
+{
+   *tracenode = 0;
+   if (!Openflag) return(102);
+   *qualcode = Qualflag;
+   if (Qualflag == TRACE) *tracenode = TraceNode;
+   return(0);
+}
+
+int DLLEXPORT ENgetqualinfo(int *qualcode, char *chemname, char *chemunits, int *tracenode)
+{
+  ENgetqualtype(qualcode, tracenode);
+  if (Qualflag == TRACE) {
+    strncpy(chemname, "", MAXID);
+    strncpy(chemunits, "dimensionless", MAXID);
+  }
+  else {
+    strncpy(chemname,ChemName,MAXID);
+    strncpy(chemunits,ChemUnits,MAXID);
+  }
+  return 0;
+}
+
+int  DLLEXPORT ENgeterror(int errcode, char *errmsg, int n)
+/*----------------------------------------------------------------
+**  Input:   errcode = error/warning code number
+**           n       = maximum length of string errmsg
+**  Output:  errmsg  = text of error/warning message
+**  Returns: error code
+**  Purpose: retrieves text of error/warning message 
+**----------------------------------------------------------------
+*/
+{
+   switch (errcode)
+   {
+      case 1:  strncpy(errmsg,WARN1,n);   break;
+      case 2:  strncpy(errmsg,WARN2,n);   break;
+      case 3:  strncpy(errmsg,WARN3,n);   break;
+      case 4:  strncpy(errmsg,WARN4,n);   break;
+      case 5:  strncpy(errmsg,WARN5,n);   break;
+      case 6:  strncpy(errmsg,WARN6,n);   break;
+      default: strncpy(errmsg,geterrmsg(errcode),n);
+   }
+   if (strlen(errmsg) == 0) return(251);
+   else return(0);
+}
+
+int  DLLEXPORT ENgetstatistic(int code, EN_API_FLOAT_TYPE* value)
+/*----------------------------------------------------------------
+ **  Input:   code    = type of simulation statistic to retrieve
+ **  Output:  value   = value of requested statistic
+ **  Returns: error code
+ **  Purpose: retrieves hydraulic simulation statistic
+ **----------------------------------------------------------------
+ */
+{
+  switch (code) {
+    case EN_ITERATIONS:
+      *value = (EN_API_FLOAT_TYPE)_iterations;
+      break;
+    case EN_RELATIVEERROR:
+      *value = (EN_API_FLOAT_TYPE)_relativeError;
+      break;
+    default:
+      break;
+  }
+  return 0;
+}
+
+/*
+----------------------------------------------------------------
+   Functions for retrieving node data
+----------------------------------------------------------------
+*/
+
+
+int DLLEXPORT ENgetnodeindex(char *id, int *index)
+/*----------------------------------------------------------------
+**  Input:   id = node ID
+**  Output:  *index = index of node in list of nodes 
+**  Returns: error code                              
+**  Purpose: retrieves index of a node with specific ID 
+**----------------------------------------------------------------
+*/
+{
+   *index = 0;
+   if (!Openflag) return(102);
+   *index = findnode(id);
+   if (*index == 0) return(203);
+   else return(0);
+}
+
+
+int DLLEXPORT ENgetnodeid(int index, char *id)
+/*----------------------------------------------------------------
+**  Input:   index = index of node in list of nodes                    
+**  Output:  id = node ID
+**  Returns: error code                              
+**  Purpose: retrieves ID of a node with specific index
+**
+**  NOTE: 'id' must be able to hold MAXID characters
+**----------------------------------------------------------------
+*/
+{
+   strcpy(id,"");
+   if (!Openflag) return(102);
+   if (index < 1 || index > Nnodes) return(203);
+   strcpy(id,Node[index].ID);
+   return(0);
+}
+
+
+int  DLLEXPORT ENgetnodetype(int index, int *code)
+/*----------------------------------------------------------------
+**  Input:   index = node index                    
+**  Output:  *code = node type code number (see TOOLKIT.H)
+**  Returns: error code                              
+**  Purpose: retrieves node type of specific node 
+**----------------------------------------------------------------
+*/
+{
+   *code = -1;
+   if (!Openflag) return(102);
+   if (index < 1 || index > Nnodes) return(203);
+   if (index <= Njuncs) *code = EN_JUNCTION;
+   else
+   {
+      if (Tank[index-Njuncs].A == 0.0) *code = EN_RESERVOIR;
+      else *code = EN_TANK;
+   }
+   return(0);
+}
+
+
+int DLLEXPORT ENgetcoord(int index, EN_API_FLOAT_TYPE *x, EN_API_FLOAT_TYPE *y)
+/*----------------------------------------------------------------
+ **  Input:   index = node index
+ **  Output:  *x = value of node's coordinate
+ **           *x = value of node's coordinate
+ **  Returns: error code
+ **  Purpose: retrieves coordinate x, y for a node
+ **----------------------------------------------------------------
+ */
+{
+  *x = Coord[index].X[0];
+  *y = Coord[index].Y[0];
+  return 0;
+}
+
+int DLLEXPORT ENgetnodevalue(int index, int code, EN_API_FLOAT_TYPE *value)
+/*----------------------------------------------------------------
+**  Input:   index = node index
+**           code  = node parameter code (see TOOLKIT.H)
+**  Output:  *value = value of node's parameter
+**  Returns: error code                              
+**  Purpose: retrieves parameter value for a node   
+**----------------------------------------------------------------
+*/
+{
+   double v = 0.0;
+   Pdemand demand;
+   Psource source;
+
+/* Check for valid arguments */
+   *value = 0.0;
+   if (!Openflag) return(102);
+   if (index <= 0 || index > Nnodes) return(203);
+
+/* Retrieve called-for parameter */
+   switch (code)
+   {
+      case EN_ELEVATION:
+         v = Node[index].El*Ucf[ELEV];
+         break;
+
+      case EN_BASEDEMAND:
+         v = 0.0;
+         /* NOTE: primary demand category is last on demand list */
+         if (index <= Njuncs)
+           for (demand = Node[index].D; demand != NULL; demand = demand->next)
+              v = (demand->Base);
+         v *= Ucf[FLOW];
+         break;
+
+      case EN_PATTERN:
+         v = 0.0;
+         /* NOTE: primary demand category is last on demand list */
+         if (index <= Njuncs)
+         {
+           for (demand = Node[index].D; demand != NULL; demand = demand->next)
+              v = (double)(demand->Pat);
+         }
+         else v = (double)(Tank[index-Njuncs].Pat);
+         break;
+         
+      case EN_EMITTER:
+         v = 0.0;
+         if (Node[index].Ke > 0.0)
+            v = Ucf[FLOW]/pow((Ucf[PRESSURE]*Node[index].Ke),(1.0/Qexp));
+         break;
+
+      case EN_INITQUAL:
+         v = Node[index].C0*Ucf[QUALITY];
+         break;
+
+/*** Additional parameters added for retrieval ***/                            //(2.00.11 - LR)
+      case EN_SOURCEQUAL:
+      case EN_SOURCETYPE:
+      case EN_SOURCEMASS:
+      case EN_SOURCEPAT:
+         source = Node[index].S;
+         if (source == NULL) return(240);
+         if (code == EN_SOURCEQUAL)      v = source->C0;
+         else if (code == EN_SOURCEMASS) v = source->Smass*60.0;
+         else if (code == EN_SOURCEPAT)  v = source->Pat;
+         else                            v = source->Type;
+         break;
+
+      case EN_TANKLEVEL:
+         if (index <= Njuncs) return(251);
+         v = (Tank[index-Njuncs].H0 - Node[index].El)*Ucf[ELEV];
+         break;
+
+/*** New parameter added for retrieval ***/                                    //(2.00.11 - LR)
+      case EN_INITVOLUME:                                                      //(2.00.11 - LR)
+         v = 0.0;                                                              //(2.00.11 - LR)
+         if ( index > Njuncs ) v = Tank[index-Njuncs].V0*Ucf[VOLUME];          //(2.00.11 - LR)
+         break;                                                                //(2.00.11 - LR)
+
+/*** New parameter added for retrieval ***/                                    //(2.00.11 - LR)
+      case EN_MIXMODEL:                                                        //(2.00.11 - LR)
+         v = MIX1;                                                             //(2.00.11 - LR)
+         if ( index > Njuncs ) v = Tank[index-Njuncs].MixModel;                //(2.00.11 - LR)
+         break;                                                                //(2.00.11 - LR)
+
+/*** New parameter added for retrieval ***/                                    //(2.00.11 - LR)
+      case EN_MIXZONEVOL:                                                      //(2.00.11 - LR)
+         v = 0.0;                                                              //(2.00.11 - LR)
+         if ( index > Njuncs ) v = Tank[index-Njuncs].V1max*Ucf[VOLUME];       //(2.00.11 - LR)
+         break;                                                                //(2.00.11 - LR)
+         
+      case EN_DEMAND:
+         v = NodeDemand[index]*Ucf[FLOW];
+         break;
+
+      case EN_HEAD:
+         v = NodeHead[index]*Ucf[HEAD];
+         break;
+
+      case EN_PRESSURE:
+         v = (NodeHead[index] - Node[index].El)*Ucf[PRESSURE];
+         break;
+
+      case EN_QUALITY:
+         v = NodeQual[index]*Ucf[QUALITY];
+         break;
+
+/*** New parameters added for retrieval begins here   ***/                     //(2.00.12 - LR)
+/*** (Thanks to Nicolas Basile of Ecole Polytechnique ***/
+/***  de Montreal for suggesting some of these.)      ***/
+
+      case EN_TANKDIAM:
+         v = 0.0;
+         if ( index > Njuncs )
+         {
+            v = sqrt(4.0/PI*Tank[index-Njuncs].A)*Ucf[ELEV];
+         }
+         break;
+
+      case EN_MINVOLUME:
+         v = 0.0;
+         if ( index > Njuncs ) v = Tank[index-Njuncs].Vmin * Ucf[VOLUME];
+         break;
+       
+     case EN_MAXVOLUME: // !sph
+       v = 0.0;
+       if ( index > Njuncs ) v = Tank[index-Njuncs].Vmax * Ucf[VOLUME];
+       break;
+       
+      case EN_VOLCURVE:
+         v = 0.0;
+         if ( index > Njuncs ) v = Tank[index-Njuncs].Vcurve;
+         break;
+        
+      case EN_MINLEVEL:
+         v = 0.0;
+         if ( index > Njuncs )
+         {
+            v = (Tank[index-Njuncs].Hmin - Node[index].El) * Ucf[ELEV];
+         }
+         break;
+ 
+      case EN_MAXLEVEL:
+         v = 0.0;
+         if ( index > Njuncs )
+         {
+            v = (Tank[index-Njuncs].Hmax - Node[index].El) * Ucf[ELEV];
+         }
+         break;
+
+      case EN_MIXFRACTION:
+         v = 1.0;
+         if ( index > Njuncs && Tank[index-Njuncs].Vmax > 0.0)
+         {
+            v = Tank[index-Njuncs].V1max / Tank[index-Njuncs].Vmax;
+         }
+         break;
+
+      case EN_TANK_KBULK:
+         v = 0.0;
+         if (index > Njuncs) v = Tank[index-Njuncs].Kb * SECperDAY;
+         break;
+
+/***  New parameter additions ends here. ***/                                  //(2.00.12 - LR)
+
+      case EN_TANKVOLUME:
+         if (index <= Njuncs) return(251);
+         v = tankvolume(index-Njuncs, NodeHead[index])*Ucf[VOLUME];
+         break;
+
+      default: return(251);
+   }
+   *value = (EN_API_FLOAT_TYPE)v;
+   return(0);
+}
+
+
+/*
+----------------------------------------------------------------
+   Functions for retrieving link data
+----------------------------------------------------------------
+*/
+   
+
+int DLLEXPORT ENgetlinkindex(char *id, int *index)
+/*----------------------------------------------------------------
+**  Input:   id = link ID
+**  Output:  *index = index of link in list of links
+**  Returns: error code                              
+**  Purpose: retrieves index of a link with specific ID 
+**----------------------------------------------------------------
+*/
+{
+   *index = 0;
+   if (!Openflag) return(102);
+   *index = findlink(id);
+   if (*index == 0) return(204);
+   else return(0);
+}
+
+
+int DLLEXPORT ENgetlinkid(int index, char *id)
+/*----------------------------------------------------------------
+**  Input:   index = index of link in list of links
+**  Output:  id = link ID
+**  Returns: error code                              
+**  Purpose: retrieves ID of a link with specific index
+**
+**  NOTE: 'id' must be able to hold MAXID characters
+**----------------------------------------------------------------
+*/
+{
+   strcpy(id,"");
+   if (!Openflag) return(102);
+   if (index < 1 || index > Nlinks) return(204);
+   strcpy(id,Link[index].ID);
+   return(0);
+}
+
+
+int  DLLEXPORT ENgetlinktype(int index, int *code)
+/*------------------------------------------------------------------
+**  Input:   index = link index                    
+**  Output:  *code = link type code number (see TOOLKIT.H)
+**  Returns: error code                              
+**  Purpose: retrieves link type of specific link 
+**------------------------------------------------------------------
+*/
+{
+   *code = -1;
+   if (!Openflag) return(102);
+   if (index < 1 || index > Nlinks) return(204);
+   *code = Link[index].Type;
+   return(0);
+}
+
+
+int  DLLEXPORT ENgetlinknodes(int index, int *node1, int *node2)
+/*----------------------------------------------------------------
+**  Input:   index = link index                    
+**  Output:  *node1 = index of link's starting node
+**           *node2 = index of link's ending node
+**  Returns: error code                              
+**  Purpose: retrieves end nodes of a specific link 
+**----------------------------------------------------------------
+*/
+{
+   *node1 = 0;
+   *node2 = 0;
+   if (!Openflag) return(102);
+   if (index < 1 || index > Nlinks) return(204);
+   *node1 = Link[index].N1;
+   *node2 = Link[index].N2;
+   return(0);
+}
+
+
+int DLLEXPORT ENgetlinkvalue(int index, int code, EN_API_FLOAT_TYPE *value)
+/*------------------------------------------------------------------
+**  Input:   index = link index
+**           code  = link parameter code (see TOOLKIT.H)                   
+**  Output:  *value = value of link's parameter
+**  Returns: error code                              
+**  Purpose: retrieves parameter value for a link   
+**------------------------------------------------------------------
+*/
+{
+   double a,h,q, v = 0.0;
+
+/* Check for valid arguments */
+   *value = 0.0;
+   if (!Openflag) return(102);
+   if (index <= 0 || index > Nlinks) return(204);
+
+/* Retrieve called-for parameter */
+   switch (code)
+   {
+      case EN_DIAMETER:
+         if (Link[index].Type == PUMP) v = 0.0;
+         else v = Link[index].Diam*Ucf[DIAM];
+         break;
+
+      case EN_LENGTH:
+         v = Link[index].Len*Ucf[ELEV];
+         break;
+
+      case EN_ROUGHNESS:
+         if (Link[index].Type <= PIPE)
+         {
+            if (Formflag == DW)
+               v = Link[index].Kc*(1000.0*Ucf[ELEV]);
+            else v = Link[index].Kc;
+         }
+         else v = 0.0;
+         break;
+
+      case EN_MINORLOSS:
+         if (Link[index].Type != PUMP)
+         {
+            v = Link[index].Km;
+            v *= (SQR(Link[index].Diam)*SQR(Link[index].Diam)/0.02517);
+         }
+         else v = 0.0;
+         break;
+
+      case EN_INITSTATUS:
+         if (Link[index].Stat <= CLOSED) v = 0.0;
+         else v = 1.0;
+         break;
+
+      case EN_INITSETTING:
+         if (Link[index].Type == PIPE || Link[index].Type == CV) 
+            return(ENgetlinkvalue(index, EN_ROUGHNESS, value));
+         v = Link[index].Kc;
+         switch (Link[index].Type)
+         {
+            case PRV:
+            case PSV:
+            case PBV: v *= Ucf[PRESSURE]; break;
+            case FCV: v *= Ucf[FLOW];
+         }            
+         break;
+
+      case EN_KBULK:
+         v = Link[index].Kb*SECperDAY;
+         break;
+
+      case EN_KWALL:
+         v = Link[index].Kw*SECperDAY;
+         break;
+
+      case EN_FLOW:
+
+/*** Updated 10/25/00 ***/
+         if (LinkStatus[index] <= CLOSED) v = 0.0;
+         else v = Q[index]*Ucf[FLOW];
+         break;
+
+      case EN_VELOCITY:
+         if (Link[index].Type == PUMP) v = 0.0;
+
+/*** Updated 11/19/01 ***/
+         else if (LinkStatus[index] <= CLOSED) v = 0.0;
+
+         else
+         {
+            q = ABS(Q[index]);
+            a = PI*SQR(Link[index].Diam)/4.0;
+            v = q/a*Ucf[VELOCITY];
+         }
+         break;
+
+      case EN_HEADLOSS:
+
+/*** Updated 11/19/01 ***/
+         if (LinkStatus[index] <= CLOSED) v = 0.0;
+
+         else
+         {
+            h = NodeHead[Link[index].N1] - NodeHead[Link[index].N2];
+            if (Link[index].Type != PUMP) h = ABS(h);
+            v = h*Ucf[HEADLOSS];
+         }
+         break;
+
+      case EN_STATUS:
+         if (LinkStatus[index] <= CLOSED) v = 0.0;
+         else v = 1.0;
+         break;
+
+      case EN_SETTING:
+         if (Link[index].Type == PIPE || Link[index].Type == CV) {
+            return(ENgetlinkvalue(index, EN_ROUGHNESS, value));
+         }
+         if (LinkSetting[index] == MISSING) {
+           v = 0.0;
+         }
+         else {
+           v = LinkSetting[index];
+         }
+         switch (Link[index].Type)
+         {
+            case PRV:
+            case PSV:
+            case PBV: v *= Ucf[PRESSURE]; break;
+            case FCV: v *= Ucf[FLOW];
+         }            
+         break;
+
+      case EN_ENERGY:
+         getenergy(index, &v, &a);
+         break;
+         
+      case EN_LINKQUAL:
+         v = avgqual(index) * Ucf[LINKQUAL];
+         break;
+
+      case EN_LINKPATTERN:
+         if (Link[index].Type == PUMP)
+            v = (double)Pump[PUMPINDEX(index)].Upat;
+         break;
+         
+      default: return(251);
+   }
+   *value = (EN_API_FLOAT_TYPE)v;
+   return(0);
+}
+
+
+int  DLLEXPORT ENgetcurve(int curveIndex, char* id, int *nValues, EN_API_FLOAT_TYPE **xValues, EN_API_FLOAT_TYPE **yValues)
+/*----------------------------------------------------------------
+ **  Input:   curveIndex = curve index
+ **  Output:  *nValues = number of points on curve
+ **           *xValues = values for x
+ **           *yValues = values for y
+ **  Returns: error code
+ **  Purpose: retrieves end nodes of a specific link
+ **----------------------------------------------------------------
+ */
+{
+  int err = 0;
+  
+  Scurve curve = Curve[curveIndex];
+  int nPoints = curve.Npts;
+  
+  EN_API_FLOAT_TYPE *pointX = calloc(nPoints, sizeof(EN_API_FLOAT_TYPE));
+  EN_API_FLOAT_TYPE *pointY = calloc(nPoints, sizeof(EN_API_FLOAT_TYPE));
+  int iPoint;
+  for (iPoint = 0; iPoint < nPoints; iPoint++) {
+    double x = curve.X[iPoint] * Ucf[LENGTH];
+    double y = curve.Y[iPoint] * Ucf[VOLUME];
+    pointX[iPoint] = (EN_API_FLOAT_TYPE)x;
+    pointY[iPoint] = (EN_API_FLOAT_TYPE)y;
+  }
+  
+  strncpy(id, curve.ID, MAXID);
+  *nValues = nPoints;
+  *xValues = pointX;
+  *yValues = pointY;
+  
+  return err;
+}
+
+
+/*
+----------------------------------------------------------------
+   Functions for changing network data 
+----------------------------------------------------------------
+*/
+
+
+int DLLEXPORT ENsetcontrol(int cindex, int ctype, int lindex,
+              EN_API_FLOAT_TYPE setting, int nindex, EN_API_FLOAT_TYPE level)
+/*----------------------------------------------------------------
+**  Input:   cindex  = control index (position of control statement
+**                     in the input file, starting from 1)
+**           ctype   = control type code (see TOOLKIT.H)
+**           lindex  = index of controlled link
+**           setting = control setting applied to link
+**           nindex  = index of controlling node (0 for TIMER
+**                     or TIMEOFDAY control)
+**           level   = control level (tank level, junction pressure,
+**                     or time (seconds))
+**  Output:  none
+**  Returns: error code                              
+**  Purpose: specifies parameters that define a simple control                 
+**----------------------------------------------------------------
+*/
+{
+   char   status = ACTIVE;
+   long   t = 0;
+   double s = setting, lvl = level;
+
+/* Check that input file opened */
+   if (!Openflag) return(102);
+
+/* Check that control exists */
+   if (cindex < 1 || cindex > Ncontrols) return(241);
+
+/* Check that controlled link exists */
+   if (lindex == 0)
+   {
+      Control[cindex].Link = 0;
+      return(0);
+   }
+   if (lindex < 0 || lindex > Nlinks) return(204);
+
+/* Cannot control check valve. */
+   if (Link[lindex].Type == CV) return(207);
+
+/* Check for valid parameters */
+   if (ctype < 0 || ctype > EN_TIMEOFDAY) return(251);
+   if (ctype == EN_LOWLEVEL || ctype == EN_HILEVEL)
+   {
+      if (nindex < 1 || nindex > Nnodes) return(203);
+   }
+   else nindex = 0;
+   if (s < 0.0 || lvl < 0.0) return(202);
+
+/* Adjust units of control parameters */
+   switch (Link[lindex].Type)
+   {
+      case PRV:
+      case PSV:
+      case PBV:  s /= Ucf[PRESSURE];
+                 break;
+      case FCV:  s /= Ucf[FLOW];
+                 break;
+
+/*** Updated 9/7/00 ***/
+      case GPV:  if (s == 0.0) status = CLOSED;
+                 else if (s == 1.0) status = OPEN;
+                 else return(202);
+                 s = Link[lindex].Kc;
+                 break;
+
+      case PIPE:
+      case PUMP: status = OPEN;
+                 if (s == 0.0) status = CLOSED;               
+   }
+   if (ctype == LOWLEVEL || ctype == HILEVEL)
+   {
+      if (nindex > Njuncs) lvl = Node[nindex].El + level/Ucf[ELEV];
+      else lvl = Node[nindex].El + level/Ucf[PRESSURE];
+   }
+   if (ctype == TIMER)     t = (long)ROUND(lvl);
+   if (ctype == TIMEOFDAY) t = (long)ROUND(lvl) % SECperDAY;
+
+/* Reset control's parameters */
+   Control[cindex].Type = (char)ctype;
+   Control[cindex].Link = lindex;
+   Control[cindex].Node = nindex;
+   Control[cindex].Status = status;
+   Control[cindex].Setting = s;
+   Control[cindex].Grade = lvl;
+   Control[cindex].Time = t;
+   return(0);
+}         
+
+    
+int DLLEXPORT ENsetnodevalue(int index, int code, EN_API_FLOAT_TYPE v)
+/*----------------------------------------------------------------
+**  Input:   index = node index
+**           code  = node parameter code (see TOOLKIT.H)
+**           value = parameter value
+**  Output:  none
+**  Returns: error code                              
+**  Purpose: sets input parameter value for a node 
+**----------------------------------------------------------------
+*/
+{
+   int  j;
+   Pdemand demand;
+   Psource source;
+   double value = v;
+
+   if (!Openflag) return(102);
+   if (index <= 0 || index > Nnodes) return(203);
+   switch (code)
+   {
+      case EN_ELEVATION:
+         if (index <= Njuncs) Node[index].El = value/Ucf[ELEV];
+         else
+         {
+            value = (value/Ucf[ELEV]) - Node[index].El;
+            j = index - Njuncs;
+            Tank[j].H0 += value;
+            Tank[j].Hmin += value;
+            Tank[j].Hmax += value;
+            Node[index].El += value;
+            NodeHead[index] += value;
+         }
+         break;
+
+      case EN_BASEDEMAND:
+         /* NOTE: primary demand category is last on demand list */
+         if (index <= Njuncs)
+         {
+            for (demand = Node[index].D; demand != NULL; demand = demand ->next)
+            {
+               if (demand->next == NULL) demand->Base = value/Ucf[FLOW];
+            }
+         }
+         break;
+
+      case EN_PATTERN:
+         /* NOTE: primary demand category is last on demand list */
+         j = ROUND(value);
+         if (j < 0 || j > Npats) return(205);
+         if (index <= Njuncs)
+         {
+            for (demand = Node[index].D; demand != NULL; demand = demand ->next)
+            {
+               if (demand->next == NULL) demand->Pat = j;
+            }
+         }
+         else Tank[index-Njuncs].Pat = j;
+         break;
+
+      case EN_EMITTER:
+         if (index > Njuncs) return(203);
+         if (value < 0.0) return(202);
+         if (value > 0.0)
+            value = pow((Ucf[FLOW]/value),Qexp)/Ucf[PRESSURE];
+         Node[index].Ke = value;
+         break;
+         
+      case EN_INITQUAL:
+         if (value < 0.0) return(202);
+         Node[index].C0 = value/Ucf[QUALITY];
+         if (index > Njuncs) Tank[index-Njuncs].C = Node[index].C0;
+         break;
+
+      case EN_SOURCEQUAL:
+      case EN_SOURCETYPE:
+      case EN_SOURCEPAT:
+         if (value < 0.0) return(202);
+         source = Node[index].S;
+         if (source == NULL)
+         {
+            source = (struct Ssource *) malloc(sizeof(struct Ssource));
+            if (source == NULL) return(101);
+            source->Type = CONCEN;
+            source->C0 = 0.0;
+            source->Pat = 0;
+            Node[index].S = source;
+         }
+         if (code == EN_SOURCEQUAL) {
+           source->C0 = value;
+         }
+         else if (code == EN_SOURCEPAT)
+         {
+            j = ROUND(value);
+            if (j < 0 || j > Npats) return(205);
+            source->Pat = j;
+         }
+         else // code == EN_SOURCETYPE
+         {
+            j = ROUND(value);
+            if ( j < CONCEN || j > FLOWPACED) return(251);
+            else source->Type = (char)j;
+         }
+         return(0);
+
+      case EN_TANKLEVEL:
+         if (index <= Njuncs) return(251);
+         j = index - Njuncs;
+         if (Tank[j].A == 0.0)  /* Tank is a reservoir */
+         {
+            Tank[j].H0 = value/Ucf[ELEV];
+            Tank[j].Hmin = Tank[j].H0;
+            Tank[j].Hmax = Tank[j].H0;
+            Node[index].El = Tank[j].H0;
+            NodeHead[index] = Tank[j].H0;
+         }
+         else
+         {
+            value = Node[index].El + value/Ucf[ELEV];
+            if (value > Tank[j].Hmax
+            ||  value < Tank[j].Hmin) return(202);
+            Tank[j].H0 = value;
+            Tank[j].V0 = tankvolume(j, Tank[j].H0);
+           // Resetting Volume in addition to initial volume
+            Tank[j].V = Tank[j].V0;
+            NodeHead[index] = Tank[j].H0;
+         }
+         break;
+
+/*** New parameters added for retrieval begins here   ***/                     //(2.00.12 - LR)
+/*** (Thanks to Nicolas Basile of Ecole Polytechnique ***/
+/***  de Montreal for suggesting some of these.)      ***/
+
+      case EN_TANKDIAM:
+         if (value <= 0.0) return(202);
+         j = index - Njuncs;
+         if (j > 0 && Tank[j].A > 0.0)
+         {
+            value /= Ucf[ELEV];
+            Tank[j].A = PI*SQR(value)/4.0;
+            Tank[j].Vmin = tankvolume(j, Tank[j].Hmin);
+            Tank[j].V0 = tankvolume(j, Tank[j].H0);
+            Tank[j].Vmax = tankvolume(j, Tank[j].Hmax);
+         }
+         break;
+
+      case EN_MINVOLUME:
+         if (value < 0.0) return(202);
+         j = index - Njuncs;
+         if (j > 0 && Tank[j].A > 0.0)
+         {
+            Tank[j].Vmin = value/Ucf[VOLUME];
+            Tank[j].V0 = tankvolume(j, Tank[j].H0);
+            Tank[j].Vmax = tankvolume(j, Tank[j].Hmax);
+         }
+         break;
+        
+      case EN_MINLEVEL:
+         if (value < 0.0) return(202);
+         j = index - Njuncs;
+         if (j > 0 && Tank[j].A > 0.0)
+         {
+            if (Tank[j].Vcurve > 0) return(202);
+            Tank[j].Hmin = value/Ucf[ELEV] + Node[index].El;
+            Tank[j].Vmin = tankvolume(j, Tank[j].Hmin);
+         }
+         break;
+
+      case EN_MAXLEVEL:
+         if (value < 0.0) return(202);
+         j = index - Njuncs;
+         if (j > 0 && Tank[j].A > 0.0)
+         {
+            if (Tank[j].Vcurve > 0) return(202);
+            Tank[j].Hmax = value/Ucf[ELEV] + Node[index].El;
+            Tank[j].Vmax = tankvolume(j, Tank[j].Hmax);
+         }
+         break;
+
+      case EN_MIXMODEL:
+         j = ROUND(value);
+         if (j < MIX1 || j > LIFO) return(202);
+         if (index > Njuncs && Tank[index-Njuncs].A > 0.0)
+         {
+            Tank[index-Njuncs].MixModel = (char)j;
+         }
+         break;
+
+      case EN_MIXFRACTION:
+         if (value < 0.0 || value > 1.0) return(202);
+         j = index - Njuncs;
+         if (j > 0 && Tank[j].A > 0.0)
+         {
+            Tank[j].V1max = value*Tank[j].Vmax;
+         }
+         break;
+
+      case EN_TANK_KBULK:
+         j = index - Njuncs;
+         if (j > 0 && Tank[j].A > 0.0)
+         {
+            Tank[j].Kb = value/SECperDAY;
+            Reactflag = 1;
+         }
+         break;
+
+/***  New parameter additions ends here. ***/                                  //(2.00.12 - LR)
+
+      default: return(251);
+   }
+   return(0);
+}
+
+
+int DLLEXPORT ENsetlinkvalue(int index, int code, EN_API_FLOAT_TYPE v)
+/*----------------------------------------------------------------
+**  Input:   index = link index
+**           code  = link parameter code (see TOOLKIT.H)
+**           v = parameter value
+**  Output:  none
+**  Returns: error code                              
+**  Purpose: sets input parameter value for a link 
+**----------------------------------------------------------------
+*/
+{
+   char  s;
+   double r, value = v;
+
+   if (!Openflag) return(102);
+   if (index <= 0 || index > Nlinks) return(204);
+   switch (code)
+   {
+      case EN_DIAMETER:
+         if (Link[index].Type != PUMP)
+         {
+            if (value <= 0.0) return(202);
+            value /= Ucf[DIAM];              /* Convert to feet */
+            r = Link[index].Diam/value;      /* Ratio of old to new diam */
+            Link[index].Km *= SQR(r)*SQR(r); /* Adjust minor loss factor */
+            Link[index].Diam = value;        /* Update diameter */       
+            resistance(index);               /* Update resistance factor */
+         }
+         break;
+
+      case EN_LENGTH:
+         if (Link[index].Type <= PIPE)
+         {
+            if (value <= 0.0) return(202);
+            Link[index].Len = value/Ucf[ELEV];
+            resistance(index);
+         }
+         break;
+
+      case EN_ROUGHNESS:
+         if (Link[index].Type <= PIPE)
+         {
+            if (value <= 0.0) return(202);
+            Link[index].Kc = value;
+            if (Formflag  == DW) Link[index].Kc /= (1000.0*Ucf[ELEV]);
+            resistance(index);
+         }
+         break;
+
+      case EN_MINORLOSS:
+         if (Link[index].Type != PUMP)
+         {
+            if (value <= 0.0) return(202);
+            Link[index].Km = 0.02517*value/SQR(Link[index].Diam)/SQR(Link[index].Diam);
+         }
+         break;
+
+      case EN_INITSTATUS:
+      case EN_STATUS:
+      /* Cannot set status for a check valve */
+         if (Link[index].Type == CV) return(207);
+         s = (char)ROUND(value);
+         if (s < 0 || s > 1) return(251);
+         if (code == EN_INITSTATUS)
+           setlinkstatus(index, s, &Link[index].Stat, &Link[index].Kc);
+         else
+           setlinkstatus(index, s, &LinkStatus[index], &LinkSetting[index]);
+         break;
+
+      case EN_INITSETTING:
+      case EN_SETTING:
+         if (value < 0.0) return(202);
+         if (Link[index].Type == PIPE || Link[index].Type == CV) 
+           return(ENsetlinkvalue(index, EN_ROUGHNESS, v));
+         else
+         {
+            switch (Link[index].Type)
+            {
+               case PUMP: break;
+               case PRV:
+               case PSV:
+               case PBV: value /= Ucf[PRESSURE]; break;
+               case FCV: value /= Ucf[FLOW]; break;
+               case TCV: break;
+
+/***  Updated 9/7/00  ***/
+               case GPV: return(202);  /* Cannot modify setting for GPV */
+
+               default:  return(251);
+            }
+            if (code == EN_INITSETTING)
+              setlinksetting(index, value, &Link[index].Stat, &Link[index].Kc);
+            else
+              setlinksetting(index, value, &LinkStatus[index], &LinkSetting[index]);
+         }
+         break;
+
+      case EN_KBULK:
+         if (Link[index].Type <= PIPE)
+         {
+            Link[index].Kb = value/SECperDAY;
+            Reactflag = 1;                                                     //(2.00.12 - LR)
+         }
+         break;
+
+      case EN_KWALL:
+         if (Link[index].Type <= PIPE)
+         {
+            Link[index].Kw = value/SECperDAY;
+            Reactflag = 1;                                                     //(2.00.12 - LR)
+         }
+         break;
+
+      default: return(251);
+   }
+   return(0);
+}
+
+
+int  DLLEXPORT  ENaddpattern(char *id)
+/*----------------------------------------------------------------
+**   Input:   id = ID name of the new pattern
+**   Output:  none
+**   Returns: error code                              
+**   Purpose: adds a new time pattern appended to the end of the
+**            existing patterns.
+**----------------------------------------------------------------
+*/
+{
+    int i, j, n, err = 0;
+    Spattern *tmpPat;
+
+/* Check if a pattern with same id already exists */
+
+    if ( !Openflag ) return(102);
+    if ( ENgetpatternindex(id, &i) == 0 ) return(215);
+
+/* Check that id name is not too long */
+
+    if (strlen(id) > MAXID) return(250);
+
+/* Allocate memory for a new array of patterns */
+
+    n = Npats + 1;
+    tmpPat = (Spattern *) calloc(n+1, sizeof(Spattern));
+    if ( tmpPat == NULL ) return(101);
+
+/* Copy contents of old pattern array to new one */
+
+    for (i=0; i<=Npats; i++)
+    {
+        strcpy(tmpPat[i].ID, Pattern[i].ID);
+        tmpPat[i].Length  = Pattern[i].Length;
+        tmpPat[i].F = (double *) calloc(Pattern[i].Length, sizeof(double));
+        if (tmpPat[i].F == NULL) err = 1;
+        else for (j=0; j<Pattern[i].Length; j++)
+           tmpPat[i].F[j] = Pattern[i].F[j];
+    }
+
+/* Add the new pattern to the new array of patterns */
+
+    strcpy(tmpPat[n].ID, id); 
+    tmpPat[n].Length = 1;
+    tmpPat[n].F = (double *) calloc(tmpPat[n].Length, sizeof(double));
+    if (tmpPat[n].F == NULL) err = 1;
+    else tmpPat[n].F[0] = 1.0;
+
+/* Abort if memory allocation error */
+
+    if (err)
+    {
+        for (i=0; i<=n; i++) if (tmpPat[i].F) free(tmpPat[i].F);
+        free(tmpPat);
+        return(101);
+    }
+
+// Replace old pattern array with new one
+
+    for (i=0; i<=Npats; i++) free(Pattern[i].F);
+    free(Pattern);
+    Pattern = tmpPat;
+    Npats = n;
+    MaxPats = n;
+    return 0;
+}
+
+   
+int  DLLEXPORT  ENsetpattern(int index, EN_API_FLOAT_TYPE *f, int n)
+/*----------------------------------------------------------------
+**   Input:   index = time pattern index
+**            *f    = array of pattern multipliers
+**            n     = number of time periods in pattern
+**   Output:  none
+**   Returns: error code                              
+**   Purpose: sets multipliers for a specific time pattern 
+**----------------------------------------------------------------
+*/
+{
+   int j;
+
+/* Check for valid arguments */
+   if (!Openflag) return(102);
+   if (index <= 0 || index > Npats) return(205);
+   if (n <= 0) return(202);
+
+/* Re-set number of time periods & reallocate memory for multipliers */
+   Pattern[index].Length = n;
+   Pattern[index].F = (double *) realloc(Pattern[index].F, n*sizeof(double));
+   if (Pattern[index].F == NULL) return(101);
+
+/* Load multipliers into pattern */
+   for (j=0; j<n; j++) Pattern[index].F[j] = f[j];
+   return(0);
+}
+
+   
+int  DLLEXPORT  ENsetpatternvalue(int index, int period, EN_API_FLOAT_TYPE value)
+/*----------------------------------------------------------------
+**  Input:   index  = time pattern index
+**           period = time pattern period
+**           value  = pattern multiplier
+**  Output:  none
+**  Returns: error code                              
+**  Purpose: sets multiplier for a specific time period and pattern 
+**----------------------------------------------------------------
+*/
+{
+   if (!Openflag) return(102);
+   if (index  <= 0 || index  > Npats) return(205);
+   if (period <= 0 || period > Pattern[index].Length) return(251);
+   Pattern[index].F[period-1] = value;
+   return(0);
+}
+
+
+int  DLLEXPORT  ENsettimeparam(int code, long value)
+/*----------------------------------------------------------------
+**  Input:   code  = time parameter code (see TOOLKIT.H)
+**           value = time parameter value
+**  Output:  none
+**  Returns: error code                              
+**  Purpose: sets value for time parameter 
+**----------------------------------------------------------------
+*/
+{
+   if (!Openflag) return(102);
+  if (OpenHflag || OpenQflag) { 
+    // --> there's nothing wrong with changing certain time parameters during a simulation run, or before the run has started.
+    // todo -- how to tell?
+    /*
+    if (code == EN_DURATION || code == EN_HTIME || code == EN_REPORTSTEP || code == EN_DURATION || Htime == 0) {
+      // it's ok
+    }
+    else {
+      return(109);
+    }
+     */
+  }
+   if (value < 0) return(202);
+  switch(code)
+  {
+    case EN_DURATION:
+      Dur = value;
+      if (Rstart > Dur) Rstart = 0;
+      break;
+      
+    case EN_HYDSTEP:
+      if (value == 0) return(202);
+      Hstep = value;
+      Hstep = MIN(Pstep, Hstep);
+      Hstep = MIN(Rstep, Hstep);
+      Qstep = MIN(Qstep, Hstep);
+      break;
+      
+    case EN_QUALSTEP:
+      if (value == 0) return(202);
+      Qstep = value;
+      Qstep = MIN(Qstep, Hstep);
+      break;
+      
+    case EN_PATTERNSTEP:
+      if (value == 0) return(202);
+      Pstep = value;
+      if (Hstep > Pstep) Hstep = Pstep;
+      break;
+      
+    case EN_PATTERNSTART:
+      Pstart = value;
+      break;
+      
+    case EN_REPORTSTEP:
+      if (value == 0) return(202);
+      Rstep = value;
+      if (Hstep > Rstep) Hstep = Rstep;
+      break;
+      
+    case EN_REPORTSTART:
+      if (Rstart > Dur) return(202);
+      Rstart = value;
+      break;
+      
+    case EN_RULESTEP:
+      if (value == 0) return(202);
+      Rulestep = value;
+      Rulestep = MIN(Rulestep, Hstep);
+      break;
+      
+    case EN_STATISTIC:
+      if (value > RANGE) return(202);
+      Tstatflag = (char)value;
+      break;
+      
+    case EN_HTIME:
+      Htime = value;
+      break;
+      
+    case EN_QTIME:
+      Qtime = value;
+      break;
+      
+    default:
+      return(251);
+   }
+   return(0);
+}
+
+
+int  DLLEXPORT ENsetoption(int code, EN_API_FLOAT_TYPE v)
+/*----------------------------------------------------------------
+**  Input:   code  = option code (see TOOLKIT.H)
+**           v = option value
+**  Output:  none
+**  Returns: error code
+**  Purpose: sets value for an analysis option
+**----------------------------------------------------------------
+*/
+{
+   int   i,j;
+   double Ke,n,ucf, value = v;
+   if (!Openflag) return(102);
+   switch (code)
+   {
+      case EN_TRIALS:     if (value < 1.0) return(202);
+                          MaxIter = (int)value;
+                          break;
+      case EN_ACCURACY:   if (value < 1.e-5 || value > 1.e-1) return(202);
+                          Hacc = value;
+                          break;
+      case EN_TOLERANCE:  if (value < 0.0) return(202);
+                          Ctol = value/Ucf[QUALITY];
+                          break;
+      case EN_EMITEXPON:  if (value <= 0.0) return(202);
+                          n = 1.0/value;
+                          ucf = pow(Ucf[FLOW],n)/Ucf[PRESSURE];
+                          for (i=1; i<=Njuncs; i++)
+                          {
+                             j = ENgetnodevalue(i,EN_EMITTER,&v);
+							 Ke = v;
+                             if (j == 0 && Ke > 0.0) Node[i].Ke = ucf/pow(Ke,n);
+                          }
+                          Qexp = n;
+                          break;
+      case EN_DEMANDMULT: if (value <= 0.0) return(202);
+                          Dmult = value;
+                          break;
+      default:            return(251);
+   }
+   return(0);
+}
+ 
+
+int  DLLEXPORT ENsetstatusreport(int code)
+/*----------------------------------------------------------------
+**  Input:   code = status reporting code (0, 1, or 2)
+**  Output:  none
+**  Returns: error code                              
+**  Purpose: sets level of hydraulic status reporting 
+**----------------------------------------------------------------
+*/
+{
+   int errcode = 0;
+   if (code >= 0 && code <= 2) Statflag = (char)code;
+   else errcode = 202;
+   return(errcode);
+}
+
+
+int  DLLEXPORT ENsetqualtype(int qualcode, char *chemname,
+                               char *chemunits, char *tracenode)
+/*----------------------------------------------------------------
+**  Input:   qualcode  = WQ parameter code (see TOOLKIT.H)
+**           chemname  = name of WQ constituent 
+**           chemunits = concentration units of WQ constituent
+**           tracenode = ID of node being traced
+**  Output:  none
+**  Returns: error code                              
+**  Purpose: sets type of quality analysis called for
+**
+**  NOTE: chemname and chemunits only apply when WQ analysis
+**        is for chemical. tracenode only applies when WQ
+**        analysis is source tracing.
+**----------------------------------------------------------------
+*/
+{
+/*** Updated 3/1/01 ***/
+   double ccf = 1.0;
+
+   if (!Openflag) return(102);
+   if (qualcode < EN_NONE || qualcode > EN_TRACE) return(251);
+   Qualflag = (char)qualcode;
+   if (Qualflag == CHEM)                   /* Chemical constituent */
+   {
+      strncpy(ChemName,chemname,MAXID);
+      strncpy(ChemUnits,chemunits,MAXID);
+
+/*** Updated 3/1/01 ***/
+      strncpy(Field[QUALITY].Units,ChemUnits,MAXID);
+      strncpy(Field[REACTRATE].Units,ChemUnits,MAXID);
+      strcat(Field[REACTRATE].Units,t_PERDAY);
+      ccf =  1.0/LperFT3;
+
+   }
+   if (Qualflag == TRACE)                  /* Source tracing option */
+   {
+       TraceNode = findnode(tracenode);
+       if (TraceNode == 0) return(203);
+       strncpy(ChemName,u_PERCENT,MAXID);
+       strncpy(ChemUnits,tracenode,MAXID);
+
+/*** Updated 3/1/01 ***/
+       strcpy(Field[QUALITY].Units,u_PERCENT);
+   }
+   if (Qualflag == AGE)                    /* Water age analysis */
+   {
+      strncpy(ChemName,w_AGE,MAXID);
+      strncpy(ChemUnits,u_HOURS,MAXID);
+
+/*** Updated 3/1/01 ***/
+      strcpy(Field[QUALITY].Units,u_HOURS);
+   }
+
+/*** Updated 3/1/01 ***/
+   Ucf[QUALITY]   = ccf;
+   Ucf[LINKQUAL]  = ccf;
+   Ucf[REACTRATE] = ccf;
+
+   return(0);
+}
+
+int DLLEXPORT ENgetheadcurve(int index, char *id)
+/*----------------------------------------------------------------
+**  Input:   index = index of pump in list of links
+**  Output:  id = head curve ID
+**  Returns: error code                              
+**  Purpose: retrieves ID of a head curve for specific link index
+**
+**  NOTE: 'id' must be able to hold MAXID characters
+**----------------------------------------------------------------
+*/
+{
+   strcpy(id,"");
+   if (!Openflag) return(102);
+   if (index < 1 || index > Nlinks || PUMP != Link[index].Type) return(204);
+   strcpy(id,Curve[Pump[PUMPINDEX(index)].Hcurve].ID);
+   return(0);
+}
+
+int DLLEXPORT ENgetpumptype(int index, int *type)
+/*----------------------------------------------------------------
+**  Input:   index = index of pump in list of links
+**  Output:  type = PumpType
+**  Returns: error code                              
+**  Purpose: retrieves type of a pump for specific link index
+**
+**----------------------------------------------------------------
+*/
+{
+   *type=-1;
+   if (!Openflag) return(102);
+   if (index < 1 || index > Nlinks || PUMP != Link[index].Type) return(204);
+   *type = Pump[PUMPINDEX(index)].Ptype;
+   return(0);
+}
+
+/*
+----------------------------------------------------------------
+   Functions for opening files 
+----------------------------------------------------------------
+*/
+
+
+int   openfiles(char *f1, char *f2, char *f3)
+/*----------------------------------------------------------------
+**  Input:   f1 = pointer to name of input file                  
+**           f2 = pointer to name of report file                 
+**           f3 = pointer to name of binary output file          
+**  Output:  none
+**  Returns: error code                                  
+**  Purpose: opens input & report files                          
+**----------------------------------------------------------------
+*/
+{
+/* Initialize file pointers to NULL */
+   InFile = NULL;
+   RptFile = NULL;
+   OutFile = NULL;
+   HydFile = NULL;
+
+/* Save file names */
+   strncpy(InpFname,f1,MAXFNAME);
+   strncpy(Rpt1Fname,f2,MAXFNAME);
+   strncpy(OutFname,f3,MAXFNAME);
+   if (strlen(f3) > 0) Outflag = SAVE;                                         //(2.00.12 - LR)
+   else Outflag = SCRATCH;                                                     //(2.00.12 - LR)
+
+/* Check that file names are not identical */
+   if (strcomp(f1,f2) || strcomp(f1,f3) || (strcomp(f2,f3) && (strlen(f2) > 0 || strlen(f3) > 0)))
+   {
+      writecon(FMT04);
+      return(301);
+   }
+
+/* Attempt to open input and report files */
+   if ((InFile = fopen(f1,"rt")) == NULL)
+   {
+      writecon(FMT05);
+      writecon(f1);
+      return(302);
+   }
+   if (strlen(f2) == 0) RptFile = stdout;
+   else if ((RptFile = fopen(f2,"wt")) == NULL)
+   {
+      writecon(FMT06);
+      return(303);
+   }
+
+   return(0);
+}                                       /* End of openfiles */
+
+
+int  openhydfile()
+/*----------------------------------------------------------------
+** Input:   none
+** Output:  none
+** Returns: error code
+** Purpose: opens file that saves hydraulics solution
+**----------------------------------------------------------------
+*/
+{
+   INT4 nsize[6];                       /* Temporary array */
+   INT4 magic;
+   INT4 version;
+   int errcode = 0;
+
+/* If HydFile currently open, then close it if its not a scratch file */
+   if (HydFile != NULL)
+   {
+      if (Hydflag == SCRATCH) return(0);
+      fclose(HydFile);
+   }
+      
+/* Use Hydflag to determine the type of hydraulics file to use. */
+/* Write error message if the file cannot be opened.            */
+   HydFile = NULL;
+   switch(Hydflag)
+   {
+      case SCRATCH:  getTmpName(HydFname);                                     //(2.00.12 - LR)
+                     HydFile = fopen(HydFname, "w+b");                         //(2.00.12 - LR)
+                     break;
+      case SAVE:     HydFile = fopen(HydFname,"w+b");
+                     break;
+      case USE:      HydFile = fopen(HydFname,"rb");
+                     break;
+   }
+   if (HydFile == NULL) return(305);
+
+/* If a previous hydraulics solution is not being used, then */
+/* save the current network size parameters to the file.     */
+   if (Hydflag != USE)
+   {
+      magic = MAGICNUMBER;
+      version = VERSION;
+      nsize[0] = Nnodes;
+      nsize[1] = Nlinks;
+      nsize[2] = Ntanks;
+      nsize[3] = Npumps;
+      nsize[4] = Nvalves;
+      nsize[5] = (int)Dur;
+      fwrite(&magic,sizeof(INT4),1,HydFile);
+      fwrite(&version,sizeof(INT4),1,HydFile);
+      fwrite(nsize,sizeof(INT4),6,HydFile);
+   }
+
+/* If a previous hydraulics solution is being used, then */
+/* make sure its network size parameters match those of  */
+/* the current network.                                  */
+   if (Hydflag == USE)
+   {
+      fread(&magic,sizeof(INT4),1,HydFile);
+      if (magic != MAGICNUMBER) return(306);
+      fread(&version,sizeof(INT4),1,HydFile);
+      if (version != VERSION) return(306);
+      if (fread(nsize,sizeof(INT4),6,HydFile) < 6) return(306);
+      if (nsize[0] != Nnodes  || nsize[1] != Nlinks ||
+          nsize[2] != Ntanks  || nsize[3] != Npumps ||
+          nsize[4] != Nvalves || nsize[5] != Dur) return(306);
+      SaveHflag = TRUE;
+   }
+
+/* Save current position in hydraulics file  */
+/* where storage of hydraulic results begins */
+   HydOffset = ftell(HydFile);
+   return(errcode);
+}
+
+
+int  openoutfile()
+/*----------------------------------------------------------------
+**  Input:   none
+**  Output:  none
+**  Returns: error code
+**  Purpose: opens binary output file.
+**----------------------------------------------------------------
+*/
+{
+   int errcode = 0;
+
+/* Close output file if already opened */
+   if (OutFile != NULL) fclose(OutFile);
+   OutFile = NULL;
+   if (TmpOutFile != NULL) fclose(TmpOutFile);
+   TmpOutFile = NULL;
+
+   if (Outflag == SCRATCH) remove(OutFname);                                   //(2.00.12 - LR)
+   remove(TmpFname);                                                           //(2.00.12 - LR)
+
+/* If output file name was supplied, then attempt to */
+/* open it. Otherwise open a temporary output file.  */
+   //if (strlen(OutFname) != 0)                                                //(2.00.12 - LR)
+   if (Outflag == SAVE)                                                        //(2.00.12 - LR)
+   {
+      if ( (OutFile = fopen(OutFname,"w+b")) == NULL)
+      {
+         writecon(FMT07);
+         errcode = 304;
+      }
+   }
+   //else if ( (OutFile = tmpfile()) == NULL)                                  //(2.00.12 - LR)
+   else                                                                        //(2.00.12 - LR)
+   {
+      getTmpName(OutFname);                                                    //(2.00.12 - LR)
+      if ( (OutFile = fopen(OutFname,"w+b")) == NULL)                          //(2.00.12 - LR)
+	  {
+         writecon(FMT08);
+         errcode = 304;
+	  }
+   }
+
+/* Save basic network data & energy usage results */
+   ERRCODE(savenetdata());
+   OutOffset1 = ftell(OutFile);
+   ERRCODE(saveenergy());
+   OutOffset2 = ftell(OutFile);
+
+/* Open temporary file if computing time series statistic */
+   if (!errcode)
+   {
+      if (Tstatflag != SERIES)
+      {
+         //if ( (TmpOutFile = tmpfile()) == NULL) errcode = 304;               //(2.00.12 - LR)
+         getTmpName(TmpFname);                                                 //(2.00.12 - LR)
+         TmpOutFile = fopen(TmpFname, "w+b");                                  //(2.00.12 - LR)
+         if (TmpOutFile == NULL) errcode = 304;                                //(2.00.12 - LR)
+      }
+      else TmpOutFile = OutFile;
+   }
+   return(errcode);
+}
+
+
+/*
+----------------------------------------------------------------
+   Global memory management functions 
+----------------------------------------------------------------
+*/
+
+
+void initpointers()
+/*----------------------------------------------------------------
+**  Input:   none
+**  Output:  none
+**  Purpose: initializes global pointers to NULL
+**----------------------------------------------------------------
+*/
+{
+   NodeDemand        = NULL;
+   NodeQual = NULL;
+   NodeHead        = NULL;
+   Q        = NULL;
+   PipeRateCoeff        = NULL;
+   LinkStatus        = NULL;
+   LinkSetting        = NULL;
+   OldStat  = NULL;
+
+   Node     = NULL;
+   Link     = NULL;
+   Tank     = NULL;
+   Pump     = NULL;
+   Valve    = NULL;
+   Pattern  = NULL;
+   Curve    = NULL;
+   Control  = NULL;
+  Coord    = NULL;
+
+   X        = NULL;
+   Patlist  = NULL;
+   Curvelist = NULL;
+  Coordlist = NULL;
+   Adjlist  = NULL;
+   Aii      = NULL;
+   Aij      = NULL;
+   F        = NULL;
+   P        = NULL;
+   Y        = NULL;
+   Order    = NULL;
+   Row      = NULL;
+   Ndx      = NULL;
+   XLNZ     = NULL;
+   NZSUB    = NULL;
+   LNZ      = NULL;
+   NodeHashTable      = NULL;
+   LinkHashTable      = NULL;
+   initrules();
+}
+
+
+int  allocdata()
+/*----------------------------------------------------------------
+**  Input:   none
+**  Output:  none
+**  Returns: error code
+**  Purpose: allocates memory for network data structures
+**----------------------------------------------------------------
+*/
+{
+   int n;
+   int errcode = 0;
+
+/* Allocate node & link ID hash tables */
+   NodeHashTable = ENHashTableCreate();
+   LinkHashTable = ENHashTableCreate();
+   ERRCODE(MEMCHECK(NodeHashTable));
+   ERRCODE(MEMCHECK(LinkHashTable));
+
+/* Allocate memory for network nodes */
+/*************************************************************
+ NOTE: Because network components of a given type are indexed
+       starting from 1, their arrays must be sized 1
+       element larger than the number of components.
+*************************************************************/
+   if (!errcode)
+   {
+      n = MaxNodes + 1;
+      Node = (Snode *)  calloc(n, sizeof(Snode));
+      NodeDemand   = (double *) calloc(n, sizeof(double));
+      NodeQual = (double *) calloc(n, sizeof(double));
+      NodeHead    = (double *) calloc(n, sizeof(double));
+      ERRCODE(MEMCHECK(Node));
+      ERRCODE(MEMCHECK(NodeDemand));
+      ERRCODE(MEMCHECK(NodeQual));
+      ERRCODE(MEMCHECK(NodeHead));
+   }
+
+/* Allocate memory for network links */
+   if (!errcode)
+   {
+      n = MaxLinks + 1;
+      Link = (Slink *) calloc(n, sizeof(Slink));
+      Q    = (double *) calloc(n, sizeof(double));
+      LinkSetting    = (double *) calloc(n, sizeof(double));
+      LinkStatus    = (char  *) calloc(n, sizeof(char));
+      ERRCODE(MEMCHECK(Link));
+      ERRCODE(MEMCHECK(Q));
+      ERRCODE(MEMCHECK(LinkSetting));
+      ERRCODE(MEMCHECK(LinkStatus));
+   } 
+
+/* Allocate memory for tanks, sources, pumps, valves,   */
+/* controls, demands, time patterns, & operating curves */
+   if (!errcode)
+   {
+      Tank    = (Stank *)    calloc(MaxTanks+1,   sizeof(Stank));
+      Pump    = (Spump *)    calloc(MaxPumps+1,   sizeof(Spump));
+      Valve   = (Svalve *)   calloc(MaxValves+1,  sizeof(Svalve));
+      Control = (Scontrol *) calloc(MaxControls+1,sizeof(Scontrol));
+      Pattern = (Spattern *) calloc(MaxPats+1,    sizeof(Spattern));
+      Curve   = (Scurve *)   calloc(MaxCurves+1,  sizeof(Scurve));
+      Coord   = (Scoord *)   calloc(MaxNodes+1,  sizeof(Scoord));
+      ERRCODE(MEMCHECK(Tank));
+      ERRCODE(MEMCHECK(Pump));
+      ERRCODE(MEMCHECK(Valve));
+      ERRCODE(MEMCHECK(Control));
+      ERRCODE(MEMCHECK(Pattern));
+      ERRCODE(MEMCHECK(Curve));
+      ERRCODE(MEMCHECK(Coord));
+   }
+
+/* Initialize pointers used in patterns, curves, and demand category lists */
+   if (!errcode)
+   {
+      for (n=0; n<=MaxPats; n++)
+      {
+         Pattern[n].Length = 0;
+         Pattern[n].F = NULL;
+      }
+      for (n=0; n<=MaxCurves; n++)
+      {
+         Curve[n].Npts = 0;
+         Curve[n].Type = -1;
+         Curve[n].X = NULL;
+         Curve[n].Y = NULL;
+      }
+     
+     for (n=0; n<=MaxNodes; n++)
+     {
+       // node demand
+       Node[n].D = NULL;
+       /* Allocate memory for coord data */
+       Coord[n].X = (double *) calloc(1, sizeof(double));
+       Coord[n].Y = (double *) calloc(1, sizeof(double));
+       if (Coord[n].X == NULL || Coord[n].Y == NULL) return(101);
+       Coord[n].X[0] = 0;
+       Coord[n].Y[0] = 0;
+     }
+     
+   }
+
+/* Allocate memory for rule base (see RULES.C) */
+   if (!errcode) errcode = allocrules();
+   return(errcode);
+}                                       /* End of allocdata */
+
+
+void  freeTmplist(STmplist *t)
+/*----------------------------------------------------------------
+**  Input:   t = pointer to start of a temporary list
+**  Output:  none
+**  Purpose: frees memory used for temporary storage
+**           of pattern & curve data
+**----------------------------------------------------------------
+*/
+{
+   STmplist   *tnext;
+   while (t != NULL)
+   {
+       tnext = t->next;
+       freeFloatlist(t->x);
+       freeFloatlist(t->y);
+       free(t);
+       t = tnext;
+   }
+}
+
+
+void  freeFloatlist(SFloatlist *f)
+/*----------------------------------------------------------------
+**  Input:   f = pointer to start of list of floats
+**  Output:  none
+**  Purpose: frees memory used for storing list of floats
+**----------------------------------------------------------------
+*/
+{
+   SFloatlist *fnext;
+   while (f != NULL)
+   {
+      fnext = f->next;
+      free(f);
+      f = fnext;
+   }
+}
+
+
+void  freedata()
+/*----------------------------------------------------------------
+**  Input:   none
+**  Output:  none
+**  Purpose: frees memory allocated for network data structures.        
+**----------------------------------------------------------------
+*/
+{
+    int j;
+    Pdemand demand, nextdemand;
+    Psource source;
+
+/* Free memory for computed results */
+    free(NodeDemand);
+    free(NodeQual);
+    free(NodeHead);
+    free(Q);
+    free(LinkSetting);
+    free(LinkStatus);
+
+/* Free memory for node data */
+    if (Node != NULL)
+    {
+      for (j=0; j<=MaxNodes; j++)
+      {
+      /* Free memory used for demand category list */
+         demand = Node[j].D;
+         while (demand != NULL)
+         {
+            nextdemand = demand->next;
+            free(demand);
+            demand = nextdemand;
+         }
+      /* Free memory used for WQ source data */
+         source = Node[j].S;
+         if (source != NULL) free(source);
+      }
+      free(Node);
+    }
+
+/* Free memory for other network objects */
+    free(Link);
+    free(Tank);
+    free(Pump);
+    free(Valve);
+    free(Control);
+
+/* Free memory for time patterns */
+    if (Pattern != NULL)
+    {
+       for (j=0; j<=MaxPats; j++) free(Pattern[j].F);
+       free(Pattern);
+    }
+
+/* Free memory for curves */
+    if (Curve != NULL)
+    {
+       for (j=0; j<=MaxCurves; j++)
+       {
+          free(Curve[j].X);
+          free(Curve[j].Y);
+       }
+       free(Curve);
+    }
+
+/* Free memory for rule base (see RULES.C) */
+    freerules();
+
+/* Free hash table memory */
+    if (NodeHashTable != NULL) ENHashTableFree(NodeHashTable);
+    if (LinkHashTable != NULL) ENHashTableFree(LinkHashTable);
+}
+
+
+/*
+----------------------------------------------------------------
+   General purpose functions 
+----------------------------------------------------------------
+*/
+
+/*** New function for 2.00.12 ***/                                             //(2.00.12 - LR)
+char* getTmpName(char* fname)
+//
+//  Input:   fname = file name string
+//  Output:  returns pointer to file name
+//  Purpose: creates a temporary file name with path prepended to it.
+//
+{
+    char name[MAXFNAME+1];
+    int  n;
+
+    // --- for Windows systems:
+    #ifdef WINDOWS
+      // --- use system function tmpnam() to create a temporary file name
+      tmpnam(name);
+
+      // --- if user supplied the name of a temporary directory,
+      //     then make it be the prefix of the full file name
+      n = (int)strlen(TmpDir);
+      if ( n > 0 )
+      {
+          strcpy(fname, TmpDir);
+          if ( fname[n-1] != '\\' ) strcat(fname, "\\");
+      }
+
+      // --- otherwise, use the relative path notation as the file name
+      //     prefix so that the file will be placed in the current directory
+      else
+      {
+          strcpy(fname, ".\\");
+      }
+
+      // --- now add the prefix to the file name
+      strcat(fname, name);
+
+    // --- for non-Windows systems:
+    #else
+      // --- use system function mkstemp() to create a temporary file name
+      strcpy(fname, "enXXXXXX");
+      mkstemp(fname);
+    #endif
+    return fname;
+}
+
+
+int  strcomp(char *s1, char *s2)
+/*---------------------------------------------------------------
+**  Input:   s1 = character string
+**           s2 = character string
+**  Output:  none
+**  Returns: 1 if s1 is same as s2, 0 otherwise
+**  Purpose: case insensitive comparison of strings s1 & s2
+**---------------------------------------------------------------
+*/
+{
+   int i;
+   for (i=0; UCHAR(s1[i]) == UCHAR(s2[i]); i++)
+     if (!s1[i+1] && !s2[i+1]) return(1);
+   return(0);
+}                                       /*  End of strcomp  */
+
+
+double  interp(int n, double x[], double y[], double xx)
+/*----------------------------------------------------------------
+**  Input:   n  = number of data pairs defining a curve
+**           x  = x-data values of curve
+**           y  = y-data values of curve
+**           xx = specified x-value
+**  Output:  none
+**  Returns: y-value on curve at x = xx
+**  Purpose: uses linear interpolation to find y-value on a
+**           data curve corresponding to specified x-value.
+**  NOTE:    does not extrapolate beyond endpoints of curve.
+**----------------------------------------------------------------
+*/
+{
+    int    k,m;
+    double  dx,dy;
+
+    m = n - 1;                          /* Highest data index      */
+    if (xx <= x[0]) return(y[0]);       /* xx off low end of curve */
+    for (k=1; k<=m; k++)                /* Bracket xx on curve     */
+    {
+        if (x[k] >= xx)                 /* Interp. over interval   */
+        {
+            dx = x[k]-x[k-1];
+            dy = y[k]-y[k-1];
+            if (ABS(dx) < TINY) return(y[k]);
+            else return(y[k] - (x[k]-xx)*dy/dx);
+        }
+    }
+    return(y[m]);                       /* xx off high end of curve */
+}                       /* End of interp */
+
+
+int   findnode(char *id)
+/*----------------------------------------------------------------
+**  Input:   id = node ID
+**  Output:  none
+**  Returns: index of node with given ID, or 0 if ID not found
+**  Purpose: uses hash table to find index of node with given ID
+**----------------------------------------------------------------
+*/
+{
+   return(ENHashTableFind(NodeHashTable,id));
+}
+
+
+int  findlink(char *id)
+/*----------------------------------------------------------------
+**  Input:   id = link ID
+**  Output:  none
+**  Returns: index of link with given ID, or 0 if ID not found
+**  Purpose: uses hash table to find index of link with given ID
+**----------------------------------------------------------------
+*/
+{
+   return(ENHashTableFind(LinkHashTable,id));
+}
+
+
+char *geterrmsg(int errcode)
+/*----------------------------------------------------------------
+**  Input:   errcode = error code
+**  Output:  none
+**  Returns: pointer to string with error message
+**  Purpose: retrieves text of error message
+**----------------------------------------------------------------
+*/
+{
+   switch (errcode)
+   {                                   /* Warnings */
+/*
+      case 1:     strcpy(Msg,WARN1);   break;
+      case 2:     strcpy(Msg,WARN2);   break;
+      case 3:     strcpy(Msg,WARN3);   break;
+      case 4:     strcpy(Msg,WARN4);   break;
+      case 5:     strcpy(Msg,WARN5);   break;
+      case 6:     strcpy(Msg,WARN6);   break;
+*/      
+                                       /* System Errors */
+      case 101:   strcpy(Msg,ERR101);  break;
+      case 102:   strcpy(Msg,ERR102);  break;
+      case 103:   strcpy(Msg,ERR103);  break;
+      case 104:   strcpy(Msg,ERR104);  break;
+      case 105:   strcpy(Msg,ERR105);  break;
+      case 106:   strcpy(Msg,ERR106);  break;
+      case 107:   strcpy(Msg,ERR107);  break;
+      case 108:   strcpy(Msg,ERR108);  break;
+      case 109:   strcpy(Msg,ERR109);  break;
+      case 110:   strcpy(Msg,ERR110);  break;
+      case 120:   strcpy(Msg,ERR120);  break;
+
+                                       /* Input Errors */
+      case 200:  strcpy(Msg,ERR200);   break;
+      case 223:  strcpy(Msg,ERR223);   break;
+      case 224:  strcpy(Msg,ERR224);   break;
+
+                                       /* Toolkit function errors */
+      case 202:  sprintf(Msg,ERR202,t_FUNCCALL,""); break;
+      case 203:  sprintf(Msg,ERR203,t_FUNCCALL,""); break;
+      case 204:  sprintf(Msg,ERR204,t_FUNCCALL,""); break;
+      case 205:  sprintf(Msg,ERR205,t_FUNCCALL,""); break;
+      case 207:  sprintf(Msg,ERR207,t_FUNCCALL,""); break;
+      case 240:  sprintf(Msg,ERR240,t_FUNCCALL,""); break;
+      case 241:  sprintf(Msg,ERR241,t_FUNCCALL,""); break;
+      case 250:  sprintf(Msg,ERR250);  break;
+      case 251:  sprintf(Msg,ERR251);  break;
+
+                                       /* File Errors */
+      case 301:  strcpy(Msg,ERR301);   break;
+      case 302:  strcpy(Msg,ERR302);   break;
+      case 303:  strcpy(Msg,ERR303);   break;
+      case 304:  strcpy(Msg,ERR304);   break;
+      case 305:  strcpy(Msg,ERR305);   break;
+      case 306:  strcpy(Msg,ERR306);   break;
+      case 307:  strcpy(Msg,ERR307);   break;
+      case 308:  strcpy(Msg,ERR308);   break;
+      case 309:  strcpy(Msg,ERR309);   break;
+
+	  case 401:  strcpy(Msg,ERR401); break;
+      default:   strcpy(Msg,"");
+   }
+   return(Msg);
+}
+
+
+void  errmsg(int errcode)
+/*----------------------------------------------------------------
+**  Input:   errcode = error code
+**  Output:  none
+**  Purpose: writes error message to report file
+**----------------------------------------------------------------
+*/
+{
+   if (errcode == 309)    /* Report file write error -  */
+   {                      /* Do not write msg to file.  */
+      writecon("\n  ");
+      writecon(geterrmsg(errcode));
+   }      
+   else if (RptFile != NULL && Messageflag)
+   {
+      writeline(geterrmsg(errcode));
+   }
+}
+
+
+void  writecon(char *s)
+/*----------------------------------------------------------------
+**  Input:   text string                                         
+**  Output:  none                                                
+**  Purpose: writes string of characters to console              
+**----------------------------------------------------------------
+*/
+{
+#ifdef CLE                                                                     //(2.00.11 - LR)
+   fprintf(stdout,s);
+   fflush(stdout);
+#endif
+}
+
+
+void writewin(char *s)
+/*----------------------------------------------------------------
+**  Input:   text string                                         
+**  Output:  none                                                
+**  Purpose: passes character string to viewprog() in
+**           application which calls the EPANET DLL 
+**----------------------------------------------------------------
+*/
+{
+#ifdef DLL
+   char progmsg[MAXMSG+1];
+   if (viewprog != NULL)
+   {
+      strncpy(progmsg,s,MAXMSG);
+      viewprog(progmsg);
+   }
+#endif
+}
+int  DLLEXPORT ENgetnumdemands(int nodeIndex, int *numDemands)
+{
+	Pdemand d;
+	int n=0;
+	/* Check for valid arguments */
+	if (!Openflag) return(102);
+	if (nodeIndex <= 0 || nodeIndex > Nnodes) return(203);
+	for(d=Node[nodeIndex].D; d != NULL; d=d->next) n++;
+	*numDemands=n;
+	return 0;
+}
+int  DLLEXPORT ENgetbasedemand(int nodeIndex, int demandIdx, EN_API_FLOAT_TYPE *baseDemand)
+{
+  Pdemand d;
+  int n=1;
+  /* Check for valid arguments */
+  if (!Openflag) return(102);
+  if (nodeIndex <= 0 || nodeIndex > Nnodes) return(203);
+  if (nodeIndex <= Njuncs) {
+	for(d=Node[nodeIndex].D; n<demandIdx && d != NULL; d=d->next) n++;
+	if(n!=demandIdx) return(253);
+	*baseDemand=(EN_API_FLOAT_TYPE)(d->Base*Ucf[FLOW]);
+  }
+  else {
+    *baseDemand=(EN_API_FLOAT_TYPE)(0.0);
+  }
+  return 0;
+}
+
+int  DLLEXPORT ENsetbasedemand(int nodeIndex, int demandIdx, EN_API_FLOAT_TYPE baseDemand)
+{
+  Pdemand d;
+  int n=1;
+  /* Check for valid arguments */
+  if (!Openflag) return(102);
+  if (nodeIndex <= 0 || nodeIndex > Nnodes) return(203);
+  if (nodeIndex <= Njuncs) {
+	for(d=Node[nodeIndex].D; n<demandIdx && d != NULL; d=d->next) n++;
+	if(n!=demandIdx) return(253);
+    d->Base = baseDemand/Ucf[FLOW];
+  }
+  return 0;
+}
+
+int  DLLEXPORT ENgetdemandpattern(int nodeIndex, int demandIdx, int *pattIdx)
+{
+	Pdemand d;
+	int n=1;
+	/* Check for valid arguments */
+	if (!Openflag) return(102);
+	if (nodeIndex <= 0 || nodeIndex > Nnodes) return(203);
+	for(d=Node[nodeIndex].D; n<demandIdx && d != NULL; d=d->next) n++;
+	if(n!=demandIdx) return(253);
+	*pattIdx=d->Pat;
+	return 0;
+}
+
+int DLLEXPORT ENgetaveragepatternvalue(int index, EN_API_FLOAT_TYPE *value)
+/*----------------------------------------------------------------
+ **  Input:   index  = index of time pattern
+ **           period = pattern time period
+ **  Output:  *value = pattern multiplier
+ **  Returns: error code
+ **  Purpose: retrieves multiplier for a specific time period
+ **           and pattern
+ **----------------------------------------------------------------
+ */
+{  *value = 0.0;
+  if (!Openflag) return(102);
+  if (index < 1 || index > Npats) return(205);
+  //if (period < 1 || period > Pattern[index].Length) return(251);
+  int i;
+  for (i=0; i<Pattern[index].Length; i++) {
+    *value+=Pattern[index].F[i];
+  }
+  *value/=(EN_API_FLOAT_TYPE)Pattern[index].Length;
+  return(0);
+}
+
+
+/*************************** END OF EPANET.C ***************************/
+