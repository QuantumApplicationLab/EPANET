/*
 ******************************************************************************
 Project:      OWA EPANET
 Version:      2.2
 Module:       epanet.c
 Description:  implementation of EPANET's API functions
 Authors:      see AUTHORS
 Copyright:    see AUTHORS
 License:      see LICENSE
 Last Updated: 08/13/2022
 ******************************************************************************
*/

#include <stdlib.h>
#include <stdio.h>
#include <string.h>
#include <float.h>
#include <math.h>

#include "epanet2_2.h"
#include "types.h"
#include "funcs.h"
#include "text.h"
#include "enumstxt.h"

#ifdef _WIN32
#define snprintf _snprintf
#endif

/********************************************************************

    Project Functions

********************************************************************/

int DLLEXPORT EN_createproject(EN_Project *p)
/*----------------------------------------------------------------
**  Input:   none
**  Output:  p = pointer to a new EPANET project
**  Returns: error code
**  Purpose: creates a new EPANET project
**----------------------------------------------------------------
*/
{
    struct Project *project = (struct Project *)calloc(1, sizeof(struct Project));
    if (project == NULL) return -1;
    getTmpName(project->TmpHydFname);
    getTmpName(project->TmpOutFname);
    getTmpName(project->TmpStatFname);
    *p = project;
    return 0;
}

int DLLEXPORT EN_deleteproject(EN_Project p)
/*----------------------------------------------------------------
**  Input:   none
**  Output:  none
**  Returns: error code
**  Purpose: deletes an EPANET project
**----------------------------------------------------------------
*/
{
    if (p == NULL) return -1;
    if (p->Openflag) {
      EN_close(p);
    }
    remove(p->TmpHydFname);
    remove(p->TmpOutFname);
    remove(p->TmpStatFname);
    free(p);
    return 0;
}

int DLLEXPORT EN_runproject(EN_Project p, const char *inpFile,
                            const char *rptFile, const char *outFile,
                            void (*pviewprog)(char *))
/*------------------------------------------------------------------------
**   Input:   inpFile = name of EPANET formatted input file
**            rptFile = name of report file
**            outFile = name of binary output file
**            pviewprog = see note below
**   Output:  none
**   Returns: error code
**   Purpose: runs a complete EPANET simulation
**
**  The pviewprog() argument is a pointer to a callback function
**  that takes a character string (char *) as its only parameter.
**  The function would reside in and be used by the calling
**  program to display the progress messages that EPANET generates
**  as it carries out its computations. If this feature is not
**  needed then the argument should be NULL.
**-------------------------------------------------------------------------
*/
{
    int errcode = 0;

    // Read in project data from an input file
    ERRCODE(EN_open(p, inpFile, rptFile, outFile));
    p->viewprog = pviewprog;

    // Solve for system hydraulics
    if (p->outfile.Hydflag != USE)
    {
      ERRCODE(EN_solveH(p));
    }

    // Solve for system water quality
    ERRCODE(EN_solveQ(p));

    // Write a formatted output report
    ERRCODE(EN_report(p));
    EN_close(p);

    // Return any error or warning code
    if (p->Warnflag) errcode = MAX(errcode, p->Warnflag);
    return errcode;
}

int DLLEXPORT EN_init(EN_Project p, const char *rptFile, const char *outFile,
                      int unitsType, int headLossType)
/*----------------------------------------------------------------
 **  Input:   rptFile = name of report file
 **           outFile = name of binary output file
 **           unitsType = type of flow units (see FlowUnitsType)
 **           headLossType = type of head loss formula (see HeadLossType)
 **  Output:  none
 **  Returns: error code
 **  Purpose: initializes an EPANET project that isn't opened with
 **           an input file
 **----------------------------------------------------------------
 */
{
    int errcode = 0;

    // Set system flags
    p->Openflag = FALSE;
    p->hydraul.OpenHflag = FALSE;
    p->quality.OpenQflag = FALSE;
    p->outfile.SaveHflag = FALSE;
    p->outfile.SaveQflag = FALSE;
    p->Warnflag = FALSE;
    p->report.Messageflag = TRUE;
    p->report.Rptflag = 1;

    // Check for valid arguments
    if (unitsType < 0 || unitsType > CMD) return 251;
    if (headLossType < 0 || headLossType > CM) return 251;

    // Open files
    errcode = openfiles(p, "", rptFile, outFile);

    // Initialize memory used for project's data objects
    initpointers(p);
    ERRCODE(netsize(p));
    ERRCODE(allocdata(p));
    if (errcode) return (errcode);

    // Set analysis options
    setdefaults(p);
    p->parser.Flowflag = unitsType;
    p->hydraul.Formflag = headLossType;

    // Perform additional initializations
    adjustdata(p);
    initreport(&p->report);
    initunits(p);
    inittanks(p);
    convertunits(p);
    p->parser.MaxPats = 0;
    p->Openflag = TRUE;
    return errcode;
}

int DLLEXPORT EN_open(EN_Project p, const char *inpFile, const char *rptFile,
                      const char *outFile)
/*----------------------------------------------------------------
 **  Input:   inpFile = name of input file
 **           rptFile = name of report file
 **           outFile = name of binary output file
 **  Output:  none
 **  Returns: error code
 **  Purpose: opens an EPANET input file & reads in network data
 **----------------------------------------------------------------
 */
{
  int errcode = 0;

  // Set system flags
  p->Openflag = FALSE;
  p->hydraul.OpenHflag = FALSE;
  p->quality.OpenQflag = FALSE;
  p->outfile.SaveHflag = FALSE;
  p->outfile.SaveQflag = FALSE;
  p->Warnflag = FALSE;
  p->report.Messageflag = TRUE;
  p->report.Rptflag = 1;

  // Initialize data arrays to NULL
  initpointers(p);

  // Open input & report files
  ERRCODE(openfiles(p, inpFile, rptFile, outFile));
  if (errcode > 0)
  {
    errmsg(p, errcode);
    return errcode;
  }

  // Allocate memory for project's data arrays
  writewin(p->viewprog, FMT100);
  ERRCODE(netsize(p));
  ERRCODE(allocdata(p));

  // Read input data
  ERRCODE(getdata(p));

  // Close input file
  if (p->parser.InFile != NULL)
  {
      fclose(p->parser.InFile);
      p->parser.InFile = NULL;
  }

  // If using previously saved hydraulics file then open it
  if (p->outfile.Hydflag == USE) ERRCODE(openhydfile(p));

  // Write input summary to report file
  if (!errcode)
  {
    if (p->report.Summaryflag) writesummary(p);
    writetime(p, FMT104);
    p->Openflag = TRUE;
  }
  else errmsg(p, errcode);
  return errcode;
}

int DLLEXPORT EN_gettitle(EN_Project p, char *line1, char *line2, char *line3)
/*----------------------------------------------------------------
**  Input:   None
**  Output:  line1, line2, line3 = project's title lines
**  Returns: error code
**  Purpose: retrieves the title lines of the project
**----------------------------------------------------------------
*/
{
    if (!p->Openflag) return 102;
    strncpy(line1, p->Title[0], TITLELEN);
    strncpy(line2, p->Title[1], TITLELEN);
    strncpy(line3, p->Title[2], TITLELEN);
    return 0;
}

int DLLEXPORT EN_settitle(EN_Project p, char *line1, char *line2, char *line3)
/*----------------------------------------------------------------
**  Input:  line1, line2, line3 = project's title lines
**  Returns: error code
**  Purpose: sets the title lines of the project
**----------------------------------------------------------------
*/
{
    if (!p->Openflag) return 102;
    strncpy(p->Title[0], line1, TITLELEN);
    strncpy(p->Title[1], line2, TITLELEN);
    strncpy(p->Title[2], line3, TITLELEN);
    return 0;
}

int DLLEXPORT EN_getcomment(EN_Project p, int object, int index, char *comment)
/*----------------------------------------------------------------
**  Input:   object = a type of object (see EN_ObjectType)
**           index = the object's index
**  Output:  comment = the object's descriptive comment
**  Returns: error code
**  Purpose: Retrieves an object's descriptive comment
**----------------------------------------------------------------
*/
{
    return getcomment(&p->network, object, index, comment);
}

int  DLLEXPORT EN_setcomment(EN_Project p, int object, int index, char *comment)
/*----------------------------------------------------------------
**  Input:   object = a type of object (see EN_ObjectType)
**           index = the object's index
**           comment =  a descriptive comment to assign
**  Returns: error code
**  Purpose: Assigns a descriptive comment to an object
**----------------------------------------------------------------
*/
{
    return setcomment(&p->network, object, index, comment);
}

int DLLEXPORT EN_getcount(EN_Project p, int object, int *count)
/*----------------------------------------------------------------
**  Input:   object = type of object to count (see EN_CountType)
**  Output:  count = number of objects of the specified type
**  Returns: error code
**  Purpose: Retrieves number of network objects of a given type
**----------------------------------------------------------------
*/
{
    Network *net = &p->network;

    *count = 0;
    if (!p->Openflag) return 102;
    switch (object)
    {
    case EN_NODECOUNT:
        *count = net->Nnodes;
        break;
    case EN_TANKCOUNT:
        *count = net->Ntanks;
        break;
    case EN_LINKCOUNT:
        *count = net->Nlinks;
        break;
    case EN_PATCOUNT:
        *count = net->Npats;
        break;
    case EN_CURVECOUNT:
        *count = net->Ncurves;
        break;
    case EN_CONTROLCOUNT:
        *count = net->Ncontrols;
        break;
    case EN_RULECOUNT:
        *count = net->Nrules;
        break;
    default:
        return 251;
    }
    return 0;
}

int DLLEXPORT EN_saveinpfile(EN_Project p, const char *filename)
/*----------------------------------------------------------------
 **  Input:   filename = name of file to which project is saved
 **  Output:  none
 **  Returns: error code
 **  Purpose: saves project to an EPANET formatted file
 **----------------------------------------------------------------
 */
{
  if (!p->Openflag) return 102;
  return saveinpfile(p, filename);
}

int DLLEXPORT EN_close(EN_Project p)
/*----------------------------------------------------------------
 **  Input:   none
 **  Output:  none
 **  Returns: error code
 **  Purpose: frees all memory & files used by a project
 **----------------------------------------------------------------
 */
{
    // Free all project data
    if (p->Openflag) writetime(p, FMT105);
    freedata(p);

    // Close output file
    closeoutfile(p);

    // Close input file
    if (p->parser.InFile != NULL)
    {
        fclose(p->parser.InFile);
        p->parser.InFile = NULL;
    }

    // Close report file
    if (p->report.RptFile != NULL && p->report.RptFile != stdout)
    {
        fclose(p->report.RptFile);
        p->report.RptFile = NULL;
    }

    // Close hydraulics file
    if (p->outfile.HydFile != NULL)
    {
        fclose(p->outfile.HydFile);
        p->outfile.HydFile = NULL;
    }

    // Reset system flags
    p->Openflag = FALSE;
    p->hydraul.OpenHflag = FALSE;
    p->outfile.SaveHflag = FALSE;
    p->quality.OpenQflag = FALSE;
    p->outfile.SaveQflag = FALSE;
    return 0;
}

/********************************************************************

    Hydraulic Analysis Functions

 ********************************************************************/

int DLLEXPORT EN_solveH(EN_Project p)
/*----------------------------------------------------------------
 **  Input:   none
 **  Output:  none
 **  Returns: error code
 **  Purpose: solves for network hydraulics in all time periods
 **----------------------------------------------------------------
 */
{
    int errcode;
    long t, tstep;

    // Open hydraulics solver
    errcode = EN_openH(p);
    if (!errcode)
    {
        // Initialize hydraulics
        errcode = EN_initH(p, EN_SAVE);

        // Analyze each hydraulic time period
        if (!errcode) do
        {
            // Display progress message
            sprintf(p->Msg, "%-10s",
                    clocktime(p->report.Atime, p->times.Htime));
            sprintf(p->Msg, FMT101, p->report.Atime);
            writewin(p->viewprog, p->Msg);

            // Solve for hydraulics & advance to next time period
            tstep = 0;
            ERRCODE(EN_runH(p, &t));
            ERRCODE(EN_nextH(p, &tstep));
        } while (tstep > 0);
    }

    // Close hydraulics solver
    EN_closeH(p);
    errcode = MAX(errcode, p->Warnflag);
    return errcode;
}

int DLLEXPORT EN_saveH(EN_Project p)
/*----------------------------------------------------------------
 **  Input:   none
 **  Output:  none
 **  Returns: error code
 **  Purpose: saves hydraulic results to binary file
 **
 **  Must be called before EN_report() if no WQ simulation made.
 **  Should not be called if EN_solveQ() will be used.
 **----------------------------------------------------------------
 */
{
    int tmpflag;
    int errcode;

    // Check if hydraulic results exist
    if (!p->outfile.SaveHflag) return 104;

    // Temporarily turn off WQ analysis
    tmpflag = p->quality.Qualflag;
    p->quality.Qualflag = NONE;

    // Call WQ solver to simply transfer results from Hydraulics file
    // to Output file at fixed length reporting time intervals
    errcode = EN_solveQ(p);

    // Restore WQ analysis option
    p->quality.Qualflag = tmpflag;
    if (errcode) errmsg(p, errcode);
    return errcode;
}

int DLLEXPORT EN_openH(EN_Project p)
/*----------------------------------------------------------------
 **  Input:   none
 **  Output:  none
 **  Returns: error code
 **  Purpose: opens a project's hydraulic solver
 **----------------------------------------------------------------
 */
{
    int errcode = 0;

    // Check that input data exists
    p->hydraul.OpenHflag = FALSE;
    p->outfile.SaveHflag = FALSE;
    if (!p->Openflag) return 102;

    // Check that previously saved hydraulics file not in use
    if (p->outfile.Hydflag == USE) return 107;

    // Open hydraulics solver
    ERRCODE(openhyd(p));
    if (!errcode) p->hydraul.OpenHflag = TRUE;
    else errmsg(p, errcode);
    return errcode;
}

int DLLEXPORT EN_initH(EN_Project p, int initFlag)
/*----------------------------------------------------------------
 **  Input:   initFlag = 2-digit flag where 1st (left) digit indicates
 **                      if link flows should be re-initialized (1) or
 **                      not (0) and 2nd digit indicates if hydraulic
 **                      results should be saved to file (1) or not (0)
 **  Output:  none
 **  Returns: error code
 **  Purpose: initializes a project's hydraulic solver
 **----------------------------------------------------------------
 */
{
    int errcode = 0;
    int sflag, fflag;

    // Reset status flags
    p->outfile.SaveHflag = FALSE;
    p->Warnflag = FALSE;

    // Get values of save-to-file flag and reinitialize-flows flag
    fflag = initFlag / EN_INITFLOW;
    sflag = initFlag - fflag * EN_INITFLOW;

    // Check that hydraulics solver was opened
    if (!p->hydraul.OpenHflag) return 103;

    // Open hydraulics file if requested
    p->outfile.Saveflag = FALSE;
    if (sflag > 0)
    {
        errcode = openhydfile(p);
        if (!errcode) p->outfile.Saveflag = TRUE;
        else
        {
            errmsg(p, errcode);
            return errcode;
        }
    }

    // Initialize hydraulics solver
    inithyd(p, fflag);
    if (p->report.Statflag > 0) writeheader(p, STATHDR, 0);
    return errcode;
}

int DLLEXPORT EN_runH(EN_Project p, long *currentTime)
/*----------------------------------------------------------------
**  Input:   none
**  Output:  currentTime = current elapsed time (sec)
**  Returns: error code
**  Purpose: solves network hydraulics at current time point
**----------------------------------------------------------------
*/
{
    int errcode;

    *currentTime = 0;
    if (!p->hydraul.OpenHflag) return 103;
    errcode = runhyd(p, currentTime);
    if (errcode) errmsg(p, errcode);
    return errcode;
}

int DLLEXPORT EN_nextH(EN_Project p, long *tStep)
/*----------------------------------------------------------------
**  Input:   none
**  Output:  tStep = next hydraulic time step to take (sec)
**  Returns: error code
**  Purpose: determines the time step until the next hydraulic event
**----------------------------------------------------------------
*/
{
    int errcode;

    *tStep = 0;
    if (!p->hydraul.OpenHflag) return 103;
    errcode = nexthyd(p, tStep);
    if (errcode) errmsg(p, errcode);
    else if (p->outfile.Saveflag && *tStep == 0) p->outfile.SaveHflag = TRUE;
    return errcode;
}

int DLLEXPORT EN_closeH(EN_Project p)
/*----------------------------------------------------------------
**  Input:   none
**  Output:  none
**  Returns: error code
**  Purpose: closes a project's hydraulic solver
**----------------------------------------------------------------
*/
{
  if (!p->Openflag) return 102;
  if (p->hydraul.OpenHflag) closehyd(p);
  p->hydraul.OpenHflag = FALSE;
  return 0;
}

int DLLEXPORT EN_savehydfile(EN_Project p, const char *filename)
/*----------------------------------------------------------------
**  Input:   filename = name of file to which hydraulic results are saved
**  Output:  none
**  Returns: error code
**  Purpose: saves results from a scratch hydraulics file to a
**           permanent one
**----------------------------------------------------------------
*/
{
    FILE *f;
    FILE *HydFile;
    int c;

    // Check that hydraulics results exist
    if (p->outfile.HydFile == NULL || !p->outfile.SaveHflag) return 104;

    // Open the permanent hydraulics file
    if ((f = fopen(filename, "w+b")) == NULL) return 305;

    // Copy from the scratch file to f
    HydFile = p->outfile.HydFile;
    fseek(HydFile, 0, SEEK_SET);
    while ((c = fgetc(HydFile)) != EOF) fputc(c, f);
    fclose(f);
    return 0;
}

int DLLEXPORT EN_usehydfile(EN_Project p, const char *filename)
/*----------------------------------------------------------------
**  Input:   filename = name of previously saved hydraulics file
**  Output:  none
**  Returns: error code
**  Purpose: uses contents of a previously saved hydraulics file to
**           run a water quality analysis
**----------------------------------------------------------------
*/
{
    int errcode;

    // Check that project was opened & hydraulic solver is closed
    if (!p->Openflag) return 102;
    if (p->hydraul.OpenHflag) return 108;

    // Try to open hydraulics file
    strncpy(p->outfile.HydFname, filename, MAXFNAME);
    p->outfile.Hydflag = USE;
    p->outfile.SaveHflag = TRUE;
    errcode = openhydfile(p);

    // If error, then reset flags
    if (errcode)
    {
        strcpy(p->outfile.HydFname, "");
        p->outfile.Hydflag = SCRATCH;
        p->outfile.SaveHflag = FALSE;
    }
    return errcode;
}

/********************************************************************

    Water Quality Analysis Functions

 ********************************************************************/

int DLLEXPORT EN_solveQ(EN_Project p)
/*----------------------------------------------------------------
**  Input:   none
**  Output:  none
**  Returns: error code
**  Purpose: solves for network water quality in all time periods
**----------------------------------------------------------------
*/
{
    int errcode;
    long t, tstep;

    // Open WQ solver
    errcode = EN_openQ(p);
    if (!errcode)
    {
        // Initialize WQ solver
        errcode = EN_initQ(p, EN_SAVE);
        if (!p->quality.Qualflag) writewin(p->viewprog, FMT106);

        // Analyze each hydraulic period
        if (!errcode) do
        {
            // Display progress message
            sprintf(p->Msg, "%-10s",
                    clocktime(p->report.Atime, p->times.Htime));
            if (p->quality.Qualflag)
            {
                sprintf(p->Msg, FMT102, p->report.Atime);
                writewin(p->viewprog, p->Msg);
            }

            // Retrieve current hydraulic results & update water quality
            // to start of next time period
            tstep = 0;
            ERRCODE(EN_runQ(p, &t));
            ERRCODE(EN_nextQ(p, &tstep));
        } while (tstep > 0);
    }

    // Close WQ solver
    EN_closeQ(p);
    return errcode;
}

int DLLEXPORT EN_openQ(EN_Project p)
/*----------------------------------------------------------------
**  Input:   none
**  Output:  none
**  Returns: error code
**  Purpose: opens a project's water quality solver
**----------------------------------------------------------------
*/
{
    int errcode = 0;

    // Check that hydraulics results exist
    p->quality.OpenQflag = FALSE;
    p->outfile.SaveQflag = FALSE;
    if (!p->Openflag) return 102;
    if (!p->hydraul.OpenHflag && !p->outfile.SaveHflag) return 104;

    // Open water quality solver
    ERRCODE(openqual(p));
    if (!errcode) p->quality.OpenQflag = TRUE;
    else errmsg(p, errcode);
    return errcode;
}

int DLLEXPORT EN_initQ(EN_Project p, int saveFlag)
/*----------------------------------------------------------------
**  Input:   saveFlag = flag indicating if results should be saved
**                      to the binary output file or not
**  Output:  none
**  Returns: error code
**  Purpose: initializes the water quality solver
**----------------------------------------------------------------
*/
{
    int errcode = 0;

    if (!p->quality.OpenQflag) return 105;
    initqual(p);
    p->outfile.SaveQflag = FALSE;
    p->outfile.Saveflag = FALSE;
    if (saveFlag)
    {
        errcode = openoutfile(p);
        if (!errcode) p->outfile.Saveflag = TRUE;
    }
    return errcode;
}

int DLLEXPORT EN_runQ(EN_Project p, long *currentTime)
/*----------------------------------------------------------------
**  Input:   none
**  Output:  currentTime = current simulation time (sec)
**  Returns: error code
**  Purpose: retrieves current hydraulic results and saves current
**           results to file.
**----------------------------------------------------------------
*/
{
    int errcode;

    *currentTime = 0;
    if (!p->quality.OpenQflag) return 105;
    errcode = runqual(p, currentTime);
    if (errcode) errmsg(p, errcode);
    return errcode;
}

int DLLEXPORT EN_nextQ(EN_Project p, long *tStep)
/*----------------------------------------------------------------
**  Input:   none
**  Output:  tStep = time step over which water quality is updated (sec)
**  Returns: error code
**  Purpose: updates water quality throughout the network until
**           next hydraulic event occurs
**----------------------------------------------------------------
*/
{
    int errcode;

    *tStep = 0;
    if (!p->quality.OpenQflag) return 105;
    errcode = nextqual(p, tStep);
    if (!errcode && p->outfile.Saveflag && *tStep == 0)
    {
        p->outfile.SaveQflag = TRUE;
    }
    if (errcode) errmsg(p, errcode);
    return errcode;
}

int DLLEXPORT EN_stepQ(EN_Project p, long *timeLeft)
/*----------------------------------------------------------------
**  Input:   none
**  Output:  timeLeft = amount of simulation time remaining (sec)
**  Returns: error code
**  Purpose: updates water quality throughout the network over
**           fixed time step
**----------------------------------------------------------------
*/
{
    int errcode;

    *timeLeft = 0;
    if (!p->quality.OpenQflag) return 105;
    errcode = stepqual(p, timeLeft);
    if (!errcode && p->outfile.Saveflag && *timeLeft == 0)
    {
        p->outfile.SaveQflag = TRUE;
    }
    if (errcode) errmsg(p, errcode);
    return errcode;
}

int DLLEXPORT EN_closeQ(EN_Project p)
/*----------------------------------------------------------------
**  Input:   none
**  Output:  none
**  Returns: error code
**  Purpose: closes a project's water quality solver
**----------------------------------------------------------------
*/
{
    if (!p->Openflag) return 102;
    closequal(p);
    p->quality.OpenQflag = FALSE;
    closeoutfile(p);
    return 0;
}

/********************************************************************

    Reporting Functions

 ********************************************************************/


 int  DLLEXPORT EN_setreportcallback(EN_Project p, void (*callback)(void*,void*,char*))
 {
   p->report.reportCallback = callback;
   return 0;
 }

 int DLLEXPORT EN_setreportcallbackuserdata(EN_Project p, void *userData)
 {
   p->report.reportCallbackUserData = userData;
   return 0;
 }

int DLLEXPORT EN_writeline(EN_Project p, char *line)
/*----------------------------------------------------------------
**  Input:   line = line of text
**  Output:  none
**  Returns: error code
**  Purpose: write a line of text to a project's report file
**----------------------------------------------------------------
*/
{
    if (!p->Openflag) return 102;
    writeline(p, line);
    return 0;
}

int DLLEXPORT EN_report(EN_Project p)
/*----------------------------------------------------------------
**  Input:   none
**  Output:  none
**  Returns: error code
**  Purpose: writes formatted simulation results to a project's
**           report file
**----------------------------------------------------------------
*/
{
    int errcode;

    // Check if results have been saved to binary output file
    if (!p->outfile.SaveQflag) return 106;
    writewin(p->viewprog, FMT103);

    // Write the formatted report
    errcode = writereport(p);
    if (errcode) errmsg(p, errcode);
    return errcode;
}

int  DLLEXPORT EN_copyreport(EN_Project p, char *filename)
/*----------------------------------------------------------------
**  Input:   filename = name of file to receive copy of report
**  Output:  none
**  Returns: error code
**  Purpose: copies the contents of a project's report file to
**           another file
**----------------------------------------------------------------
*/
{
    return copyreport(p, filename);
}

int DLLEXPORT EN_clearreport(EN_Project p)
/*----------------------------------------------------------------
**  Input:   none
**  Output:  none
**  Returns: error code
**  Purpose: clears the contents of a project's report file
**----------------------------------------------------------------
*/
{
    return clearreport(p);
}

int DLLEXPORT EN_resetreport(EN_Project p)
/*----------------------------------------------------------------
**  Input:   none
**  Output:  none
**  Returns: error code
**  Purpose: resets reporting options to their default values
**----------------------------------------------------------------
*/
{
    int i;

    if (!p->Openflag) return 102;
    initreport(&p->report);
    for (i = 1; i <= p->network.Nnodes; i++)
    {
        p->network.Node[i].Rpt = 0;
    }
    for (i = 1; i <= p->network.Nlinks; i++)
    {
        p->network.Link[i].Rpt = 0;
    }
    return 0;
}

int DLLEXPORT EN_setreport(EN_Project p, char *format)
/*----------------------------------------------------------------
**  Input:   format = a report formatting command
**  Output:  none
**  Returns: error code
**  Purpose: sets a specific set of reporting options
**----------------------------------------------------------------
*/
{
    char s1[MAXLINE + 1];

    if (!p->Openflag) return 102;
    if (strlen(format) >= MAXLINE) return 250;
    strcpy(s1, format);
    strcat(s1, "\n");
    if (setreport(p, s1) > 0) return 250;
    else return 0;
}

int DLLEXPORT EN_setstatusreport(EN_Project p, int level)
/*----------------------------------------------------------------
**  Input:   level = level of reporting to use (see EN_StatusReport)
**  Output:  none
**  Returns: error code
**  Purpose: sets the level of hydraulic status reporting
**----------------------------------------------------------------
*/
{
    int errcode = 0;

    if (level >= EN_NO_REPORT && level <= EN_FULL_REPORT)
    {
        p->report.Statflag = (char)level;
    }
    else errcode = 251;
    return errcode;
}

int DLLEXPORT EN_getversion(int *version)
/*----------------------------------------------------------------
**  Input:    none
**  Output:   version = version number of the source code
**  Returns:  error code (should always be 0)
**  Purpose:  retrieves the toolkit API version number
**
**  The version number is set by the constant CODEVERSION found in
**  TYPES.H and is to be interpreted with implied decimals, i.e.,
**  "20100" == "2(.)01(.)00".
**----------------------------------------------------------------
*/
{
    *version = CODEVERSION;
    return 0;
}

int DLLEXPORT EN_geterror(int errcode, char *errmsg, int maxLen)
/*----------------------------------------------------------------
**  Input:   errcode = an error or warnng code
**           maxLen = maximum characters that errmsg can hold
**  Output:  errmsg = text of error/warning message
**  Returns: error code
**  Purpose: retrieves the text of the message associated with
**           a particular error/warning code
**----------------------------------------------------------------
*/
{
    char msg1[MAXMSG+1] = "";
    char msg2[MAXMSG+1] = "";

    switch (errcode)
    {
    case 1:
        strncpy(errmsg, WARN1, maxLen);
        break;
    case 2:
        strncpy(errmsg, WARN2, maxLen);
        break;
    case 3:
        strncpy(errmsg, WARN3, maxLen);
        break;
    case 4:
        strncpy(errmsg, WARN4, maxLen);
        break;
    case 5:
        strncpy(errmsg, WARN5, maxLen);
        break;
    case 6:
        strncpy(errmsg, WARN6, maxLen);
        break;
    default:
        sprintf(msg1, "Error %d: ", errcode);
        if ((errcode >= 202 && errcode <= 222) ||
            (errcode >= 240 && errcode <= 261)) strcat(msg1, "function call contains ");
        snprintf(errmsg, maxLen, "%s%s", msg1, geterrmsg(errcode, msg2));
    }
    if (strlen(errmsg) == 0)
        return 251;
    else
        return 0;
}

int DLLEXPORT EN_getstatistic(EN_Project p, int type, double *value)
/*----------------------------------------------------------------
**  Input:   type = type of simulation statistic (see EN_AnalysisStatistic)
**  Output:  value = simulation analysis statistic value
**  Returns: error code
**  Purpose: retrieves the value of a simulation analysis statistic
**----------------------------------------------------------------
*/
{
    switch (type)
    {
    case EN_ITERATIONS:
        *value = p->hydraul.Iterations;
        break;
    case EN_RELATIVEERROR:
        *value = p->hydraul.RelativeError;
        break;
    case EN_MAXHEADERROR:
        *value = p->hydraul.MaxHeadError * p->Ucf[HEAD];
        break;
    case EN_MAXFLOWCHANGE:
        *value = p->hydraul.MaxFlowChange * p->Ucf[FLOW];
        break;
    case EN_DEFICIENTNODES:
        *value = p->hydraul.DeficientNodes;
        break;
    case EN_DEMANDREDUCTION:
        *value = p->hydraul.DemandReduction;
        break;
    case EN_MASSBALANCE:
        *value = p->quality.MassBalance.ratio;
        break;
    default:
        *value = 0.0;
        return 251;
    }
    return 0;
}

int DLLEXPORT EN_getresultindex(EN_Project p, int type, int index, int *value)
/*----------------------------------------------------------------
**  Input:   type = type of object (either EN_NODE or EN_LINK)
**           index = the object's index
**  Output:  value = the order in which the object's results were saved
**  Returns: error code
**  Purpose: retrieves the order in which a node's or link's results
**           were saved to an output file.
**----------------------------------------------------------------
*/
{
    *value = 0;
    if (!p->Openflag) return 102;
    if (type == EN_NODE)
    {
        if (index <= 0 || index > p->network.Nnodes) return 203;
        *value = p->network.Node[index].ResultIndex;
    }
    else if (type == EN_LINK)
    {
        if (index <= 0 || index > p->network.Nlinks) return 204;
        *value = p->network.Link[index].ResultIndex;
    }
    else return 251;
    return 0;
}

/********************************************************************

    Analysis Options Functions

********************************************************************/

int DLLEXPORT EN_getoption(EN_Project p, int option, double *value)
/*----------------------------------------------------------------
**  Input:   option = an analysis option code (see EN_Option)
**  Output:  value = analysis option value
**  Returns: error code
**  Purpose: retrieves the value of an analysis option
**----------------------------------------------------------------
*/
{
    Hydraul *hyd = &p->hydraul;
    Quality *qual = &p->quality;

    double *Ucf = p->Ucf;
    double v = 0.0;

    *value = 0.0;
    if (!p->Openflag) return 102;
    switch (option)
    {
    case EN_TRIALS:
        v = (double)hyd->MaxIter;
        break;
    case EN_ACCURACY:
        v = hyd->Hacc;
        break;
    case EN_TOLERANCE:
        v = qual->Ctol * Ucf[QUALITY];
        break;
    case EN_EMITEXPON:
        if (hyd->Qexp > 0.0) v = 1.0 / hyd->Qexp;
        break;
    case EN_DEMANDMULT:
        v = hyd->Dmult;
        break;
    case EN_HEADERROR:
        v = hyd->HeadErrorLimit * Ucf[HEAD];
        break;
    case EN_FLOWCHANGE:
        v = hyd->FlowChangeLimit * Ucf[FLOW];
        break;
    case EN_HEADLOSSFORM:
        v = hyd->Formflag;
        break;
    case EN_GLOBALEFFIC:
        v = hyd->Epump;
        break;
    case EN_GLOBALPRICE:
        v = hyd->Ecost;
        break;
    case EN_GLOBALPATTERN:
        v = hyd->Epat;
        break;
    case EN_DEMANDCHARGE:
        v = hyd->Dcost;
        break;
    case EN_SP_GRAVITY:
        v = hyd->SpGrav;
        break;
    case EN_SP_VISCOS:
        v = hyd->Viscos / VISCOS;
        break;
    case EN_UNBALANCED:
        v = hyd->ExtraIter;
        break;
    case EN_CHECKFREQ:
        v = hyd->CheckFreq;
        break;
    case EN_MAXCHECK:
        v = hyd->MaxCheck;
        break;
    case EN_DAMPLIMIT:
        v = hyd->DampLimit;
        break;
    case EN_SP_DIFFUS:
        v = qual->Diffus / DIFFUS;
        break;
    case EN_BULKORDER:
        v = qual->BulkOrder;
        break;
    case EN_WALLORDER:
        v = qual->WallOrder;
        break;
    case EN_TANKORDER:
        v = qual->TankOrder;
        break;
    case EN_CONCENLIMIT:
        v = qual->Climit * p->Ucf[QUALITY];
        break;
    case EN_DEMANDPATTERN:
        v = hyd->DefPat;
        break;
    default:
        return 251;
    }
    *value = (double)v;
    return 0;
}

int DLLEXPORT EN_setoption(EN_Project p, int option, double value)
/*----------------------------------------------------------------
**  Input:   option  = analysis option code (see EN_Option)
**           value = analysis option value
**  Output:  none
**  Returns: error code
**  Purpose: sets the value for an analysis option
**----------------------------------------------------------------
*/
{
    Network *net = &p->network;
    Hydraul *hyd = &p->hydraul;
    Quality *qual = &p->quality;

    int Njuncs = net->Njuncs;
    double *Ucf = p->Ucf;
    int i, j, pat;
    double Ke, n, ucf;

    if (!p->Openflag) return 102;

    // The EN_UNBALANCED option can be < 0 indicating that the simulation
    // should be halted if no convergence is reached in EN_TRIALS. Other
    // values set the number of additional trials to use with no more
    // link status changes to achieve convergence.
    if (option == EN_UNBALANCED)
    {
        hyd->ExtraIter = (int)value;
        if (hyd->ExtraIter < 0) hyd->ExtraIter = -1;
        return 0;
    }

    // All other option values must be non-negative
    if (value < 0.0) return 213;

    // Process the speficied option
    switch (option)
    {
    case EN_TRIALS:
        if (value < 1.0) return 213;
        hyd->MaxIter = (int)value;
        break;

    case EN_ACCURACY:
        if (value < 1.e-8 || value > 1.e-1) return 213;
        hyd->Hacc = value;
        break;

    case EN_TOLERANCE:
        qual->Ctol = value / Ucf[QUALITY];
        break;

    case EN_EMITEXPON:
        if (value <= 0.0) return 213;
        n = 1.0 / value;
        ucf = pow(Ucf[FLOW], n) / Ucf[PRESSURE];
        for (i = 1; i <= Njuncs; i++)
        {
            j = EN_getnodevalue(p, i, EN_EMITTER, &Ke);
            if (j == 0 && Ke > 0.0) net->Node[i].Ke = ucf / pow(Ke, n);
        }
        hyd->Qexp = n;
        break;

    case EN_DEMANDMULT:
        hyd->Dmult = value;
        break;

    case EN_HEADERROR:
        hyd->HeadErrorLimit = value / Ucf[HEAD];
        break;

    case EN_FLOWCHANGE:
        hyd->FlowChangeLimit = value / Ucf[FLOW];
        break;

    case EN_HEADLOSSFORM:
        // Can't change if hydraulic solver is open
        if (p->hydraul.OpenHflag) return 262;
        i = ROUND(value);
        if (i < HW || i > CM) return 213;
        hyd->Formflag = i;
        if (hyd->Formflag == HW) hyd->Hexp = 1.852;
        else hyd->Hexp = 2.0;
        break;

    case EN_GLOBALEFFIC:
        if (value <= 1.0 || value > 100.0) return 213;
        hyd->Epump = value;
        break;

    case EN_GLOBALPRICE:
        hyd->Ecost = value;
        break;

    case EN_GLOBALPATTERN:
        pat = ROUND(value);
        if (pat < 0 || pat > net->Npats) return 205;
        hyd->Epat = pat;
        break;

    case EN_DEMANDCHARGE:
        hyd->Dcost = value;
        break;

    case EN_SP_GRAVITY:
        if (value <= 0.0) return 213;
        Ucf[PRESSURE] *= (value / hyd->SpGrav);
        hyd->SpGrav = value;
        break;

    case EN_SP_VISCOS:
        if (value <= 0.0) return 213;
        hyd->Viscos = value * VISCOS;
        break;

    case EN_CHECKFREQ:
        hyd->CheckFreq = (int)value;
        break;

    case EN_MAXCHECK:
        hyd->MaxCheck = (int)value;
        break;

    case EN_DAMPLIMIT:
        hyd->DampLimit = value;
        break;

    case EN_SP_DIFFUS:
        qual->Diffus = value * DIFFUS;
        break;

    case EN_BULKORDER:
        qual->BulkOrder = value;
        break;

    case EN_WALLORDER:
        if (value == 0.0 || value == 1.0) qual->WallOrder = value;
        else return 213;
        break;

    case EN_TANKORDER:
        qual->TankOrder = value;
        break;

    case EN_CONCENLIMIT:
        qual->Climit = value / p->Ucf[QUALITY];
        break;

    case EN_DEMANDPATTERN:
        pat = ROUND(value);
        if (pat < 0 || pat > net->Npats) return 205;
        hyd->DefPat = pat;
        break;

    default:
        return 251;
    }
    return 0;
}

int DLLEXPORT EN_getflowunits(EN_Project p, int *units)
/*----------------------------------------------------------------
**  Input:   none
**  Output:  units = flow units code (see EN_FlowUnits)
**  Returns: error code
**  Purpose: retrieves the flow units used by a project
**----------------------------------------------------------------
*/
{
    *units = -1;
    if (!p->Openflag) return 102;
    *units = p->parser.Flowflag;
    return 0;
}

int DLLEXPORT EN_setflowunits(EN_Project p, int units)
/*----------------------------------------------------------------
**  Input:   units = flow units code (see EN_FlowUnits)
**  Output:  none
**  Returns: error code
**  Purpose: sets the flow units used by a project
**----------------------------------------------------------------
*/
{
    Network *net = &p->network;

    int i, j;
    double qfactor, vfactor, hfactor, efactor, xfactor, yfactor;
    double *Ucf = p->Ucf;

    if (!p->Openflag) return 102;

    // Determine unit system based on flow units
    qfactor = Ucf[FLOW];
    vfactor = Ucf[VOLUME];
    hfactor = Ucf[HEAD];
    efactor = Ucf[ELEV];

    p->parser.Flowflag = units;
    switch (units)
    {
    case LPS:
    case LPM:
    case MLD:
    case CMH:
    case CMD:
        p->parser.Unitsflag = SI;
        break;
    default:
        p->parser.Unitsflag = US;
        break;
    }

    // Revise pressure units depending on flow units
    if (p->parser.Unitsflag != SI) p->parser.Pressflag = PSI;
    else if (p->parser.Pressflag == PSI) p->parser.Pressflag = METERS;
    initunits(p);

    //update curves
    for (i = 1; i <= net->Ncurves; i++)
    {
        switch (net->Curve[i].Type)
        {
        case VOLUME_CURVE:
            xfactor = efactor / Ucf[ELEV];
            yfactor = vfactor / Ucf[VOLUME];
            break;
        case HLOSS_CURVE:
        case PUMP_CURVE:
            xfactor = qfactor / Ucf[FLOW];
            yfactor = hfactor / Ucf[HEAD];
            break;
        case EFFIC_CURVE:
            xfactor = qfactor / Ucf[FLOW];
            yfactor = 1;
            break;
        default:
            xfactor = 1;
            yfactor = 1;
        }

        for (j = 0; j < net->Curve[i].Npts; j++)
        {
            net->Curve[i].X[j] = net->Curve[i].X[j] / xfactor;
            net->Curve[i].Y[j] = net->Curve[i].Y[j] / yfactor;
        }
    }
    return 0;
}

int DLLEXPORT EN_gettimeparam(EN_Project p, int param, long *value)
/*----------------------------------------------------------------
**  Input:   param = time parameter code (see EN_TimeParameter)
**  Output:  value = time parameter value
**  Returns: error code
**  Purpose: retrieves the value of a time parameter
**----------------------------------------------------------------
*/
{
    Report *rpt = &p->report;
    Times  *time = &p->times;

    int i;

    *value = 0;
    if (!p->Openflag) return 102;
    if (param < EN_DURATION || param > EN_NEXTEVENTTANK) return 251;
    switch (param)
    {
    case EN_DURATION:
        *value = time->Dur;
        break;
    case EN_HYDSTEP:
        *value = time->Hstep;
        break;
    case EN_QUALSTEP:
        *value = time->Qstep;
        break;
    case EN_PATTERNSTEP:
        *value = time->Pstep;
        break;
    case EN_PATTERNSTART:
        *value = time->Pstart;
        break;
    case EN_REPORTSTEP:
        *value = time->Rstep;
        break;
    case EN_REPORTSTART:
        *value = time->Rstart;
        break;
    case EN_RULESTEP:
        *value = time->Rulestep;
        break;
    case EN_STATISTIC:
        *value = rpt->Tstatflag;
        break;
    case EN_PERIODS:
        *value = rpt->Nperiods;
        break;
    case EN_STARTTIME:
        *value = time->Tstart;
        break;
    case EN_HTIME:
        *value = time->Htime;
        break;
    case EN_QTIME:
        *value = time->Qtime;
    case EN_HALTFLAG:
        break;
    case EN_NEXTEVENT:
        *value = time->Hstep; // find the lesser of the hydraulic time step length,
                              // or the time to next full/empty tank
        tanktimestep(p, value);
        break;
    case EN_NEXTEVENTTANK:
        *value = time->Hstep;
        i = tanktimestep(p, value);
        *value = i;
        break;
    default:
        return 251;
    }
    return 0;
}

int DLLEXPORT EN_settimeparam(EN_Project p, int param, long value)
/*----------------------------------------------------------------
**  Input:   param = time parameter code (see EN_TimeParameter)
**           value = time parameter value
**  Output:  none
**  Returns: error code
**  Purpose: sets the value of a time parameter
**----------------------------------------------------------------
*/
{
    Report *rpt = &p->report;
    Times  *time = &p->times;

    if (!p->Openflag) return 102;
    if (value < 0) return 213;
    switch (param)
    {
    case EN_DURATION:
        time->Dur = value;
        if (time->Rstart > time->Dur) time->Rstart = 0;
        break;

    case EN_HYDSTEP:
        if (value == 0) return 213;
        time->Hstep = value;
        time->Hstep = MIN(time->Pstep, time->Hstep);
        time->Hstep = MIN(time->Rstep, time->Hstep);
        time->Qstep = MIN(time->Qstep, time->Hstep);
        break;

    case EN_QUALSTEP:
        if (value == 0) return 213;
        time->Qstep = value;
        time->Qstep = MIN(time->Qstep, time->Hstep);
        break;

    case EN_PATTERNSTEP:
        if (value == 0) return 213;
        time->Pstep = value;
        if (time->Hstep > time->Pstep) time->Hstep = time->Pstep;
        break;

    case EN_PATTERNSTART:
        time->Pstart = value;
        break;

    case EN_REPORTSTEP:
        if (value == 0) return 213;
        time->Rstep = value;
        if (time->Hstep > time->Rstep) time->Hstep = time->Rstep;
        break;

    case EN_REPORTSTART:
        if (time->Rstart > time->Dur) return 213;
        time->Rstart = value;
        break;

    case EN_RULESTEP:
        if (value == 0) return 213;
        time->Rulestep = value;
        time->Rulestep = MIN(time->Rulestep, time->Hstep);
        break;

    case EN_STATISTIC:
        if (value > RANGE) return 213;
        rpt->Tstatflag = (char)value;
        break;

    case EN_HTIME:
        time->Htime = value;
        break;

    case EN_QTIME:
        time->Qtime = value;
        break;

    case EN_STARTTIME:
        if (value > SECperDAY) return 213;
	    time->Tstart = value;
        break;

    default:
        return 251;
    }
    return 0;
}


/// get the time to next event, and give a reason for the time step truncation
int  DLLEXPORT EN_timetonextevent(EN_Project p, int *eventType, long *duration, int *elementIndex)
{
  Times  *time = &p->times;
  long hydStep, tankStep, controlStep;

  hydStep = time->Hstep;
  tankStep = hydStep;
  controlStep = hydStep;

  int iTank = tanktimestep(p, &tankStep);
  int iControl = controltimestep(p, &controlStep);

  // return the lesser of the three step lengths
  if (controlStep < tankStep) {
    *eventType = (int)EN_STEP_CONTROLEVENT;
    *duration = controlStep;
    *elementIndex = iControl;
  }
  else if (tankStep < hydStep) {
    *eventType = (int)EN_STEP_TANKEVENT;
    *duration = tankStep;
    *elementIndex = iTank;
  }
  else {
    *eventType = (int)EN_STEP_HYD;
    *duration = hydStep;
    *elementIndex = 0;
  }

  return 0;
}


int DLLEXPORT EN_getqualinfo(EN_Project p, int *qualType, char *chemName,
                             char *chemUnits, int *traceNode)
/*----------------------------------------------------------------
**  Input:   none
**  Output:  qualType = type of quality analysis to run (see EN_QualityType)
**           chemName = name of chemical constituent
**           chemUnits = concentration units of constituent
**           traceNode = index of node being traced (if applicable)
**  Returns: error code
**  Purpose: retrieves water quality analysis options
**----------------------------------------------------------------
*/
{
    EN_getqualtype(p, qualType, traceNode);
    if (p->quality.Qualflag == CHEM)
    {
        strncpy(chemName, p->quality.ChemName, MAXID);
        strncpy(chemUnits, p->quality.ChemUnits, MAXID);
    }
    else if (p->quality.Qualflag == TRACE)
    {
        strncpy(chemName, w_TRACE, MAXID);
        strncpy(chemUnits, u_PERCENT, MAXID);
    }
    else if (p->quality.Qualflag == AGE)
    {
        strncpy(chemName, w_AGE, MAXID);
        strncpy(chemUnits, u_HOURS, MAXID);
    }
    else
    {
        strncpy(chemName, "", MAXID);
        strncpy(chemUnits, "", MAXID);
    }
    return 0;
}

int DLLEXPORT EN_getqualtype(EN_Project p, int *qualType, int *traceNode)
/*----------------------------------------------------------------
**  Input:   none
**  Output:  qualType = type of quality analysis to run (see EN_QualityType)
**           traceNode = index of node being traced (for qualType = EN_TRACE)
**  Output:  none
**  Returns: error code
**  Purpose: retrieves type of quality analysis being made
**----------------------------------------------------------------
*/
{
    *traceNode = 0;
    if (!p->Openflag) return 102;
    *qualType = p->quality.Qualflag;
    if (p->quality.Qualflag == TRACE) *traceNode = p->quality.TraceNode;
    return 0;
}

int DLLEXPORT EN_setqualtype(EN_Project p, int qualType, char *chemName,
                             char *chemUnits, char *traceNode)
/*----------------------------------------------------------------
**  Input:   qualType = type of quality analysis to run (see EN_QualityType)
**           chemname = name of chemical constituent
**           chemunits = concentration units of constituent
**           tracenode = ID name of node being traced (if applicable)
**  Output:  none
**  Returns: error code
**  Purpose: sets water quality analysis options
**----------------------------------------------------------------
*/
{
    Network *net = &p->network;
    Report  *rpt = &p->report;
    Quality *qual = &p->quality;

    double *Ucf = p->Ucf;
    int i, oldQualFlag, traceNodeIndex;
    double ccf = 1.0;

    if (!p->Openflag) return 102;
    if (qual->OpenQflag) return 262;
    if (qualType < NONE || qualType > TRACE) return 251;
    if (qualType == TRACE)
    {
        traceNodeIndex = findnode(net, traceNode);
        if (traceNodeIndex == 0) return 212;
    }

    oldQualFlag = qual->Qualflag;
    qual->Qualflag = qualType;
    qual->Ctol *= Ucf[QUALITY];
    if (qual->Qualflag == CHEM) // Chemical analysis
    {
        strncpy(qual->ChemName, chemName, MAXID);
        strncpy(qual->ChemUnits, chemUnits, MAXID);
        strncpy(rpt->Field[QUALITY].Units, qual->ChemUnits, MAXID);
        strncpy(rpt->Field[REACTRATE].Units, qual->ChemUnits, MAXID);
        strcat(rpt->Field[REACTRATE].Units, t_PERDAY);
        ccf = 1.0 / LperFT3;
    }
    if (qual->Qualflag == TRACE) // Source trace analysis
    {
        qual->TraceNode = findnode(net, traceNode);
        if (qual->TraceNode == 0) return 212;
        strncpy(qual->ChemName, w_TRACE, MAXID);
        strncpy(qual->ChemUnits, u_PERCENT, MAXID);
        strcpy(rpt->Field[QUALITY].Units, u_PERCENT);
    }
    if (qual->Qualflag == AGE) // Water age analysis
    {
        strncpy(qual->ChemName, w_AGE, MAXID);
        strncpy(qual->ChemUnits, u_HOURS, MAXID);
        strcpy(rpt->Field[QUALITY].Units, u_HOURS);
    }

    // When changing from CHEM to AGE or TRACE, nodes initial quality
    // values must be returned to their original ones
    if ((qual->Qualflag == AGE || qual->Qualflag == TRACE) && oldQualFlag == CHEM)
    {
        for (i = 1; i <= p->network.Nnodes; i++)
        {
            p->network.Node[i].C0 *= Ucf[QUALITY];
        }
    }

    Ucf[QUALITY] = ccf;
    Ucf[LINKQUAL] = ccf;
    Ucf[REACTRATE] = ccf;
    qual->Ctol /= Ucf[QUALITY];
    return 0;
}

/********************************************************************

    Node Functions

********************************************************************/

int DLLEXPORT EN_addnode(EN_Project p, char *id, int nodeType, int *index)
/*----------------------------------------------------------------
**  Input:   id = node ID name
**           nodeType = type of node (see EN_NodeType)
**  Output:  index = index of newly added node
**  Returns: error code
**  Purpose: adds a new node to a project
**----------------------------------------------------------------
*/
{
    Network  *net = &p->network;
    Hydraul  *hyd = &p->hydraul;
    Quality  *qual = &p->quality;

    int i, nIdx, size;
    Stank *tank;
    Snode *node;
    Scontrol *control;

    // Cannot modify network structure while solvers are active
    *index = 0;
    if (!p->Openflag) return 102;
    if (hyd->OpenHflag || qual->OpenQflag) return 262;

    // Check if id name contains invalid characters
    if (!namevalid(id)) return 252;

    // Check if a node with same id already exists
    if (EN_getnodeindex(p, id, &i) == 0) return 215;

    // Check for valid node type
    if (nodeType < EN_JUNCTION || nodeType > EN_TANK) return 251;

    // Grow node-related arrays to accomodate the new node
    size = (net->Nnodes + 2) * sizeof(Snode);
    net->Node = (Snode *)realloc(net->Node, size);
    size = (net->Nnodes + 2) * sizeof(double);
    hyd->NodeDemand = (double *)realloc(hyd->NodeDemand, size);
    qual->NodeQual = (double *)realloc(qual->NodeQual, size);
    hyd->NodeHead = (double *)realloc(hyd->NodeHead, size);
    hyd->DemandFlow = (double *)realloc(hyd->DemandFlow, size);
    hyd->EmitterFlow = (double *)realloc(hyd->EmitterFlow, size);

    // Actions taken when a new Junction is added
    if (nodeType == EN_JUNCTION)
    {
        // shift indices of non-Junction nodes at end of Node array
        for (i = net->Nnodes; i > net->Njuncs; i--)
        {
            hashtable_update(net->NodeHashTable, net->Node[i].ID, i + 1);
            net->Node[i + 1] = net->Node[i];
        }

        // set index of new Junction node
        net->Njuncs++;
        nIdx = net->Njuncs;
        node = &net->Node[nIdx];
        node->D = NULL;
        adddemand(node, 0.0, 0, NULL);

        // shift indices of Tank array
        for (i = 1; i <= net->Ntanks; i++)
        {
            net->Tank[i].Node += 1;
        }
        // shift indices of Links, if necessary
        for (i = 1; i <= net->Nlinks; i++)
        {
            if (net->Link[i].N1 > net->Njuncs - 1) net->Link[i].N1 += 1;
            if (net->Link[i].N2 > net->Njuncs - 1) net->Link[i].N2 += 1;
        }
        // shift indices of tanks/reservoir nodes in controls
        for (i = 1; i <= net->Ncontrols; ++i)
        {
            control = &net->Control[i];
            if (control->Node > net->Njuncs - 1) control->Node += 1;
        }
        // adjust indices of tanks/reservoirs in Rule premises (see RULES.C)
        adjusttankrules(p);
    }

    // Actions taken when a new Tank/Reservoir is added
    else
    {
        nIdx = net->Nnodes + 1;
        node = &net->Node[nIdx];
        node->D = NULL;
        net->Ntanks++;

        // resize tanks array
        net->Tank = (Stank *)realloc(net->Tank, (net->Ntanks + 1) * sizeof(Stank));
        tank = &net->Tank[net->Ntanks];

        // set default values for new tank or reservoir
        tank->Node = nIdx;
        tank->Pat = 0;
        if (nodeType == EN_TANK) tank->A = 1.0;
        else tank->A = 0;
        tank->Hmin = 0;
        tank->Hmax = 0;
        tank->H0 = 0;
        tank->Vmin = 0;
        tank->Vmax = 0;
        tank->V0 = 0;
        tank->Kb = 0;
        tank->V = 0;
        tank->C = 0;
        tank->Pat = 0;
        tank->Vcurve = 0;
        tank->MixModel = 0;
        tank->V1frac = 1;
        tank->CanOverflow = FALSE;
    }
    net->Nnodes++;
    p->parser.MaxNodes = net->Nnodes;
    strncpy(node->ID, id, MAXID);

    // set default values for new node
    node->Type = nodeType;
    node->El = 0;
    node->S = NULL;
    node->C0 = 0;
    node->Ke = 0;
    node->Rpt = 0;
    node->ResultIndex = 0;
    node->X = MISSING;
    node->Y = MISSING;
    node->Comment = NULL;

    // Insert new node into hash table
    hashtable_insert(net->NodeHashTable, node->ID, nIdx);
    *index = nIdx;
    return 0;
}

int DLLEXPORT EN_deletenode(EN_Project p, int index, int actionCode)
/*----------------------------------------------------------------
**  Input:   index  = index of the node to delete
**           actionCode = how to treat controls that contain the link
**           or its incident links:
**           EN_UNCONDITIONAL deletes all such controls plus the node,
**           EN_CONDITIONAL does not delete the node if it or any of
**           its links appear in a control and returns an error code
**  Output:  none
**  Returns: error code
**  Purpose: deletes a node from a project
**----------------------------------------------------------------
*/
{
    Network *net = &p->network;

    int i, nodeType, tankindex;
    Snode *node;

    // Cannot modify network structure while solvers are active
    if (!p->Openflag) return 102;
    if (p->hydraul.OpenHflag || p->quality.OpenQflag) return 262;

    // Check that node exists
    if (index <= 0 || index > net->Nnodes) return 203;
    if (actionCode < EN_UNCONDITIONAL || actionCode > EN_CONDITIONAL) return 251;

    // Can't delete a water quality trace node
    if (index == p->quality.TraceNode) return 260;

    // Do not delete a node contained in a control or is connected to a link
    if (actionCode == EN_CONDITIONAL)
    {
        if (incontrols(p, NODE, index)) return 261;
        for (i = 1; i <= net->Nlinks; i++)
        {
            if (net->Link[i].N1 == index ||
                net->Link[i].N2 == index)  return 259;
        }
    }

    // Get a reference to the node & its type
    node = &net->Node[index];
    EN_getnodetype(p, index, &nodeType);

    // Remove node from its hash table
    hashtable_delete(net->NodeHashTable, node->ID);

    // Free memory allocated to node's demands, WQ source & comment
    freedemands(node);
    free(node->S);
    free(node->Comment);

    // Shift position of higher entries in Node & Coord arrays down one
    for (i = index; i <= net->Nnodes - 1; i++)
    {
        net->Node[i] = net->Node[i + 1];
        // ... update node's entry in the hash table
        hashtable_update(net->NodeHashTable, net->Node[i].ID, i);
    }

    // If deleted node is a tank, remove it from the Tank array
    if (nodeType != EN_JUNCTION)
    {
        tankindex = findtank(net, index);
        for (i = tankindex; i <= net->Ntanks - 1; i++)
        {
            net->Tank[i] = net->Tank[i + 1];
        }
    }

    // Shift higher node indices in Tank array down one
    for (i = 1; i <= net->Ntanks; i++)
    {
        if (net->Tank[i].Node > index) net->Tank[i].Node -= 1;
    }

    // Delete any links connected to the deleted node
    // (Process links in reverse order to maintain their indexing)
    for (i = net->Nlinks; i >= 1; i--)
    {
        if (net->Link[i].N1 == index ||
            net->Link[i].N2 == index)  EN_deletelink(p, i, EN_UNCONDITIONAL);
    }

    // Adjust indices of all link end nodes
    for (i = 1; i <= net->Nlinks; i++)
    {
        if (net->Link[i].N1 > index) net->Link[i].N1 -= 1;
        if (net->Link[i].N2 > index) net->Link[i].N2 -= 1;
    }

    // Delete any control containing the node
    for (i = net->Ncontrols; i >= 1; i--)
    {
        if (net->Control[i].Node == index) EN_deletecontrol(p, i);
    }

    // Adjust higher numbered link indices in remaining controls
    for (i = 1; i <= net->Ncontrols; i++)
    {
        if (net->Control[i].Node > index) net->Control[i].Node--;
    }

    // Make necessary adjustments to rule-based controls
    adjustrules(p, EN_R_NODE, index);

    // Reduce counts of node types
    if (nodeType == EN_JUNCTION) net->Njuncs--;
    else net->Ntanks--;
    net->Nnodes--;
    return 0;
}

int DLLEXPORT EN_getnodeindex(EN_Project p, char *id, int *index)
/*----------------------------------------------------------------
**  Input:   id = node ID name
**  Output:  index = node index
**  Returns: error code
**  Purpose: retrieves the index of a node
**----------------------------------------------------------------
*/
{
    *index = 0;
    if (!p->Openflag) return 102;
    *index = findnode(&p->network, id);
    if (*index == 0) return 203;
    else return 0;
}

int DLLEXPORT EN_getnodeid(EN_Project p, int index, char *id)
/*----------------------------------------------------------------
**  Input:   index = node index
**  Output:  id = node ID name
**  Returns: error code
**  Purpose: retrieves the name of a node
**----------------------------------------------------------------
*/
{
    strcpy(id, "");
    if (!p->Openflag) return 102;
    if (index < 1 || index > p->network.Nnodes) return 203;
    strcpy(id, p->network.Node[index].ID);
    return 0;
}

int DLLEXPORT EN_setnodeid(EN_Project p, int index, char *newid)
/*----------------------------------------------------------------
**  Input:   index = node index
**           newid = new node ID name
**  Output:  none
**  Returns: error code
**  Purpose: sets the ID name of a node
**----------------------------------------------------------------
*/
{
    Network *net = &p->network;

    // Check for valid arguments
    if (index <= 0 || index > net->Nnodes) return 203;
    if (!namevalid(newid)) return 252;

    // Check if another node with same name exists
    if (hashtable_find(net->NodeHashTable, newid) > 0) return 215;

    // Replace the existing node ID with the new value
    hashtable_delete(net->NodeHashTable, net->Node[index].ID);
    strncpy(net->Node[index].ID, newid, MAXID);
    hashtable_insert(net->NodeHashTable, net->Node[index].ID, index);
    return 0;
}

int DLLEXPORT EN_getnodetype(EN_Project p, int index, int *nodeType)
/*----------------------------------------------------------------
**  Input:   index = node index
**  Output:  nodeType  = node type (see EN_NodeType)
**  Returns: error code
**  Purpose: retrieves the type of a node
**----------------------------------------------------------------
*/
{
    *nodeType = -1;
    if (!p->Openflag) return 102;
    if (index < 1 || index > p->network.Nnodes) return 203;
    if (index <= p->network.Njuncs) *nodeType = EN_JUNCTION;
    else
    {
        if (p->network.Tank[index - p->network.Njuncs].A == 0.0)
        {
            *nodeType = EN_RESERVOIR;
        }
        else *nodeType = EN_TANK;
    }
    return 0;
}

int DLLEXPORT EN_getnodevalue(EN_Project p, int index, int property, double *value)
/*----------------------------------------------------------------
**  Input:   index = node index
**           property = node property code (see EN_NodeProperty)
**  Output:  value = node property value
**  Returns: error code
**  Purpose: retrieves a property value for a node
**----------------------------------------------------------------
*/
{
    Network *net = &p->network;
    Hydraul *hyd = &p->hydraul;
    Quality *qual = &p->quality;

    double v = 0.0;
    Psource source;

    Snode *Node = net->Node;
    Stank *Tank = net->Tank;

    int nJuncs = net->Njuncs;

    double *Ucf = p->Ucf;
    double *NodeHead = hyd->NodeHead;
    double *NodeQual = qual->NodeQual;

    // Check for valid arguments
    *value = 0.0;
    if (!p->Openflag) return 102;
    if (index <= 0 || index > net->Nnodes) return 203;

    // Retrieve requested property
    switch (property)
    {
    case EN_ELEVATION:
        v = Node[index].El * Ucf[ELEV];
        break;

    case EN_BASEDEMAND:
        // NOTE: primary demand category is first on demand list
        if (index <= nJuncs)
        {
            if (Node[index].D) v = Node[index].D->Base * Ucf[FLOW];
        }
        break;

    case EN_PATTERN:
        // NOTE: primary demand category is first on demand list
        if (index <= nJuncs)
        {
            if (Node[index].D) v = (double)(Node[index].D->Pat);
        }
        else v = (double)(Tank[index - nJuncs].Pat);
        break;

    case EN_EMITTER:
        v = 0.0;
        if (Node[index].Ke > 0.0)
        {
            v = Ucf[FLOW] / pow((Ucf[PRESSURE] * Node[index].Ke), (1.0 / hyd->Qexp));
        }
        break;

    case EN_INITQUAL:
        v = Node[index].C0 * Ucf[QUALITY];
        break;

    case EN_SOURCEQUAL:
    case EN_SOURCETYPE:
    case EN_SOURCEMASS:
    case EN_SOURCEPAT:
        source = Node[index].S;
        if (source == NULL) return 240;
        if (property == EN_SOURCEQUAL) v = source->C0;
        else if (property == EN_SOURCEMASS) v = source->Smass * 60.0;
        else if (property == EN_SOURCEPAT)  v = source->Pat;
        else v = source->Type;
        break;

    case EN_TANKLEVEL:
        if (index <= nJuncs) return 0;
        v = (Tank[index - nJuncs].H0 - Node[index].El) * Ucf[ELEV];
        break;

    case EN_INITVOLUME:
        v = 0.0;
        if (index > nJuncs) v = Tank[index - nJuncs].V0 * Ucf[VOLUME];
        break;

    case EN_MIXMODEL:
        v = MIX1;
        if (index > nJuncs) v = Tank[index - nJuncs].MixModel;
        break;

    case EN_MIXZONEVOL:
        v = 0.0;
        if (index > nJuncs)
            v = Tank[index - nJuncs].V1frac * Tank[index - nJuncs].Vmax *
                Ucf[VOLUME];
        break;

    case EN_DEMAND:
        v = hyd->NodeDemand[index] * Ucf[FLOW];
        break;

    case EN_HEAD:
        v = NodeHead[index] * Ucf[HEAD];
        break;

    case EN_PRESSURE:
        v = (NodeHead[index] - Node[index].El) * Ucf[PRESSURE];
        break;

    case EN_QUALITY:
        v = NodeQual[index] * Ucf[QUALITY];
        break;

    case EN_TANKDIAM:
        v = 0.0;
        if (index > nJuncs)
        {
            v = sqrt(4.0 / PI * Tank[index - nJuncs].A) * Ucf[ELEV];
        }
        break;

    case EN_MINVOLUME:
        v = 0.0;
        if (index > nJuncs) v = Tank[index - nJuncs].Vmin * Ucf[VOLUME];
        break;

    case EN_MAXVOLUME:
        v = 0.0;
        if (index > nJuncs) v = Tank[index - nJuncs].Vmax * Ucf[VOLUME];
        break;

    case EN_VOLCURVE:
        v = 0.0;
        if (index > nJuncs) v = Tank[index - nJuncs].Vcurve;
        break;

    case EN_MINLEVEL:
        v = 0.0;
        if (index > nJuncs)
        {
            v = (Tank[index - nJuncs].Hmin - Node[index].El) * Ucf[ELEV];
        }
        break;

    case EN_MAXLEVEL:
        v = 0.0;
        if (index > nJuncs)
        {
            v = (Tank[index - nJuncs].Hmax - Node[index].El) * Ucf[ELEV];
        }
        break;

    case EN_MIXFRACTION:
        v = 1.0;
        if (index > nJuncs)
        {
            v = Tank[index - nJuncs].V1frac;
        }
        break;

    case EN_TANK_KBULK:
        v = 0.0;
        if (index > nJuncs) v = Tank[index - nJuncs].Kb * SECperDAY;
        break;

    case EN_TANKVOLUME:
        if (index <= nJuncs) return 0;
        v = tankvolume(p, index - nJuncs, NodeHead[index]) * Ucf[VOLUME];
        break;

    case EN_CANOVERFLOW:
        if (Node[index].Type != TANK) return 0;
        v = Tank[index - nJuncs].CanOverflow;
        break;

    case EN_DEMANDDEFICIT:
        if (index > nJuncs) return 0;
        // After an analysis, DemandFlow contains node's required demand
        // while NodeDemand contains delivered demand + emitter flow
        if (hyd->DemandFlow[index] < 0.0) return 0;
        v = (hyd->DemandFlow[index] -
            (hyd->NodeDemand[index] - hyd->EmitterFlow[index])) * Ucf[FLOW];
        break;

    case EN_NODE_INCONTROL:
        v = (double)incontrols(p, NODE, index);
        break;

    default:
        return 251;
    }
    *value = v;
    return 0;
}

int DLLEXPORT EN_setnodevalue(EN_Project p, int index, int property, double value)
/*----------------------------------------------------------------
**  Input:   index = node index
**           property  = node property code (see EN_NodeProperty)
**           value = node property value
**  Output:  none
**  Returns: error code
**  Purpose: sets a property value for a node
**----------------------------------------------------------------
*/
{
    Network *net = &p->network;
    Hydraul *hyd = &p->hydraul;
    Quality *qual = &p->quality;

    Snode *Node = net->Node;
    Stank *Tank = net->Tank;
    Scurve *curve;

    const int nNodes = net->Nnodes;
    const int nJuncs = net->Njuncs;
    const int nPats = net->Npats;

    double *Ucf = p->Ucf;

    int i, j, n;
    Psource source;
    double hTmp;

    if (!p->Openflag) return 102;
    if (index <= 0 || index > nNodes) return 203;
    switch (property)
    {
    case EN_ELEVATION:
        if (index <= nJuncs) Node[index].El = value / Ucf[ELEV];
        else
        {
            value = (value / Ucf[ELEV]) - Node[index].El;
            j = index - nJuncs;
            Tank[j].H0 += value;
            Tank[j].Hmin += value;
            Tank[j].Hmax += value;
            Node[index].El += value;
            hyd->NodeHead[index] += value;
        }
        break;

    case EN_BASEDEMAND:
        // NOTE: primary demand category is first on demand list
        if (index <= nJuncs)
        {
            if (Node[index].D) Node[index].D->Base = value / Ucf[FLOW];
        }
        break;

    case EN_PATTERN:
        // NOTE: primary demand category is first on demand list
        j = ROUND(value);
        if (j < 0 || j > nPats) return 205;
        if (index <= nJuncs)
        {
            if (Node[index].D) Node[index].D->Pat = j;
        }
        else Tank[index - nJuncs].Pat = j;
        break;

    case EN_EMITTER:
        if (index > nJuncs) return 0;
        if (value < 0.0) return 209;
        if (value > 0.0) value = pow((Ucf[FLOW] / value), hyd->Qexp) / Ucf[PRESSURE];
        Node[index].Ke = value;
        break;

    case EN_INITQUAL:
        if (value < 0.0) return 209;
        Node[index].C0 = value / Ucf[QUALITY];
        if (index > nJuncs) Tank[index - nJuncs].C = Node[index].C0;
        break;

    case EN_SOURCEQUAL:
    case EN_SOURCETYPE:
    case EN_SOURCEPAT:
        if (value < 0.0) return 209;
        source = Node[index].S;
        if (source == NULL)
        {
            source = (struct Ssource *)malloc(sizeof(struct Ssource));
            if (source == NULL) return 101;
            source->Type = CONCEN;
            source->C0 = 0.0;
            source->Pat = 0;
            Node[index].S = source;
        }
        if (property == EN_SOURCEQUAL) source->C0 = value;
        else if (property == EN_SOURCEPAT)
        {
            j = ROUND(value);
            if (j < 0 || j > nPats) return 205;
            source->Pat = j;
        }
        else // property == EN_SOURCETYPE
        {
            j = ROUND(value);
            if (j < CONCEN || j > FLOWPACED) return 251;
            else source->Type = (char)j;
        }
        break;

    case EN_TANKLEVEL:
        if (index <= nJuncs) return 263;
        j = index - nJuncs;
        if (Tank[j].A == 0.0) /* Tank is a reservoir */
        {
            Tank[j].H0 = value / Ucf[ELEV];
            Tank[j].Hmin = Tank[j].H0;
            Tank[j].Hmax = Tank[j].H0;
            Node[index].El = Tank[j].H0;
            hyd->NodeHead[index] = Tank[j].H0;
        }
        else
        {
            value = Node[index].El + value / Ucf[ELEV];
            if (value > Tank[j].Hmax || value < Tank[j].Hmin) return 225;
            Tank[j].H0 = value;
            Tank[j].V0 = tankvolume(p, j, Tank[j].H0);
            // Resetting Volume in addition to initial volume
            Tank[j].V = Tank[j].V0;
            hyd->NodeHead[index] = Tank[j].H0;
        }
        break;

    case EN_TANKDIAM:
        if (value <= 0.0) return 209;                  // invalid diameter
        if (index <= nJuncs) return 263;               // node is not a tank
        j = index - nJuncs;                            // tank index
        if (Tank[j].A == 0.0) return 263;              // tank is a reservoir
        value /= Ucf[ELEV];                            // diameter in feet
        Tank[j].A = PI * SQR(value) / 4.0;             // new tank area
        if (Tank[j].Vcurve > 0)                        // tank has a volume curve
        {
            Tank[j].Vcurve = 0;                        // remove volume curve

            // Since the volume curve no longer applies we assume that the tank's
            // shape below Hmin is cylindrical and Vmin equals area times Hmin
            Tank[j].Vmin = Tank[j].A * (Tank[j].Hmin - Node[index].El);
        }
        // Since tank's area has changed its volumes must be updated
        // NOTE: For a non-volume curve tank we can't change the Vmin
        //       associated with a Hmin since we don't know the tank's
        //       shape below Hmin. Vmin can always be changed by setting
        //       EN_MINVOLUME in a subsequent function call.
        Tank[j].V0 = tankvolume(p, j, Tank[j].H0);     // new init. volume
        Tank[j].Vmax = tankvolume(p, j, Tank[j].Hmax); // new max. volume
        break;

    case EN_MINVOLUME:
        if (value < 0.0) return 209;               // invalid volume
        if (index <= nJuncs) return 263;           // node is not a tank
        j = index - nJuncs;                        // tank index
        if (Tank[j].A == 0.0) return 263;          // tank is a reservoir
        i = Tank[j].Vcurve;                        // volume curve index
        if (i > 0)                                 // tank has a volume curve
        {
            curve = &net->Curve[i];                // curve object
            if (value < curve->Y[0]) return 225;   // volume off of curve
            value /= Ucf[VOLUME];                  // volume in ft3
            hTmp = tankgrade(p, j, value);         // head at given volume
            if (hTmp > Tank[j].H0 ||
                hTmp > Tank[j].Hmax) return 225;   // invalid water levels
            Tank[j].Hmin = hTmp;                   // new min. head
            Tank[j].Vmin = value;                  // new min. volume
        }
        else                                       // tank has no volume curve
        {
            // If the volume supplied by the function is 0 then the tank shape
            // below Hmin is assumed to be cylindrical and a new Vmin value is
            // computed. Otherwise Vmin is set to the supplied value.
            if (value == 0.0) Tank[j].Vmin = Tank[j].A * (Tank[j].Hmin - Node[index].El);
            else Tank[j].Vmin = value / Ucf[VOLUME];

            // Since Vmin changes the other volumes need updating
            Tank[j].V0 = tankvolume(p, j, Tank[j].H0);     // new init. volume
            Tank[j].Vmax = tankvolume(p, j, Tank[j].Hmax); // new max. volume
        }
        break;

    case EN_VOLCURVE:
        // NOTE: Setting EN_VOLCURVE to 0 to remove a volume curve is not valid.
        //       One should instead set a value for EN_TANKDIAM.
        i = ROUND(value);                          // curve index
        if (i <= 0 ||
            i > net->Ncurves) return 205;          // invalid curve index
        if (index <= nJuncs) return 263;           // node not a tank
        j = index - nJuncs;                        // tank index
        if (Tank[j].A == 0.0) return 263;          // tank is a reservoir
        curve = &net->Curve[i];                    // curve object

        // Check that tank's min/max levels lie within curve
        value = (Tank[j].Hmin - Node[index].El) * Ucf[ELEV];
        if (value < curve->X[0]) return 225;
        value = (Tank[j].Hmax - Node[index].El) * Ucf[ELEV];
        n = curve->Npts - 1;
        if (value > curve->X[n]) return 225;

        Tank[j].Vcurve = i;                            // assign curve to tank
        Tank[j].Vmin = tankvolume(p, j, Tank[j].Hmin); // new min. volume
        Tank[j].V0 = tankvolume(p, j, Tank[j].H0);     // new init. volume
        Tank[j].Vmax = tankvolume(p, j, Tank[j].Hmax); // new max. volume
        Tank[j].A = (curve->Y[n] - curve->Y[0]) /      // nominal area
            (curve->X[n] - curve->X[0]);
        break;

    case EN_MINLEVEL:
        if (value < 0.0) return 209;               // invalid water level
        if (index <= nJuncs) return 263;           // node not a tank
        j = index - nJuncs;                        // tank index
        if (Tank[j].A == 0.0) return 263;          // tank is a reservoir
        hTmp = value / Ucf[ELEV] + Node[index].El; // convert level to head
        if (hTmp >= Tank[j].Hmax ||
            hTmp > Tank[j].H0) return 225;         // invalid water levels
        i = Tank[j].Vcurve;                        // volume curve index
        if (i > 0)                                 // tank has a volume curve
        {
            curve = &net->Curve[i];
            if (value < curve->X[0]) return 225;   // new level is off curve
            Tank[j].Vmin = tankvolume(p, j, hTmp); // new min. volume
        }
        Tank[j].Hmin = hTmp;
        // NOTE: We assume that for non-volume curve tanks Vmin doesn't change
        //       with Hmin. If not the case then a subsequent call setting
        //       EN_MINVOLUME must be made.
        break;

    case EN_MAXLEVEL:
        if (value <= 0.0) return 209;              // invalid water level
        if (index <= nJuncs) return 263;           // node not a tank
        j = index - nJuncs;                        // tank index
        if (Tank[j].A == 0.0) return 263;          // tank is a reservoir
        hTmp = value / Ucf[ELEV] + Node[index].El; // convert level to head
        if (hTmp < Tank[j].Hmin ||
            hTmp < Tank[j].H0) return 225;         // invalid water levels
        i = Tank[j].Vcurve;                        // volume curve index
        if (i > 0)                                 // tank has a volume curve
        {
            curve = &net->Curve[i];
            n = curve->Npts - 1;                   // last point on curve
            if (value > curve->X[n]) return 225;   // new level is off curve
        }
        Tank[j].Hmax = hTmp;                       // new max. head
        Tank[j].Vmax = tankvolume(p, j, hTmp);     // new max. volume
        break;

    case EN_MIXMODEL:
        j = ROUND(value);
        if (index <= nJuncs) return 263;
        if (j < MIX1 || j > LIFO) return 251;
        if (Tank[index - nJuncs].A > 0.0)
        {
            Tank[index - nJuncs].MixModel = (char)j;
        }
        break;

    case EN_MIXFRACTION:
        if (index <= nJuncs) return 263;
        if (value < 0.0 || value > 1.0) return 209;
        j = index - nJuncs;
        if (Tank[j].A > 0.0)
        {
            Tank[j].V1frac = value;
        }
        break;

    case EN_TANK_KBULK:
        if (index <= nJuncs) return 263;
        j = index - nJuncs;
        if (Tank[j].A > 0.0)
        {
            Tank[j].Kb = value / SECperDAY;
            qual->Reactflag = 1;
        }
        break;

    case EN_CANOVERFLOW:
        if (Node[index].Type != TANK) return 263;
        Tank[index - nJuncs].CanOverflow = (value != 0.0);
        break;

    default:
        return 251;
    }
    return 0;
}

int DLLEXPORT EN_setjuncdata(EN_Project p, int index, double elev,
                             double dmnd, char *dmndpat)
/*----------------------------------------------------------------
**  Input:   index = junction node index
**           elev = junction elevation
**           dmnd = junction primary base demand
**           dmndpat = name of primary demand time pattern
**  Output:  none
**  Returns: error code
**  Purpose: sets several properties for a junction node
**----------------------------------------------------------------
*/
{
    int patIndex = 0;
    Snode *node;

    // Check that junction exists
    if (!p->Openflag) return 102;
    if (index <= 0 || index > p->network.Njuncs) return 203;

    // Check that demand pattern exists
    if (dmndpat && strlen(dmndpat) > 0)
    {
        if (EN_getpatternindex(p, dmndpat, &patIndex) > 0) return 205;
    }

    // Assign demand parameters to junction's primary demand category
    node = &(p->network.Node[index]);
    dmnd /= p->Ucf[FLOW];
    // Category exists - update its properties
    if (node->D)
    {
        (node->D)->Base = dmnd;
        (node->D)->Pat = patIndex;
    }
    // No demand categories exist -- create a new one
    else if (!adddemand(node, dmnd, patIndex, NULL)) return 101;

    // Assign new elevation value to junction
    node->El = elev / p->Ucf[ELEV];
    return 0;
}

int DLLEXPORT EN_settankdata(EN_Project p, int index, double elev,
                             double initlvl, double minlvl,
                             double maxlvl, double diam,
                             double minvol, char *volcurve)
/*----------------------------------------------------------------
**  Input:   index = tank node index
**           elev = tank bottom elevation
**           initlvl = initial water depth
**           minlvl = minimum water depth
**           maxlvl = maximum water depth
**           diam = tank diameter
**           minvol = tank volume at minimum level
**           volCurve = name of curve for volume v. level
**  Output:  none
**  Returns: error code
**  Purpose: sets several properties for a tank node
**----------------------------------------------------------------
*/
{
    Network *net = &p->network;

    int i, j, n, curveIndex = 0;
    double *Ucf = p->Ucf;
    double area;
    Stank *Tank = net->Tank;
    Scurve *curve;

    // Check that tank exists
    if (!p->Openflag) return 102;
    if (index <= net->Njuncs || index > net->Nnodes) return 263;
    j = index - net->Njuncs;
    if (Tank[j].A == 0) return 263;  // Tank is a Reservoir

    // Check for valid parameter values
    if (initlvl < 0.0 || minlvl < 0.0 || maxlvl < 0.0) return 209;
    if (minlvl > initlvl || minlvl > maxlvl || initlvl > maxlvl) return 225;
    if (diam < 0.0 || minvol < 0.0) return 209;

    // volume curve supplied
    if (strlen(volcurve) > 0)
    {
        for (i = 1; i <= net->Ncurves; i++)
        {
            if (strcmp(volcurve, net->Curve[i].ID) == 0)
            {
                curveIndex = i;
                break;
            }
        }
        if (curveIndex == 0) return 206;
        curve = &net->Curve[curveIndex];
        n = curve->Npts - 1;
        if (minlvl < curve->X[0] || maxlvl > curve->X[n]) return 225;
        area = (curve->Y[n] - curve->Y[0]) / (curve->X[n] - curve->X[0]);
    }

    // Tank diameter supplied
    else area = PI * diam * diam / 4.0;

    // Assign parameters to tank object
    net->Node[Tank[j].Node].El = elev / Ucf[ELEV];
    Tank[j].A = area / Ucf[ELEV] / Ucf[ELEV];
    Tank[j].H0 = (elev + initlvl) / Ucf[ELEV];
    Tank[j].Hmin = (elev + minlvl) / Ucf[ELEV];
    Tank[j].Hmax = (elev + maxlvl) / Ucf[ELEV];
    Tank[j].Vcurve = curveIndex;
    if (curveIndex == 0)
    {
        if (minvol > 0.0) Tank[j].Vmin = minvol / Ucf[VOLUME];
        else Tank[j].Vmin = Tank[j].A * (Tank[j].Hmin - elev / Ucf[ELEV]);
    }
    else Tank[j].Vmin = tankvolume(p, j, Tank[j].Hmin);
    Tank[j].V0 = tankvolume(p, j, Tank[j].H0);
    Tank[j].Vmax = tankvolume(p, j, Tank[j].Hmax);
    return 0;
}

int DLLEXPORT EN_getcoord(EN_Project p, int index, double *x, double *y)
/*----------------------------------------------------------------
**  Input:   index = node index
**  Output:  x = node x-coordinate
**           y = node y-coordinate
**  Returns: error code
**  Purpose: retrieves the coordinates of a node
**----------------------------------------------------------------
*/
{
    Network *net = &p->network;
    Snode *node;

    if (!p->Openflag) return 102;
    if (index < 1 || index > p->network.Nnodes) return 203;

    // check if node has coords
    node = &net->Node[index];
    if (node->X == MISSING ||
        node->Y == MISSING) return 254;

    *x = (double)(node->X);
    *y = (double)(node->Y);
    return 0;
}

int DLLEXPORT EN_setcoord(EN_Project p, int index, double x, double y)
/*----------------------------------------------------------------
**  Input:   index = node index
**           x = node x-coordinate
**           y = node y-coordinate
**  Output:  none
**  Returns: error code
**  Purpose: sets the coordinates of a node
**----------------------------------------------------------------
*/
{
    Network *net = &p->network;
    Snode *node;

    if (!p->Openflag) return 102;
    if (index < 1 || index > p->network.Nnodes) return 203;
    node = &net->Node[index];
    node->X = x;
    node->Y = y;
    return 0;
}

/********************************************************************

    Nodal Demand Functions

********************************************************************/

int DLLEXPORT EN_getdemandmodel(EN_Project p, int *model, double *pmin,
                                double *preq, double *pexp)
/*----------------------------------------------------------------
**  Input:   none
**  Output:  model = type of demand model (see EN_DemandModel)
**           pmin = minimum pressure for any demand
**           preq = required pressure for full demand
**           pexp = exponent in pressure dependent demand formula
**  Returns: error code
**  Purpose: retrieves the parameters of a project's demand model
**----------------------------------------------------------------
*/
{
    *model = p->hydraul.DemandModel;
    *pmin = p->hydraul.Pmin * p->Ucf[PRESSURE];
    *preq = p->hydraul.Preq * p->Ucf[PRESSURE];
    *pexp = p->hydraul.Pexp;
    return 0;
}

int DLLEXPORT EN_setdemandmodel(EN_Project p, int model, double pmin,
                                double preq, double pexp)
/*----------------------------------------------------------------
**  Input:   model = type of demand model (see EN_DemandModel)
**           pmin = minimum pressure for any demand
**           preq = required pressure for full demand
**           pexp = exponent in pressure dependent demand formula
**  Output:  none
**  Returns: error code
**  Purpose: sets the parameters of a project's demand model
**----------------------------------------------------------------
*/
{
    if (model < 0 || model > EN_PDA) return 251;
    if (model == EN_PDA)
    {
        if (pexp <= 0.0) return 208;
        if (pmin < 0.0) return 208;
        if (preq - pmin < MINPDIFF) return 208;
    }
    p->hydraul.DemandModel = model;
    p->hydraul.Pmin = pmin / p->Ucf[PRESSURE];
    p->hydraul.Preq = preq / p->Ucf[PRESSURE];
    p->hydraul.Pexp = pexp;
    return 0;
}

int  DLLEXPORT EN_adddemand(EN_Project p, int nodeIndex, double baseDemand,
                            char *demandPattern, char *demandName)
/*----------------------------------------------------------------
**  Input:   nodeIndex = node index
**           baseDemand = baseline demand value
**           demandPattern = name of demand's time pattern (can be NULL or empty)
**           demandName = name of demand's category (can be NULL or empty)
**  Returns: error code
**  Purpose: adds a new demand category to a junction node
**----------------------------------------------------------------
*/
{
    int patIndex = 0;
    Snode *node;

    // Check for valid arguments
    if (!p->Openflag) return 102;
    if (nodeIndex <= 0 || nodeIndex > p->network.Nnodes) return 203;
    if (demandPattern && strlen(demandPattern) > 0)
    {
        if (EN_getpatternindex(p, demandPattern, &patIndex) > 0) return 205;
    }

    // Do nothing if node is not a junction
    if (nodeIndex > p->network.Njuncs) return 0;

    // Add the new demand to the node's demands list
    node = &(p->network.Node[nodeIndex]);
    if (!adddemand(node, baseDemand / p->Ucf[FLOW], patIndex, demandName)) return 101;
    return 0;
}

int DLLEXPORT EN_deletedemand(EN_Project p, int nodeIndex, int demandIndex)
/*----------------------------------------------------------------
**  Input:   nodeIndex = node index
**           demandIndex = index of node's demand to be deleted
**  Returns: error code
**  Purpose: deletes an existing demand category from a junction node
**----------------------------------------------------------------
*/
{
    Pdemand d, dprev;
    Snode *node;
    int n = 1;

    // Check for valid arguments
    if (!p->Openflag) return 102;
    if (nodeIndex <= 0 || nodeIndex > p->network.Nnodes) return 203;

    // Only junctions have demands
    if (nodeIndex <= p->network.Njuncs)
    {
        // Find head of node's list of demands
        node = &p->network.Node[nodeIndex];
        d = node->D;
        if (d == NULL) return 253;
        dprev = d;

        // Check if target demand is head of demand list
        if (demandIndex == 1)
        {
            node->D = d->next;
            free(d->Name);
            free(d);
            return 0;
        }

        // Otherwise locate target demand in demand list
        while (d != NULL && n < demandIndex)
        {
            dprev = d;
            d = d->next;
            n++;
        }

        // Return error if target demand not found
        if (d == NULL) return 253;

        // Link the demands that precede and follow the target
        dprev->next = d->next;

        // Delete the target demand
        free(d->Name);
        free(d);
    }
    return 0;
}

int DLLEXPORT EN_getdemandindex(EN_Project p, int nodeIndex, char *demandName,
                                int *demandIndex)
/*----------------------------------------------------------------
**  Input:   nodeIndex = node index
**           demandName = name of demand being sought
**  Output:  demandIndex  = index of demand being sought
**  Returns: error code
**  Purpose: retrieves the position of a named demand category
**           in a node's list of demands
**----------------------------------------------------------------
*/
{
    Pdemand d;
    int n = 0;
    int nameEmpty = FALSE;
    int found = FALSE;

    // Check for valid arguments
    *demandIndex = 0;
    if (!p->Openflag) return 102;
    if (nodeIndex <= 0 || nodeIndex > p->network.Nnodes) return 203;
    if (demandName == NULL) return 253;

    // Check if target name is empty
    if (strlen(demandName) == 0) nameEmpty = TRUE;

    // Locate target demand in node's demands list
    for (d = p->network.Node[nodeIndex].D; d != NULL; d = d->next)
    {
        n++;
        if (d->Name == NULL)
        {
            if (nameEmpty) found = TRUE;;
        }
        else if (strcmp(d->Name, demandName) == 0) found = TRUE;
        if (found) break;
    }

    // Return target demand's index
    if (!found) return 253;
    *demandIndex = n;
    return 0;
}

int DLLEXPORT EN_getnumdemands(EN_Project p, int nodeIndex, int *numDemands)
/*----------------------------------------------------------------
**  Input:   nodeIndex = node index
**  Output:  numDemands  = number of demand categories
**  Returns: error code
**  Purpose: retrieves the number of demand categories for a node
**----------------------------------------------------------------
*/
{
    Pdemand d;
    int n = 0;

    // Check for valid arguments
    if (!p->Openflag) return 102;
    if (nodeIndex <= 0 || nodeIndex > p->network.Nnodes) return 203;

    // Count the number of demand categories assigned to node
    for (d = p->network.Node[nodeIndex].D; d != NULL; d = d->next) n++;
    *numDemands = n;
    return 0;
}

int DLLEXPORT EN_getbasedemand(EN_Project p, int nodeIndex, int demandIndex,
                               double *baseDemand)
/*----------------------------------------------------------------
**  Input:   nodeIndex = node index
**           demandIndex = demand category index
**  Output:  baseDemand = baseline demand value
**  Returns: error code
**  Purpose: retrieves the baseline value for a node's demand category
**----------------------------------------------------------------
*/
{
    Pdemand d;

    // Check for valid arguments
    *baseDemand = 0.0;
    if (!p->Openflag) return 102;
    if (nodeIndex <= 0 || nodeIndex > p->network.Nnodes) return 203;

    // Locate target demand in node's demands list
    d = finddemand(p->network.Node[nodeIndex].D, demandIndex);
    if (d == NULL) return 253;

    // Retrieve target demand's base value
    *baseDemand = d->Base * p->Ucf[FLOW];
    return 0;
}

int DLLEXPORT EN_setbasedemand(EN_Project p, int nodeIndex, int demandIndex,
                               double baseDemand)
/*----------------------------------------------------------------
**  Input:   nodeIndex = node index
**           demandIndex = demand category index
**           baseDemand = baseline demand value
**  Output:  none
**  Returns: error code
**  Purpose: sets the baseline value for a node's demand category
**----------------------------------------------------------------
*/
{
    Pdemand d;

    // Check for valid arguments
    if (!p->Openflag) return 102;
    if (nodeIndex <= 0 || nodeIndex > p->network.Nnodes) return 203;

    // Locate target demand in node's demands list
    d = finddemand(p->network.Node[nodeIndex].D, demandIndex);
    if (d == NULL) return 253;

    // Assign new base value to target demand
    d->Base = baseDemand / p->Ucf[FLOW];
    return 0;
}

int DLLEXPORT EN_getdemandname(EN_Project p, int nodeIndex, int demandIndex,
                               char *demandName)
/*----------------------------------------------------------------
**  Input:   nodeIndex = node index
**           demandIndex = demand category index
**  Output:  demandname = demand category name
**  Returns: error code
**  Purpose: retrieves the name assigned to a node's demand category
**----------------------------------------------------------------
*/
{
    Pdemand d;

    strcpy(demandName, "");

    // Check for valid arguments
    if (!p->Openflag) return 102;
    if (nodeIndex <= 0 || nodeIndex > p->network.Njuncs) return 203;

    // Locate target demand in node's demands list
    d = finddemand(p->network.Node[nodeIndex].D, demandIndex);
    if (d == NULL) return 253;

    // Retrieve target demand's category name
    if (d->Name) strcpy(demandName, d->Name);
    return 0;
}

int DLLEXPORT EN_setdemandname(EN_Project p, int nodeIndex, int demandIndex,
                               char *demandName)
/*----------------------------------------------------------------
**  Input:   nodeIndex = node index
**           demandIndex = demand category index
**           demandName = name of demand category
**  Output:  none
**  Returns: error code
**  Purpose: assigns a name to a node's demand category
**----------------------------------------------------------------
*/
{
    Pdemand d;

    // Check for valid arguments
    if (!p->Openflag) return 102;
    if (nodeIndex <= 0 || nodeIndex > p->network.Njuncs) return 203;

    // Locate target demand in node's demands list
    d = finddemand(p->network.Node[nodeIndex].D, demandIndex);
    if (d == NULL) return 253;

    // Assign category name to target demand
    d->Name = xstrcpy(&d->Name, demandName, MAXID);
    return 0;
}

int DLLEXPORT EN_getdemandpattern(EN_Project p, int nodeIndex, int demandIndex,
                                  int *patIndex)
/*----------------------------------------------------------------
**  Input:   nodeIndex = node index
**           demandIndex = demand category index
**  Output:  patIndex = time pattern index
**  Returns: error code
**  Purpose: retrieves the time pattern assigned to a node's
**           demand category
**----------------------------------------------------------------
*/
{
    Pdemand d;

    // Check for valid arguments
    *patIndex = 0;
    if (!p->Openflag) return 102;
    if (nodeIndex <= 0 || nodeIndex > p->network.Nnodes) return 203;

    // Locate target demand in node's demand list
    d = finddemand(p->network.Node[nodeIndex].D, demandIndex);
    if (d == NULL) return 253;

    // Retrieve that demand's pattern index
    *patIndex = d->Pat;
    return 0;
}

int  DLLEXPORT EN_setdemandpattern(EN_Project p, int nodeIndex, int demandIndex,
                                   int patIndex)
/*----------------------------------------------------------------
**  Input:   nodeIndex = node index
**           demandIndex = demand category index
**           patIndex = time pattern index
**  Output:  none
**  Returns: error code
**  Purpose: assigns a time pattern to a node's demand category
**----------------------------------------------------------------
*/
{
    Network *net = &p->network;

    Pdemand d;

    // Check for valid arguments
    if (!p->Openflag) return 102;
    if (nodeIndex <= 0 || nodeIndex > net->Nnodes) return 203;
    if (patIndex < 0 || patIndex > net->Npats) return 205;

    // Locate target demand in node's demand list
    d = finddemand(p->network.Node[nodeIndex].D, demandIndex);
    if (d == NULL) return 253;

    // Assign new time pattern to target demand
    d->Pat = patIndex;
    return 0;
}

/********************************************************************

    Link Functions

********************************************************************/

int DLLEXPORT EN_addlink(EN_Project p, char *id, int linkType,
                         char *fromNode, char *toNode, int *index)
/*----------------------------------------------------------------
**  Input:   id = link ID name
**           type = link type (see EN_LinkType)
**           fromNode = name of link's starting node
**           toNode = name of link's ending node
**  Output:  index = position of new link in Link array
**  Returns: error code
**  Purpose: adds a new link to a project
**----------------------------------------------------------------
*/
{
    Network *net = &p->network;
    Hydraul *hyd = &p->hydraul;

    int i, n, size, errcode;
    int n1, n2;
    Slink *link;
    Spump *pump;

    // Cannot modify network structure while solvers are active
    *index = 0;
    if (!p->Openflag) return 102;
    if (p->hydraul.OpenHflag || p->quality.OpenQflag) return 262;

    // Check if id name contains invalid characters
    if (!namevalid(id)) return 252;

    // Check if a link with same id already exists
    if (EN_getlinkindex(p, id, &i) == 0) return 215;

    // Check for valid link type
    if (linkType < CVPIPE || linkType > PCV) return 251;

    // Lookup the link's from and to nodes
    n1 = hashtable_find(net->NodeHashTable, fromNode);
    n2 = hashtable_find(net->NodeHashTable, toNode);
    if (n1 == 0 || n2 == 0) return 203;

    // Check that valve link has legal connections
    if (linkType > PUMP)
    {
        errcode = valvecheck(p, 0, linkType, n1, n2);
        if (errcode) return errcode;
    }

    // Grow link-related arrays to accomodate the new link
    net->Nlinks++;
    p->parser.MaxLinks = net->Nlinks;
    n = net->Nlinks;
    size = (n + 1) * sizeof(Slink);
    net->Link = (Slink *)realloc(net->Link, size);
    size = (n + 1) * sizeof(double);
    hyd->LinkFlow = (double *)realloc(hyd->LinkFlow, size);
    hyd->LinkSetting = (double *)realloc(hyd->LinkSetting, size);
    size = (n + 1) * sizeof(StatusType);
    hyd->LinkStatus = (StatusType *)realloc(hyd->LinkStatus, size);

    // Set properties for the new link
    link = &net->Link[n];
    strncpy(link->ID, id, MAXID);

    if (linkType <= PIPE) net->Npipes++;
    else if (linkType == PUMP)
    {
        // Grow pump array to accomodate the new link
        net->Npumps++;
        size = (net->Npumps + 1) * sizeof(Spump);
        net->Pump = (Spump *)realloc(net->Pump, size);
        pump = &net->Pump[net->Npumps];
        pump->Link = n;
        pump->Ptype = NOCURVE;
        pump->Q0 = 0;
        pump->Qmax = 0;
        pump->Hmax = 0;
        pump->H0 = 0;
        pump->R = 0;
        pump->N = 0;
        pump->Hcurve = 0;
        pump->Ecurve = 0;
        pump->Upat = 0;
        pump->Epat = 0;
        pump->Ecost = 0;
        pump->Energy.TotalCost = MISSING;
    }
    else
    {
        // Grow valve array to accomodate the new link
        net->Nvalves++;
        size = (net->Nvalves + 1) * sizeof(Svalve);
        net->Valve = (Svalve *)realloc(net->Valve, size);
        net->Valve[net->Nvalves].Link = n;
        net->Valve[net->Nvalves].Curve = 0;
    }

    link->Type = linkType;
    link->N1 = n1;
    link->N2 = n2;
    link->Status = OPEN;

    if (linkType == PUMP)
    {
        link->Kc = 1.0; // Speed factor
        link->Km = 0.0; // Horsepower
        link->Len = 0.0;
    }
    else if (linkType <= PIPE)  // pipe or cvpipe
    {
        // 10" diameter new ductile iron pipe with
        // length of average city block
        link->Diam = 10 / p->Ucf[DIAM];
        switch (hyd->Formflag)
        {
        case HW: link->Kc = 130;    break;
        case DW: link->Kc = 0.0005; break;
        case CM: link->Kc = 0.01;   break;
        default: link->Kc = 1.0;
        }
        link->Km = 0.0; // Loss coeff
        link->Len = 330.0;
    }
    else  // Valve
    {
        link->Diam = 10 / p->Ucf[DIAM];
        link->Kc = 0.0; // Valve setting.
        link->Km = 0.0; // Loss coeff
        link->Len = 0.0;
        link->Status = ACTIVE;
    }
    link->Kb = 0;
    link->Kw = 0;
    link->R = 0;
    link->Rc = 0;
    link->Rpt = 0;
    link->ResultIndex = 0;
    link->Comment = NULL;
    link->Vertices = NULL;

    hashtable_insert(net->LinkHashTable, link->ID, n);
    *index = n;
    return 0;
}

int DLLEXPORT EN_deletelink(EN_Project p, int index, int actionCode)
/*----------------------------------------------------------------
**  Input:   index  = index of the link to delete
**           actionCode = how to treat controls that contain the link:
**           EN_UNCONDITIONAL deletes all such controls plus the link,
**           EN_CONDITIONAL does not delete the link if it appears
**           in a control and returns an error code
**  Output:  none
**  Returns: error code
**  Purpose: deletes a link from a project
**----------------------------------------------------------------
*/
{
    Network *net = &p->network;

    int i;
    int pumpindex;
    int valveindex;
    int linkType;
    Slink *link;

    // Cannot modify network structure while solvers are active
    if (!p->Openflag) return 102;
    if (p->hydraul.OpenHflag || p->quality.OpenQflag) return 262;

    // Check that link exists
    if (index <= 0 || index > net->Nlinks) return 204;
    if (actionCode < EN_UNCONDITIONAL || actionCode > EN_CONDITIONAL) return 251;

    // Deletion will be cancelled if link appears in any controls
    if (actionCode == EN_CONDITIONAL)
    {
        actionCode = incontrols(p, LINK, index);
        if (actionCode > 0) return 261;
    }

    // Get references to the link and its type
    link = &net->Link[index];
    EN_getlinktype(p, index, &linkType);

    // Remove link from its hash table
    hashtable_delete(net->LinkHashTable, link->ID);

    // Remove link's comment and vertices
    free(link->Comment);
    freelinkvertices(link);

    // Shift position of higher entries in Link array down one
    for (i = index; i <= net->Nlinks - 1; i++)
    {
        net->Link[i] = net->Link[i + 1];
        // ... update link's entry in the hash table
        hashtable_update(net->LinkHashTable, net->Link[i].ID, i);
    }

    // Adjust references to higher numbered links for pumps & valves
    for (i = 1; i <= net->Npumps; i++)
    {
        if (net->Pump[i].Link > index) net->Pump[i].Link -= 1;
    }
    for (i = 1; i <= net->Nvalves; i++)
    {
        if (net->Valve[i].Link > index) net->Valve[i].Link -= 1;
    }

    // Delete any pump associated with the deleted link
    if (linkType == PUMP)
    {
        pumpindex = findpump(net, index);
        for (i = pumpindex; i <= net->Npumps - 1; i++)
        {
            net->Pump[i] = net->Pump[i + 1];
        }
        net->Npumps--;
    }

    // Delete any valve (linkType > PUMP) associated with the deleted link
    if (linkType > PUMP)
    {
        valveindex = findvalve(net, index);
        for (i = valveindex; i <= net->Nvalves - 1; i++)
        {
            net->Valve[i] = net->Valve[i + 1];
        }
        net->Nvalves--;
    }

    // Delete any control containing the link
    for (i = net->Ncontrols; i >= 1; i--)
    {
        if (net->Control[i].Link == index) EN_deletecontrol(p, i);
    }

    // Adjust higher numbered link indices in remaining controls
    for (i = 1; i <= net->Ncontrols; i++)
    {
        if (net->Control[i].Link > index) net->Control[i].Link--;
    }

    // Make necessary adjustments to rule-based controls
    adjustrules(p, EN_R_LINK, index);  // see RULES.C

    // Reduce link count by one
    net->Nlinks--;
    return 0;
}

int DLLEXPORT EN_getlinkindex(EN_Project p, char *id, int *index)
/*----------------------------------------------------------------
**  Input:   id = link ID name
**  Output:  index = link index
**  Returns: error code
**  Purpose: retrieves the index of a link
**----------------------------------------------------------------
*/
{
    *index = 0;
    if (!p->Openflag) return 102;
    *index = findlink(&p->network, id);
    if (*index == 0) return 204;
    else return 0;
}

int DLLEXPORT EN_getlinkid(EN_Project p, int index, char *id)
/*----------------------------------------------------------------
**  Input:   index = link index
**  Output:  id = link ID name
**  Returns: error code
**  Purpose: retrieves the ID name of a link
**----------------------------------------------------------------
*/
{
    strcpy(id, "");
    if (!p->Openflag) return 102;
    if (index < 1 || index > p->network.Nlinks) return 204;
    strcpy(id, p->network.Link[index].ID);
    return 0;
}

int DLLEXPORT EN_setlinkid(EN_Project p, int index, char *newid)
/*----------------------------------------------------------------
**  Input:   index = link index
**           id = link ID name
**  Output:  none
**  Returns: error code
**  Purpose: sets the ID name of a link
**----------------------------------------------------------------
*/
{
    Network *net = &p->network;

    // Check for valid arguments
    if (index <= 0 || index > net->Nlinks) return 204;
    if (!namevalid(newid)) return 252;

    // Check if another link with same name exists
    if (hashtable_find(net->LinkHashTable, newid) > 0) return 215;

    // Replace the existing link ID with the new value
    hashtable_delete(net->LinkHashTable, net->Link[index].ID);
    strncpy(net->Link[index].ID, newid, MAXID);
    hashtable_insert(net->LinkHashTable, net->Link[index].ID, index);
    return 0;
}

int DLLEXPORT EN_getlinktype(EN_Project p, int index, int *linkType)
/*----------------------------------------------------------------
**  Input:   index = link index
**  Output:  linkType = link type (see EN_LinkType)
**  Returns: error code
**  Purpose: retrieves the type code of a link
**----------------------------------------------------------------
*/
{
    *linkType = -1;
    if (!p->Openflag) return 102;
    if (index < 1 || index > p->network.Nlinks) return 204;
    *linkType = p->network.Link[index].Type;
    return 0;
}

int DLLEXPORT EN_setlinktype(EN_Project p, int *index, int linkType, int actionCode)
/*----------------------------------------------------------------
**  Input:   index = link index
**           linkType = new link type (see EN_LinkType)
**           actionCode = how to treat controls that contain the link:
**           EN_UNCONDITIONAL deletes all such controls,
**           EN_CONDITIONAL cancels the type change if the link appears
**           in a control and returns an error code
**  Output:  none
**  Returns: error code
**  Purpose: changes the type of a particular link (e.g. pipe to pump)
**----------------------------------------------------------------
*/
{
    Network *net = &p->network;

    int i = *index, n1, n2;
    char id[MAXID + 1];
    char id1[MAXID + 1];
    char id2[MAXID + 1];
    int errcode;
    int oldType;

    // Cannot modify network structure while solvers are active
    if (!p->Openflag) return 102;
    if (p->hydraul.OpenHflag || p->quality.OpenQflag) return 262;

    // Check for valid input parameters
    if (linkType < 0 || linkType > PCV || actionCode < EN_UNCONDITIONAL ||
        actionCode > EN_CONDITIONAL)
    {
        return 251;
    }

    // Check for valid link index
    if (i <= 0 || i > net->Nlinks) return 204;

    // Check if current link type equals new type
    EN_getlinktype(p, i, &oldType);
    if (oldType == linkType) return 0;

    // Type change will be cancelled if link appears in any controls
    if (actionCode == EN_CONDITIONAL)
    {
        actionCode = incontrols(p, LINK, i);
        if (actionCode > 0) return 261;
    }

    // Pipe changing from or to having a check valve
    if (oldType <= PIPE && linkType <= PIPE)
    {
        net->Link[i].Type = linkType;
        if (linkType == CVPIPE) net->Link[i].Status = OPEN;
        return 0;
    }

    // Get ID's of link & its end nodes
    EN_getlinkid(p, i, id);
    EN_getlinknodes(p, i, &n1, &n2);
    EN_getnodeid(p, n1, id1);
    EN_getnodeid(p, n2, id2);

    // Check for illegal valve connections
    errcode = valvecheck(p, i, linkType, n1, n2);
    if (errcode) return errcode;

    // Delete the original link (and any controls containing it)
    EN_deletelink(p, i, actionCode);

    // Create a new link of new type and old id
    errcode = EN_addlink(p, id, linkType, id1, id2, index);
    return errcode;
}

int DLLEXPORT EN_getlinknodes(EN_Project p, int index, int *node1, int *node2)
/*----------------------------------------------------------------
**  Input:   index = link index
**  Output:  node1 = index of link's starting node
**           node2 = index of link's ending node
**  Returns: error code
**  Purpose: retrieves the start and end nodes of a link
**----------------------------------------------------------------
*/
{
    *node1 = 0;
    *node2 = 0;
    if (!p->Openflag) return 102;
    if (index < 1 || index > p->network.Nlinks) return 204;
    *node1 = p->network.Link[index].N1;
    *node2 = p->network.Link[index].N2;
    return 0;
}

int DLLEXPORT EN_setlinknodes(EN_Project p, int index, int node1, int node2)
/*----------------------------------------------------------------
**  Input:   index = link index
**           node1 = index of link's new starting node
**           node2 = index of link's new ending node
**  Returns: error code
**  Purpose: sets the start and end nodes of a link
**----------------------------------------------------------------
*/
{
    Network *net = &p->network;
    int type, errcode;

    // Cannot modify network structure while solvers are active
    if (p->hydraul.OpenHflag || p->quality.OpenQflag) return 262;

    // Check for valid link index
    if (index <= 0 || index > net->Nlinks) return 204;

    // Check that nodes exist
    if (node1 < 0 || node1 > net->Nnodes) return 203;
    if (node2 < 0 || node2 > net->Nnodes) return 203;

    // Check that nodes are not the same
    if (node1 == node2) return 222;

    // Do nothing if the new nodes are the same as the old ones
    if (node1 == net->Link[index].N1 && node2 == net->Link[index].N2)
        return 0;

    // Check for illegal valve connection
    type = net->Link[index].Type;
    if (type > PUMP)
    {
        errcode = valvecheck(p, index, type, node1, node2);
        if (errcode) return errcode;
    }

    // Assign new end nodes to link
    net->Link[index].N1 = node1;
    net->Link[index].N2 = node2;
    return 0;
}

int DLLEXPORT EN_getlinkvalue(EN_Project p, int index, int property, double *value)
/*----------------------------------------------------------------
**  Input:   index = link index
**           property = link property code (see EN_LinkProperty)
**  Output:  value = link property value
**  Returns: error code
**  Purpose: retrieves a property value for a link
**----------------------------------------------------------------
*/
{
    Network *net = &p->network;
    Hydraul *hyd = &p->hydraul;

    double a, h, q, v = 0.0;
    int pmp;
    Slink *Link = net->Link;
    Spump *Pump = net->Pump;
    double *Ucf = p->Ucf;
    double *LinkFlow = hyd->LinkFlow;
    double *LinkSetting = hyd->LinkSetting;

    // Check for valid arguments
    *value = 0.0;
    if (!p->Openflag) return 102;
    if (index <= 0 || index > net->Nlinks) return 204;

    // Retrieve called-for property
    switch (property)
    {
    case EN_DIAMETER:
        if (Link[index].Type == PUMP) v = 0.0;
        else v = Link[index].Diam * Ucf[DIAM];
        break;

    case EN_LENGTH:
        v = Link[index].Len * Ucf[ELEV];
        break;

    case EN_ROUGHNESS:
        if (Link[index].Type <= PIPE)
        {
            if (hyd->Formflag == DW) v = Link[index].Kc * (1000.0 * Ucf[ELEV]);
            else v = Link[index].Kc;
        }
        else v = 0.0;
        break;

    case EN_MINORLOSS:
        if (Link[index].Type != PUMP)
        {
            v = Link[index].Km;
            v *= (SQR(Link[index].Diam) * SQR(Link[index].Diam) / 0.02517);
        }
        else v = 0.0;
        break;

    case EN_INITSTATUS:
        if (Link[index].Status <= CLOSED) v = 0.0;
        else v = 1.0;
        break;

    case EN_INITSETTING:
        if (Link[index].Type == PIPE || Link[index].Type == CVPIPE)
        {
            return EN_getlinkvalue(p, index, EN_ROUGHNESS, value);
        }
        v = Link[index].Kc;
        switch (Link[index].Type)
        {
        case PRV:
        case PSV:
        case PBV:
            v *= Ucf[PRESSURE];
            break;
        case FCV:
            v *= Ucf[FLOW];
        default:
            break;
        }
        if (Link[index].Kc == MISSING) {
          v = MISSING;
        }
        break;

    case EN_KBULK:
        v = Link[index].Kb * SECperDAY;
        break;

    case EN_KWALL:
        v = Link[index].Kw * SECperDAY;
        break;

    case EN_FLOW:
        if (hyd->LinkStatus[index] <= CLOSED) v = 0.0;
        else v = LinkFlow[index] * Ucf[FLOW];
        break;

    case EN_VELOCITY:
        if (Link[index].Type == PUMP) v = 0.0;
        else if (hyd->LinkStatus[index] <= CLOSED) v = 0.0;
        else
        {
            q = ABS(LinkFlow[index]);
            a = PI * SQR(Link[index].Diam) / 4.0;
            v = q / a * Ucf[VELOCITY];
        }
        break;

    case EN_HEADLOSS:
        if (hyd->LinkStatus[index] <= CLOSED) v = 0.0;
        else
        {
            h = hyd->NodeHead[Link[index].N1] - hyd->NodeHead[Link[index].N2];
            if (Link[index].Type != PUMP) h = ABS(h);
            v = h * Ucf[HEADLOSS];
        }
        break;

    case EN_STATUS:
        if (hyd->LinkStatus[index] <= CLOSED) v = 0.0;
        else v = 1.0;
        break;

    case EN_SETTING:
        if (Link[index].Type == PIPE || Link[index].Type == CVPIPE)
        {
            return EN_getlinkvalue(p, index, EN_ROUGHNESS, value);
        }
        if (LinkSetting[index] == MISSING) v = 0.0;
        else v = LinkSetting[index];
        switch (Link[index].Type)
        {
        case PRV:
        case PSV:
        case PBV:
            v *= Ucf[PRESSURE];
            break;
        case FCV:
            v *= Ucf[FLOW];
        default:
            break;
        }
        break;

    case EN_ENERGY:
        getenergy(p, index, &v, &a);
        break;

    case EN_LINKQUAL:
        v = avgqual(p, index) * Ucf[LINKQUAL];
        break;

    case EN_LINKPATTERN:
        if (Link[index].Type == PUMP)
        {
            v = (double)Pump[findpump(&p->network, index)].Upat;
        }
        break;

    case EN_PUMP_STATE:
        v = hyd->LinkStatus[index];

        if (Link[index].Type == PUMP)
        {
            pmp = findpump(net, index);
            if (hyd->LinkStatus[index] >= OPEN)
            {
                if (hyd->LinkFlow[index] > hyd->LinkSetting[index] * Pump[pmp].Qmax)
                {
                    v = XFLOW;
                }
                if (hyd->LinkFlow[index] < 0.0) v = XHEAD;
            }
        }
        break;

    case EN_PUMP_EFFIC:
        getenergy(p, index, &a, &v);
        break;

    case EN_PUMP_POWER:
        v = 0;
        if (Link[index].Type == PUMP)
        {
            pmp = findpump(net, index);
            if (Pump[pmp].Ptype == CONST_HP) v = Link[index].Km; // Power in HP or KW
        }
        break;

    case EN_PUMP_HCURVE:
        if (Link[index].Type == PUMP)
        {
            v = (double)Pump[findpump(&p->network, index)].Hcurve;
        }
        break;

    case EN_PUMP_ECURVE:
        if (Link[index].Type == PUMP)
        {
            v = (double)Pump[findpump(&p->network, index)].Ecurve;
        }
        break;

    case EN_PUMP_ECOST:
        if  (Link[index].Type == PUMP)
        {
            v = (double)Pump[findpump(&p->network, index)].Ecost;
        }
        break;

    case EN_PUMP_EPAT:
        if (Link[index].Type == PUMP)
        {
            v = (double)Pump[findpump(&p->network, index)].Epat;
        }
        break;
<<<<<<< HEAD

=======
        
    case EN_PCV_CURVE:
        if (Link[index].Type == PCV)
        {
            v = net->Valve[findvalve(&p->network, index)].Curve;
        }
        break;
        
>>>>>>> 3a0cc012
    case EN_GPV_CURVE:
        if (Link[index].Type == GPV)
        {
            v = Link[index].Kc;
        }
        break;

    case EN_LINK_INCONTROL:
        v = (double)incontrols(p, LINK, index);
        break;

    default:
        return 251;
    }
    *value = (double)v;
    return 0;
}

int DLLEXPORT EN_setlinkvalue(EN_Project p, int index, int property, double value)
/*----------------------------------------------------------------
**  Input:   index = link index
**           property  = link property code (see EN_LinkProperty)
**           value = property value
**  Output:  none
**  Returns: error code
**  Purpose: sets a property value for a link
**----------------------------------------------------------------
*/
{
    Network *net = &p->network;
    Hydraul *hyd = &p->hydraul;
    Quality *qual = &p->quality;

    Slink *Link = net->Link;
    double *Ucf = p->Ucf;
    double *LinkSetting = hyd->LinkSetting;
    char s;
    double r;
    int pumpIndex, patIndex, curveIndex;

    if (!p->Openflag) return 102;
    if (index <= 0 || index > net->Nlinks) return 204;
    switch (property)
    {
    case EN_DIAMETER:
        if (Link[index].Type != PUMP)
        {
            if (value <= 0.0) return 211;
            value /= Ucf[DIAM];                // Convert to feet
            r = Link[index].Diam / value;      // Ratio of old to new diam
            Link[index].Km *= SQR(r) * SQR(r); // Adjust minor loss factor
            Link[index].Diam = value;          // Update diameter
            resistcoeff(p, index);             // Update resistance coeff.
        }
        break;

    case EN_LENGTH:
        if (Link[index].Type <= PIPE)
        {
            if (value <= 0.0) return 211;
            Link[index].Len = value / Ucf[ELEV];
            resistcoeff(p, index);
        }
        break;

    case EN_ROUGHNESS:
        if (Link[index].Type <= PIPE)
        {
            if (value <= 0.0) return 211;
            Link[index].Kc = value;
            if (hyd->Formflag == DW) Link[index].Kc /= (1000.0 * Ucf[ELEV]);
            resistcoeff(p, index);
        }
        break;

    case EN_MINORLOSS:
        if (Link[index].Type != PUMP)
        {
            if (value < 0.0) return 211;
            Link[index].Km = 0.02517 * value / SQR(Link[index].Diam) /
                             SQR(Link[index].Diam);
        }
        break;

    case EN_INITSTATUS:
    case EN_STATUS:
        // Cannot set status for a check valve
        if (Link[index].Type == CVPIPE) return 207;
        s = (char)ROUND(value);
        if (s < 0 || s > 1) return 211;
        if (property == EN_INITSTATUS)
        {
            setlinkstatus(p, index, s, &Link[index].Status, &Link[index].Kc);
        }
        else
        {
            setlinkstatus(p, index, s, &hyd->LinkStatus[index], &LinkSetting[index]);
        }
        break;

    case EN_INITSETTING:
    case EN_SETTING:
        if (Link[index].Type == PIPE || Link[index].Type == CVPIPE)
        {
            return EN_setlinkvalue(p, index, EN_ROUGHNESS, value);
        }
        else
        {
            switch (Link[index].Type)
            {
            case PUMP:
                if (value < 0.0) return 211;
                break;
            case PRV:
            case PSV:
            case PBV:
                value /= Ucf[PRESSURE];
                break;
            case FCV:
                value /= Ucf[FLOW];
                break;
            case TCV:
            case PCV:
                break;
            case GPV:
                return 207; // Cannot modify setting for GPV
            default:
                return 0;
            }
            if (property == EN_INITSETTING)
            {
                setlinksetting(p, index, value, &Link[index].Status, &Link[index].Kc);
            }
            else
            {
                setlinksetting(p, index, value, &hyd->LinkStatus[index],
                               &LinkSetting[index]);
            }
        }
        break;

    case EN_KBULK:
        if (Link[index].Type <= PIPE)
        {
            Link[index].Kb = value / SECperDAY;
            qual->Reactflag = 1;
        }
        break;

    case EN_KWALL:
        if (Link[index].Type <= PIPE)
        {
            Link[index].Kw = value / SECperDAY;
            qual->Reactflag = 1;
        }
        break;

    case EN_LINKPATTERN:
        if (Link[index].Type == PUMP)
        {
            patIndex = ROUND(value);
            if (patIndex < 0 || patIndex > net->Npats) return 205;
            pumpIndex = findpump(&p->network, index);
            net->Pump[pumpIndex].Upat = patIndex;
        }
        break;

    case EN_PUMP_POWER:
        if (Link[index].Type == PUMP)
        {
            if (value <= 0.0) return 211;
            pumpIndex = findpump(&p->network, index);
            net->Pump[pumpIndex].Ptype = CONST_HP;
            net->Pump[pumpIndex].Hcurve = 0;
            net->Link[index].Km = value;
            updatepumpparams(p, pumpIndex);
            net->Pump[pumpIndex].R /= Ucf[POWER];
            net->Pump[pumpIndex].Q0 /= Ucf[FLOW];
            net->Pump[pumpIndex].Qmax /= Ucf[FLOW];
            net->Pump[pumpIndex].Hmax /= Ucf[HEAD];
        }
        break;

    case EN_PUMP_HCURVE:
        if (Link[index].Type == PUMP)
        {
            return EN_setheadcurveindex(p, index, ROUND(value));
        }
        break;

    case EN_PUMP_ECURVE:
        if (Link[index].Type == PUMP)
        {
            curveIndex = ROUND(value);
            if (curveIndex < 0 || curveIndex > net->Ncurves) return 205;
            pumpIndex = findpump(&p->network, index);
            net->Pump[pumpIndex].Ecurve = curveIndex;
        }
        break;

    case EN_PUMP_ECOST:
        if (Link[index].Type == PUMP)
        {
            if (value < 0.0) return 211;
            pumpIndex = findpump(&p->network, index);
            net->Pump[pumpIndex].Ecost = value;
        }
        break;

    case EN_PUMP_EPAT:
        if (Link[index].Type == PUMP)
        {
            patIndex = ROUND(value);
            if (patIndex < 0 || patIndex > net->Npats) return 205;
            pumpIndex = findpump(&p->network, index);
            net->Pump[pumpIndex].Epat = patIndex;
        }
        break;
<<<<<<< HEAD
=======
        
    case EN_PCV_CURVE:
        if (Link[index].Type == PCV)
        {
            curveIndex = ROUND(value);
            if (curveIndex < 0 || curveIndex > net->Ncurves) return 206;
            net->Valve[findvalve(&p->network, index)].Curve = curveIndex;
        }
        break;
>>>>>>> 3a0cc012

    case EN_GPV_CURVE:
        if (Link[index].Type == GPV)
        {
            curveIndex = ROUND(value);
            if (curveIndex < 0 || curveIndex > net->Ncurves) return 206;
            Link[index].Kc = curveIndex;
        }

    default:
        return 251;
    }
    return 0;
}

int DLLEXPORT EN_setpipedata(EN_Project p, int index, double length,
                             double diam, double rough, double mloss)
/*----------------------------------------------------------------
**  Input:   index = pipe link index
**           length = pipe length
**           diam = pipe diameter
**           rough = pipe roughness coefficient
**           mloss = minor loss coefficient
**  Output:  none
**  Returns: error code
**  Purpose: sets several properties for a pipe link
**----------------------------------------------------------------
*/
{
    Network *net = &p->network;

    Slink *Link = net->Link;
    double *Ucf = p->Ucf;
    double diameter = diam;

    // Check that pipe exists
    if (!p->Openflag) return 102;
    if (index <= 0 || index > net->Nlinks) return 204;
    if (Link[index].Type > PIPE) return 0;

    // Check for valid parameters
    if (length <= 0.0 || diam <= 0.0 || rough <= 0.0 || mloss < 0.0) return 211;

    // Assign parameters to pipe
    Link[index].Len = length / Ucf[ELEV];
    diameter /= Ucf[DIAM];
    Link[index].Diam = diameter;
    Link[index].Kc = rough;
    if (p->hydraul.Formflag == DW) Link[index].Kc /= (1000.0 * Ucf[ELEV]);

    // Update minor loss factor & pipe flow resistance
    Link[index].Km = 0.02517 * mloss / SQR(Link[index].Diam) / SQR(Link[index].Diam);
    resistcoeff(p, index);
    return 0;
}

int DLLEXPORT EN_getvertexcount(EN_Project p, int index, int *count)
/*----------------------------------------------------------------
**  Input:   index = link index
**  Output:  count = number of link's vertex points
**  Returns: error code
**  Purpose: retrieves number of vertex points in a link
**----------------------------------------------------------------
*/
{
    Network *net = &p->network;

    Slink *Link = net->Link;
    Pvertices vertices;

    // Check that link exists
    *count = 0;
    if (!p->Openflag) return 102;
    if (index <= 0 || index > net->Nlinks) return 204;

    // Set count to number of vertices
    vertices = Link[index].Vertices;
    if (vertices) *count = vertices->Npts;
    return 0;
}

int DLLEXPORT EN_getvertex(EN_Project p, int index, int vertex, double *x, double *y)
/*----------------------------------------------------------------
**  Input:   index = link index
**           vertex = index of a link vertex point
**  Output:  x = vertex point's X-coordinate
**           y = vertex point's Y-coordinate
**  Returns: error code
**  Purpose: retrieves the coordinates of a vertex point in a link
**----------------------------------------------------------------
*/
{
    Network *net = &p->network;

    Slink *Link = net->Link;
    Pvertices vertices;

    // Check that link exists
    *x = MISSING;
    *y = MISSING;
    if (!p->Openflag) return 102;
    if (index <= 0 || index > net->Nlinks) return 204;

    // Check that vertex exists
    vertices = Link[index].Vertices;
    if (vertices == NULL) return 255;
    if (vertex <= 0 || vertex > vertices->Npts) return 255;
    *x = vertices->X[vertex - 1];
    *y = vertices->Y[vertex - 1];
    return 0;
}

int DLLEXPORT EN_setvertex(EN_Project p, int index, int vertex, double x, double y)
/*----------------------------------------------------------------
**  Input:   index = link index
**           vertex = index of a link vertex point
**           x = vertex point's X-coordinate
**           y = vertex point's Y-coordinate
**  Returns: error code
**  Purpose: sets the coordinates of a vertex point in a link
**----------------------------------------------------------------
*/
{
    Network *net = &p->network;

    Slink *Link = net->Link;
    Pvertices vertices;

    // Check that link exists
    if (!p->Openflag) return 102;
    if (index <= 0 || index > net->Nlinks) return 204;

    // Check that vertex exists
    vertices = Link[index].Vertices;
    if (vertices == NULL) return 255;
    if (vertex <= 0 || vertex > vertices->Npts) return 255;
    vertices->X[vertex - 1] = x;
    vertices->Y[vertex - 1] = y;
    return 0;
}

int DLLEXPORT EN_setvertices(EN_Project p, int index, double *x, double *y, int count)
/*----------------------------------------------------------------
**  Input:   index = link index
**           x = array of X-coordinates for vertex points
**           y = array of Y-coordinates for vertex points
**           count = number of vertex points
**  Returns: error code
**  Purpose: assigns a set of vertex points to a link
**----------------------------------------------------------------
*/
{
    Network *net = &p->network;

    Slink *link;
    int i;
    int err = 0;

    // Check that link exists
    if (!p->Openflag) return 102;
    if (index <= 0 || index > net->Nlinks) return 204;
    link = &net->Link[index];

    // Delete existing set of vertices
    freelinkvertices(link);

    // Add each new vertex to the link
    for (i = 0; i < count; i++)
    {
        err = addlinkvertex(link, x[i], y[i]);
        if (err) break;
    }
    if (err) freelinkvertices(link);
    return err;
}

/********************************************************************

    Pump Functions

********************************************************************/

int DLLEXPORT EN_getpumptype(EN_Project p, int linkIndex, int *pumpType)
/*----------------------------------------------------------------
**  Input:   linkIndex = index of a pump link
**  Output:  pumpType = type of pump head curve (see EN_PumpType)
**  Returns: error code
**  Purpose: retrieves the type of head curve used by a pump
**----------------------------------------------------------------
*/
{
    Network *net = &p->network;

    Slink *Link = net->Link;
    Spump *Pump = net->Pump;
    const int Nlinks = net->Nlinks;

    *pumpType = -1;
    if (!p->Openflag) return 102;
    if (linkIndex < 1 || linkIndex > Nlinks) return 204;
    if (PUMP != Link[linkIndex].Type) return 216;
    *pumpType = Pump[findpump(&p->network, linkIndex)].Ptype;
    return 0;
}

int DLLEXPORT EN_getheadcurveindex(EN_Project p, int linkIndex, int *curveIndex)
/*----------------------------------------------------------------
**  Input:   linkIndex = index of a pump link
**  Output:  curveIndex = index of a pump's head curve
**  Returns: error code
**  Purpose: retrieves the index of a pump's head curve
**----------------------------------------------------------------
*/
{
    Network *net = &p->network;

    Slink *Link = net->Link;
    Spump *Pump = net->Pump;
    const int Nlinks = net->Nlinks;

    *curveIndex = 0;
    if (!p->Openflag) return 102;
    if (linkIndex < 1 || linkIndex > Nlinks) return 204;
    if (PUMP != Link[linkIndex].Type) return 216;
    *curveIndex = Pump[findpump(net, linkIndex)].Hcurve;
    return 0;
}

int DLLEXPORT EN_setheadcurveindex(EN_Project p, int linkIndex, int curveIndex)
/*----------------------------------------------------------------
**  Input:   linkIndex = index of a pump link
**           curveIndex = index of a curve
**  Output:  none
**  Returns: error code
**  Purpose: assigns a new head curve to a pump
**----------------------------------------------------------------
*/
{
    Network *net = &p->network;

    double *Ucf = p->Ucf;
    int pumpIndex;
    int oldCurveIndex;
    int newCurveType;
    int err = 0;
    Spump *pump;

    // Check for valid parameters
    if (!p->Openflag) return 102;
    if (linkIndex < 1 || linkIndex > net->Nlinks) return 204;
    if (PUMP != net->Link[linkIndex].Type) return 0;
    if (curveIndex < 0 || curveIndex > net->Ncurves) return 206;

    // Save values that need to be restored in case new curve is invalid
    pumpIndex = findpump(net, linkIndex);
    pump = &p->network.Pump[pumpIndex];
    oldCurveIndex = pump->Hcurve;
    newCurveType = p->network.Curve[curveIndex].Type;

    // Assign the new curve to the pump
    pump->Ptype = NOCURVE;
    pump->Hcurve = curveIndex;
    if (curveIndex == 0) return 0;

    // Update the pump's head curve parameters (which also changes
    // the new curve's Type to PUMP_CURVE)
    err = updatepumpparams(p, pumpIndex);

    // If the parameter updating failed (new curve was not a valid pump curve)
    // restore the pump's original curve and its parameters
    if (err > 0)
    {
        p->network.Curve[curveIndex].Type = newCurveType;
        pump->Ptype = NOCURVE;
        pump->Hcurve = oldCurveIndex;
        if (oldCurveIndex == 0) return err;
        updatepumpparams(p, pumpIndex);
    }

    // Convert the units of the updated pump parameters to feet and cfs
    if (pump->Ptype == POWER_FUNC)
    {
        pump->H0 /= Ucf[HEAD];
        pump->R *= (pow(Ucf[FLOW], pump->N) / Ucf[HEAD]);
    }
    pump->Q0 /= Ucf[FLOW];
    pump->Qmax /= Ucf[FLOW];
    pump->Hmax /= Ucf[HEAD];

    return err;
}

/********************************************************************

    Time Pattern Functions

********************************************************************/

int DLLEXPORT EN_addpattern(EN_Project p, char *id)
/*----------------------------------------------------------------
**  Input:   id = time pattern ID name
**  Output:  none
**  Returns: error code
**  Purpose: adds a new time pattern to a project
**----------------------------------------------------------------
*/
{
    Network *net = &p->network;
    Parser  *parser = &p->parser;

    int i, n, err = 0;
    Spattern *pat;

    // Check if a pattern with same id already exists
    if (!p->Openflag) return 102;
    if (EN_getpatternindex(p, id, &i) == 0) return 215;

    // Check if id name contains invalid characters
    if (!namevalid(id)) return 252;

    // Expand the project's array of patterns
    n = net->Npats + 1;
    net->Pattern = (Spattern *)realloc(net->Pattern, (n + 1) * sizeof(Spattern));

    // Assign properties to the new pattern
    pat = &net->Pattern[n];
    strcpy(pat->ID, id);
    pat->Comment = NULL;
    pat->Length = 1;
    pat->F = (double *)calloc(1, sizeof(double));
    if (pat->F == NULL) err = 1;
    else pat->F[0] = 1.0;

    // Abort if memory allocation error
    if (err)
    {
        free(pat->F);
        return 101;
    }

    // Update the number of patterns
    net->Npats = n;
    parser->MaxPats = n;
    return 0;
}

int  DLLEXPORT EN_deletepattern(EN_Project p, int index)
/*----------------------------------------------------------------
**  Input:   index  = index of the pattern to delete
**  Output:  none
**  Returns: error code
**  Purpose: deletes a time pattern from a project
**----------------------------------------------------------------
*/
{
    int i;

    Network *net = &p->network;
    Parser  *parser = &p->parser;
    Hydraul *hyd = &p->hydraul;

    // Can't delete a pattern while a solver is active
    if (!p->Openflag)return 102;
    if (p->hydraul.OpenHflag || p->quality.OpenQflag) return 262;

    // Check that pattern exists
    if (index < 1 || index > p->network.Npats) return 205;

    // Adjust references by other objects to patterns
    adjustpatterns(net, index);

    // Modify global energy price pattern
    if (hyd->Epat == index)  hyd->Epat = 0;
    else if (hyd->Epat > index) hyd->Epat--;

    // Modify global default demand pattern
    if (hyd->DefPat == index) hyd->DefPat = 0;
    else if (hyd->DefPat > index) hyd->DefPat--;

    // Free the pattern's factor array
    FREE(net->Pattern[index].F);
    FREE(net->Pattern[index].Comment);

    // Shift the entries in the network's Pattern array
    for (i = index; i < net->Npats; i++) net->Pattern[i] = net->Pattern[i+1];
    net->Npats--;
    parser->MaxPats--;
    return 0;
}

int DLLEXPORT EN_getpatternindex(EN_Project p, char *id, int *index)
/*----------------------------------------------------------------
**  Input:   id = time pattern name
**  Output:  index = time pattern index
**  Returns: error code
**  Purpose: retrieves the index of a time pattern
**----------------------------------------------------------------
*/
{
    int i;

    *index = 0;
    if (!p->Openflag) return 102;
    for (i = 1; i <= p->network.Npats; i++)
    {
        if (strcmp(id, p->network.Pattern[i].ID) == 0)
        {
            *index = i;
            return 0;
        }
    }
    *index = 0;
    return 205;
}

int DLLEXPORT EN_getpatternid(EN_Project p, int index, char *id)
/*----------------------------------------------------------------
**  Input:   index = time pattern index
**  Output:  id = time pattern ID name
**  Returns: error code
**  Purpose: retrieves the ID name of a time pattern
**----------------------------------------------------------------
*/
{
    strcpy(id, "");
    if (!p->Openflag)return 102;
    if (index < 1 || index > p->network.Npats) return 205;
    strcpy(id, p->network.Pattern[index].ID);
    return 0;
}

int DLLEXPORT EN_setpatternid(EN_Project p, int index, char *id)
/*----------------------------------------------------------------
**  Input:   index = time pattern index
**           id = time pattern ID name
**  Returns: error code
**  Purpose: changes the ID name of a time pattern
**----------------------------------------------------------------
*/
{
    int i;

    if (!p->Openflag) return 102;
    if (index < 1 || index > p->network.Npats) return 205;

    // Check if id name contains invalid characters
    if (!namevalid(id)) return 252;

    for (i = 1; i <= p->network.Npats; i++)
    {
        if (i != index && strcmp(id, p->network.Pattern[i].ID) == 0) return 215;
    }
    strcpy(p->network.Pattern[index].ID, id);
    return 0;
}

int DLLEXPORT EN_getpatternlen(EN_Project p, int index, int *len)
/*----------------------------------------------------------------
**  Input:   index = time pattern index
**  Output:  len = number of periods in a time pattern
**  Returns: error code
**  Purpose: retrieves the number of time periods in a time pattern
**----------------------------------------------------------------
*/
{
    if (!p->Openflag) return 102;
    if (index < 1 || index > p->network.Npats) return 205;
    *len = p->network.Pattern[index].Length;
    return 0;
}

int DLLEXPORT EN_getpatternvalue(EN_Project p, int index, int period, double *value)
/*----------------------------------------------------------------
**  Input:   index = time pattern index
**           period = time pattern period
**  Output:  value = pattern factor for a particular time period
**  Returns: error code
**  Purpose: retrieves the pattern factor for a specific time period
**           in a time pattern
**----------------------------------------------------------------
*/
{
    *value = 0.0;
    if (!p->Openflag) return 102;
    if (index < 1 || index > p->network.Npats) return 205;
    if (period < 1 || period > p->network.Pattern[index].Length) return 251;
    *value = (double)p->network.Pattern[index].F[period - 1];
    return 0;
}

int DLLEXPORT EN_setpatternvalue(EN_Project p, int index, int period, double value)
/*----------------------------------------------------------------
**  Input:   index = time pattern index
**           period = time pattern period
**           value = pattern factor for a particular time period
**  Output:  none
**  Returns: error code
**  Purpose: sets the pattern factor for a specific time period
**           in a time pattern
**----------------------------------------------------------------
*/
{
    Network *net = &p->network;
    Spattern *Pattern = net->Pattern;

    if (!p->Openflag) return  102;
    if (index <= 0 || index > net->Npats) return 205;
    if (period <= 0 || period > Pattern[index].Length) return 251;
    Pattern[index].F[period - 1] = value;
    return 0;
}

int DLLEXPORT EN_getaveragepatternvalue(EN_Project p, int index, double *value)
/*----------------------------------------------------------------
**  Input:   index = time pattern index
**  Output:  value = average of a time pattern's factors
**  Returns: error code
**  Purpose: retrieves the average of all pattern factors for a time pattern
**----------------------------------------------------------------
*/
{
    Network *net = &p->network;

    Spattern *Pattern = net->Pattern;
    int i;

    *value = 0.0;
    if (!p->Openflag) return 102;
    if (index < 0 || index > net->Npats) return 205;
    for (i = 0; i < Pattern[index].Length; i++)
    {
        *value += (double)Pattern[index].F[i];
    }
    *value /= (double)Pattern[index].Length;
    return 0;
}

int DLLEXPORT EN_setpattern(EN_Project p, int index, double *values, int len)
/*----------------------------------------------------------------
**  Input:   index = time pattern index
**           values = an array of pattern factor values
**           len = number of time periods contained in f
**  Output:  none
**  Returns: error code
**  Purpose: replaces the pattern factors in a time pattern
**----------------------------------------------------------------
*/
{
    Network *net = &p->network;

    int j;
    Spattern *Pattern = net->Pattern;

    // Check for valid arguments
    if (!p->Openflag) return 102;
    if (index <= 0 || index > net->Npats) return 205;
    if (values == NULL) return 205;
    if (len <= 0) return 202;

    // Re-set number of time periods & reallocate memory for multipliers
    Pattern[index].Length = len;
    Pattern[index].F = (double *)realloc(Pattern[index].F, len * sizeof(double));
    if (Pattern[index].F == NULL) return 101;

    // Load multipliers into pattern
    for (j = 0; j < len; j++) Pattern[index].F[j] = values[j];
    return 0;
}

/********************************************************************

    Data Curve Functions

********************************************************************/

int DLLEXPORT EN_addcurve(EN_Project p, char *id)
/*----------------------------------------------------------------
**  Input:   id = data curve ID name
**  Output:  none
**  Returns: error code
**  Purpose: adds a new data curve to a project
**----------------------------------------------------------------
*/
{
    Network *net = &p->network;

    int i, n, err = 0;
    Scurve *curve;

    // Check if a curve with same id already exists
    if (!p->Openflag) return 102;
    if (EN_getcurveindex(p, id, &i) == 0) return 215;

    // Check if id name contains invalid characters
    if (!namevalid(id)) return 252;

    // Expand the array of curves
    n = net->Ncurves + 1;
    net->Curve = (Scurve *) realloc(net->Curve, (n + 1) * sizeof(Scurve));

    // Set the properties of the new curve
    curve = &net->Curve[n];
    strcpy(curve->ID, id);
    curve->Comment = NULL;
    curve->Capacity = 1;
    curve->Npts = 1;
    curve->Type = GENERIC_CURVE;
    curve->X = (double *)calloc(1, sizeof(double));
    curve->Y = (double *)calloc(1, sizeof(double));
    if (curve->X == NULL) err = 1;
    else if (curve->Y == NULL) err = 1;
    else
    {
        curve->X[0] = 1.0;
        curve->Y[0] = 1.0;
    }

    // Abort if memory allocation error
    if (err)
    {
        free(curve->X);
        free(curve->Y);
        return 101;
    }

    // Update the number of curves
    net->Ncurves = n;
    p->parser.MaxCurves = n;
    return 0;
}

int  DLLEXPORT EN_deletecurve(EN_Project p, int index)
/*----------------------------------------------------------------
**  Input:   index  = index of the curve to delete
**  Output:  none
**  Returns: error code
**  Purpose: deletes a data curve from a project
**----------------------------------------------------------------
*/
{
    int i;

    Network *net = &p->network;
    Parser  *parser = &p->parser;

    // Can't delete a curve while a solver is active
    if (!p->Openflag)return 102;
    if (p->hydraul.OpenHflag || p->quality.OpenQflag) return 262;

    // Check that curve exists
    if (index < 1 || index > p->network.Ncurves) return 205;

    // Adjust references by other objects to curves
    adjustcurves(net, index);

    // Free the curve's data arrays
    FREE(net->Curve[index].X);
    FREE(net->Curve[index].Y);
    FREE(net->Curve[index].Comment);

    // Shift the entries in the network's Curve array
    for (i = index; i < net->Ncurves; i++) net->Curve[i] = net->Curve[i + 1];
    net->Ncurves--;
    parser->MaxCurves--;
    return 0;
}

int DLLEXPORT EN_getcurveindex(EN_Project p, char *id, int *index)
/*----------------------------------------------------------------
**  Input:   id = data curve name
**  Output:  index = data curve index
**  Returns: error code
**  Purpose: retrieves the index of a data curve
**----------------------------------------------------------------
*/
{
    *index = 0;
    if (!p->Openflag) return 102;
    *index = findcurve(&p->network, id);
    if (*index == 0) return 206;
    return 0;
}

int DLLEXPORT EN_getcurveid(EN_Project p, int index, char *id)
/*----------------------------------------------------------------
**  Input:   index = data curve index
**  Output:  id = data curve ID name
**  Returns: error code
**  Purpose: retrieves the name of a data curve
**----------------------------------------------------------------
*/
{
    strcpy(id, "");
    if (!p->Openflag) return 102;
    if (index < 1 || index > p->network.Ncurves) return 206;
    strcpy(id, p->network.Curve[index].ID);
    return 0;
}

int DLLEXPORT EN_setcurveid(EN_Project p, int index, char *id)
/*----------------------------------------------------------------
**  Input:   index = data curve index
**           id = data curve ID name
**  Returns: error code
**  Purpose: changes the ID name of a data curve
**----------------------------------------------------------------
*/
{
    int i;

    if (!p->Openflag) return 102;
    if (index < 1 || index > p->network.Ncurves) return 205;

    // Check if id name contains invalid characters
    if (!namevalid(id)) return 252;

    for (i = 1; i <= p->network.Ncurves; i++)
    {
        if (i != index && strcmp(id, p->network.Curve[i].ID) == 0) return 215;
    }
    strcpy(p->network.Curve[index].ID, id);
    return 0;
}

int DLLEXPORT EN_getcurvelen(EN_Project p, int index, int *len)
/*----------------------------------------------------------------
**  Input:   index = data curve index
**  Output:  len = number of points in a data curve
**  Returns: error code
**  Purpose: retrieves the number of points in a data curve
**----------------------------------------------------------------
*/
{
    if (!p->Openflag) return 102;
    if (index < 1 || index > p->network.Ncurves) return 206;
    *len = p->network.Curve[index].Npts;
    return 0;
}

int DLLEXPORT EN_getcurvetype(EN_Project p, int index, int *type)
/*----------------------------------------------------------------
**  Input:   index = data curve index
**  Output:  type = type of data curve (see EN_CurveType)
**  Returns: error code
**  Purpose: retrieves the type assigned to a data curve
**----------------------------------------------------------------
*/
{
    Network *net = &p->network;
    if (!p->Openflag) return 102;
    if (index < 1 || index > net->Ncurves) return 206;
    *type = net->Curve[index].Type;
    return 0;
}

int DLLEXPORT EN_setcurvetype(EN_Project p, int index, int type)
/*----------------------------------------------------------------
**  Input:   index = data curve index
**           type = type of data curve (see EN_CurveType)
**  Returns: error code
**  Purpose: sets the type assigned to a data curve
**----------------------------------------------------------------
*/
{
    Network *net = &p->network;
    if (!p->Openflag) return 102;
    if (index < 1 || index > net->Ncurves) return 206;
    if (type < 0 || type > EN_GENERIC_CURVE) return 251;
    net->Curve[index].Type = type;
    return 0;
}

int DLLEXPORT EN_getcurvevalue(EN_Project p, int curveIndex, int pointIndex,
                               double *x, double *y)
/*----------------------------------------------------------------
**  Input:   curveIndex = data curve index
**           pointIndex = index of a data point on the curve
**  Output:  x = x-value of the point on the curve
**           y = y-value of the point on the curve
**  Returns: error code
**  Purpose: retrieves the value of a specific point on a data curve
**----------------------------------------------------------------
*/
{
    *x = 0.0;
    *y = 0.0;
    if (!p->Openflag) return 102;
    if (curveIndex < 1 || curveIndex > p->network.Ncurves) return 206;
    if (pointIndex < 1 || pointIndex > p->network.Curve[curveIndex].Npts) return 251;
    *x = p->network.Curve[curveIndex].X[pointIndex - 1];
    *y = p->network.Curve[curveIndex].Y[pointIndex - 1];
    return 0;
}

int DLLEXPORT EN_setcurvevalue(EN_Project p, int curveIndex, int pointIndex,
                               double x, double y)
/*----------------------------------------------------------------
**  Input:   curveIndex = data curve index
**           pointIndex = index of a data point on the curve
**           x = new x-value for the point on the curve
**           y = new y-value for the point on the curve
**  Output:  none
**  Returns: error code
**  Purpose: sets the value of a specific point on a data curve
**  Note:    if pointIndex exceeds the curve's length a new point is added.
**----------------------------------------------------------------
*/
{
    Network *net = &p->network;
    Scurve *curve;
    double x1 = -1.e37, x2 = 1.e37;
    int n = pointIndex - 1;

    // Check for valid input
    if (!p->Openflag) return 102;
    if (curveIndex <= 0 || curveIndex > net->Ncurves) return 206;
    curve = &net->Curve[curveIndex];
    if (pointIndex <= 0) return 251;

    // Check that new point maintains increasing x values
    if (n - 1 >= 0) x1 = curve->X[n-1];
    if (n + 1 < curve->Npts) x2 = curve->X[n+1];
    if (x <= x1 || x >= x2) return 230;

    // Expand curve if need be
    if (pointIndex > curve->Npts) pointIndex = curve->Npts + 1;
    if (pointIndex >= curve->Capacity)
    {
        if (resizecurve(curve, curve->Capacity + 10) > 0) return 101;
    }

    // Increase curve's number of points if need be
    if (pointIndex > curve->Npts)
    {
        curve->Npts++;
        n = curve->Npts - 1;
    }

    // Insert new point into curve
    curve->X[n] = x;
    curve->Y[n] = y;

    // Adjust parameters for pumps using curve as a head curve
    return adjustpumpparams(p, curveIndex);
}

int DLLEXPORT EN_getcurve(EN_Project p, int index, char *id, int *nPoints,
                          double *xValues, double *yValues)
/*----------------------------------------------------------------
**  Input:   index = data curve index
**  Output:  id = ID name of data curve
**           nPoints = number of data points on the curve
**           xValues = array of x-values for each data point
**           yValues = array of y-values for each data point
**  Returns: error code
**  Purpose: retrieves the data associated with a data curve
**
**  The calling program is responsible for making xValues and
**  yValues large enough to hold nPoints data points.
**----------------------------------------------------------------
*/
{
    int i;
    Scurve *curve;

    if (!p->Openflag) return 102;
    if (index <= 0 || index > p->network.Ncurves) return 206;
    if (xValues == NULL || yValues == NULL) return 206;
    curve = &p->network.Curve[index];
    strncpy(id, curve->ID, MAXID);
    *nPoints = curve->Npts;
    for (i = 0; i < curve->Npts; i++)
    {
        xValues[i] = curve->X[i];
        yValues[i] = curve->Y[i];
    }
    return 0;
}

int DLLEXPORT EN_setcurve(EN_Project p, int index, double *xValues,
                          double *yValues, int nPoints)
/*----------------------------------------------------------------
**  Input:   index = data curve index
**           xValues = array of x-values
**           yValues = array of y-values
**           nPoints = number of data points in the x and y arrays
**  Returns: error code
**  Purpose: replaces a curve's set of data points
**----------------------------------------------------------------
*/
{
    Network *net = &p->network;
    Scurve *curve;
    int j;

    // Check for valid arguments
    if (!p->Openflag) return 102;
    if (index <= 0 || index > net->Ncurves) return 206;
    if (xValues == NULL || yValues == NULL) return 206;
    if (nPoints <= 0) return 202;

    // Check that x values are increasing
    for (j = 1; j < nPoints; j++) if (xValues[j-1] >= xValues[j]) return 230;

    // Expand size of curve's data arrays if need be
    curve = &net->Curve[index];
    if (resizecurve(curve, nPoints) > 0) return 101;

    // Load values into curve
    curve->Npts = nPoints;
    for (j = 0; j < nPoints; j++)
    {
        curve->X[j] = xValues[j];
        curve->Y[j] = yValues[j];
    }

    // Adjust parameters for pumps using curve as a head curve
    return adjustpumpparams(p, index);
}

/********************************************************************

    Simple Controls Functions

********************************************************************/

int DLLEXPORT EN_addcontrol(EN_Project p, int type, int linkIndex, double setting,
              int nodeIndex, double level, int *index)
/*----------------------------------------------------------------
**  Input:   type = type of control (see EN_ControlType)
**           linkIndex = index of link being controlled
**           setting = link control setting (e.g., pump speed)
**           nodeIndex = index of node controlling a link (for level controls)
**           level = control activation level (pressure for junction nodes,
**                   water level for tank nodes or time value for time-based
**                   control)
**  Output:  index = the index of the new control
**  Returns: error code
**  Purpose: adds a new simple control to a project
**----------------------------------------------------------------
*/
{
    Network *net = &p->network;
    Parser *parser = &p->parser;

    char status = ACTIVE;
    int  n;
    long t = 0;
    double s = setting, lvl = level;
    double *Ucf = p->Ucf;
    Scontrol *control;


    // Check that project exists
    if (!p->Openflag) return 102;

    // Check that controlled link exists
    if (linkIndex <= 0 || linkIndex > net->Nlinks) return 204;

    // Cannot control check valve
    if (net->Link[linkIndex].Type == CVPIPE) return 207;

    // Check for valid parameters
    if (type < 0 || type > EN_TIMEOFDAY) return 251;
    if (type == EN_LOWLEVEL || type == EN_HILEVEL)
    {
        if (nodeIndex < 1 || nodeIndex > net->Nnodes) return 203;
    }
    else nodeIndex = 0;
    if (s < 0.0 || lvl < 0.0) return 202;

    // Adjust units of control parameters
    switch (net->Link[linkIndex].Type)
    {
    case PRV:
    case PSV:
    case PBV:
        s /= Ucf[PRESSURE];
        break;
    case FCV:
        s /= Ucf[FLOW];
        break;
    case GPV:
        if (s == 0.0) status = CLOSED;
        else if (s == 1.0) status = OPEN;
        else return 202;
        s = net->Link[linkIndex].Kc;
        break;
    case PIPE:
    case PUMP:
        status = OPEN;
        if (s == 0.0) status = CLOSED;
    default:
        break;
    }

    if (type == LOWLEVEL || type == HILEVEL)
    {
        if (nodeIndex > net->Njuncs) lvl = net->Node[nodeIndex].El + level / Ucf[ELEV];
        else lvl = net->Node[nodeIndex].El + level / Ucf[PRESSURE];
    }
    if (type == TIMER) t = (long)ROUND(lvl);
    if (type == TIMEOFDAY) t = (long)ROUND(lvl) % SECperDAY;

    // Expand project's array of controls
    n = net->Ncontrols + 1;
    net->Control = (Scontrol *)realloc(net->Control, (n + 1) * sizeof(Scontrol));

    // Set properties of the new control
    control = &net->Control[n];
    control->Type = (char)type;
    control->Link = linkIndex;
    control->Node = nodeIndex;
    control->Status = status;
    control->Setting = s;
    control->Grade = lvl;
    control->Time = t;

    // Update number of controls
    net->Ncontrols = n;
    parser->MaxControls = n;

    // Replace the control's index
    *index = n;
    return 0;
}

int DLLEXPORT EN_deletecontrol(EN_Project p, int index)
/*----------------------------------------------------------------
**  Input:   index  = index of the control
**  Output:  none
**  Returns: error code
**  Purpose: deletes a simple control from a project
**----------------------------------------------------------------
*/
{
    Network *net = &p->network;
    int i;

    if (index <= 0 || index > net->Ncontrols) return 241;
    for (i = index; i <= net->Ncontrols - 1; i++)
    {
        net->Control[i] = net->Control[i + 1];
    }
    net->Ncontrols--;
    return 0;
}

int DLLEXPORT EN_getcontrol(EN_Project p, int index, int *type, int *linkIndex,
                            double *setting, int *nodeIndex, double *level)
/*----------------------------------------------------------------
**  Input:   index  = index of the control
**  Output:  type = type of control (see EN_ControlType)
**           linkIndex = index of link being controlled
**           setting = link control setting (e.g., pump speed)
**           nodeIndex = index of node that triggers a level control
**           level = trigger level that activates the control (pressure for junction nodes,
**                   water level for tank nodes or time value for time-based control)
**  Returns: error code
**  Purpose: Retrieves the properties of a simple control
**----------------------------------------------------------------
*/
{
    Network *net = &p->network;

    double s, lvl;
    double *Ucf = p->Ucf;
    Scontrol *control;
    Snode *node;

    // Set default return values
    s = 0.0;
    lvl = 0.0;
    *type = 0;
    *linkIndex = 0;
    *nodeIndex = 0;

    // Check for valid arguments
    if (!p->Openflag) return 102;
    if (index <= 0 || index > net->Ncontrols) return 241;

    // Retrieve control's type and link index
    control = &net->Control[index];
    *type = control->Type;
    *linkIndex = control->Link;

    // Retrieve control's setting
    s = control->Setting;
    if (control->Setting != MISSING)
    {
        switch (net->Link[*linkIndex].Type)
        {
        case PRV:
        case PSV:
        case PBV:
            s *= Ucf[PRESSURE];
            break;
        case FCV:
            s *= Ucf[FLOW];
        default:
            break;
        }
    }
    else if (control->Status == OPEN) s = 1.0;
    else s = 0.0;

    // Retrieve level value for a node level control
    *nodeIndex = control->Node;
    if (*nodeIndex > 0)
    {
        node = &net->Node[*nodeIndex];
        if (*nodeIndex > net->Njuncs)  // Node is a tank
        {
             lvl = (control->Grade - node->El) * Ucf[ELEV];
        }
        else  // Node is a junction
        {
            lvl = (control->Grade - node->El) * Ucf[PRESSURE];
        }
    }

    // Retrieve level value for a time-based control
    else
    {
        lvl = (double)control->Time;
    }
    *setting = (double)s;
    *level = (double)lvl;
    return 0;
}

int DLLEXPORT EN_setcontrol(EN_Project p, int index, int type, int linkIndex,
                            double setting, int nodeIndex, double level)
/*----------------------------------------------------------------
**  Input:   index  = index of the control
**           type = type of control (see EN_ControlType)
**           linkIndex = index of link being controlled
**           setting = link control setting (e.g., pump speed)
**           nodeIndex = index of node that triggers the control (for level controls)
**           level = trigger level that activates the control (pressure for junction nodes,
**                   water level for tank nodes or time value for time-based control)
**  Output:  none
**  Returns: error code
**  Purpose: Sets the properties of a simple control
**----------------------------------------------------------------
*/
{
    Network *net = &p->network;

    char status = ACTIVE;
    long t = 0;
    double s = setting, lvl = level;
    double *Ucf = p->Ucf;
    Slink *link;
    Scontrol *control;

    // Check that project exists
    if (!p->Openflag) return 102;

    // Check that control exists
    if (index <= 0 || index > net->Ncontrols) return 241;
    control = &net->Control[index];

    // Check that controlled link exists (0 index de-activates the control)
    if (linkIndex == 0)
    {
        control->Link = 0;
        return 0;
    }
    if (linkIndex < 0 || linkIndex > net->Nlinks) return 204;

    // Cannot control check valve
    if (net->Link[linkIndex].Type == CVPIPE) return 207;

    // Check for valid control properties
    if (type < 0 || type > EN_TIMEOFDAY) return 251;
    if (type == EN_LOWLEVEL || type == EN_HILEVEL)
    {
        if (nodeIndex < 1 || nodeIndex > net->Nnodes) return 203;
    }
    else nodeIndex = 0;
    if (s < 0.0 || lvl < 0.0) return 202;

    // Adjust units of control's properties
    link = &net->Link[linkIndex];
    switch (link->Type)
    {
    case PRV:
    case PSV:
    case PBV:
        s /= Ucf[PRESSURE];
        break;
    case FCV:
        s /= Ucf[FLOW];
        break;
    case GPV:
        if (s == 0.0)  status = CLOSED;
        else if (s == 1.0) status = OPEN;
        else return 202;
        s = link->Kc;
        break;
    case PIPE:
    case PUMP:
        status = OPEN;
        if (s == 0.0) status = CLOSED;
    default:
        break;
    }
    if (type == LOWLEVEL || type == HILEVEL)
    {
        if (nodeIndex > net->Njuncs) lvl = net->Node[nodeIndex].El + level / Ucf[ELEV];
        else lvl = net->Node[nodeIndex].El + level / Ucf[PRESSURE];
    }
    if (type == TIMER) t = (long)ROUND(lvl);
    if (type == TIMEOFDAY) t = (long)ROUND(lvl) % SECperDAY;

    /* Reset control's parameters */
    control->Type = (char)type;
    control->Link = linkIndex;
    control->Node = nodeIndex;
    control->Status = status;
    control->Setting = s;
    control->Grade = lvl;
    control->Time = t;
    return 0;
}

/********************************************************************

    Rule-Based Controls Functions

********************************************************************/

int DLLEXPORT EN_addrule(EN_Project p, char *rule)
/*----------------------------------------------------------------
**  Input:   rule = text of rule being added in the format
**           used for the [RULES] section of an EPANET input file
**  Output:  none
**  Returns: error code
**  Purpose: adds a new rule to a project
**----------------------------------------------------------------
*/
{
    Network *net = &p->network;
    Parser  *parser = &p->parser;
    Rules   *rules = &p->rules;

    char *line;
    char *nextline;
    char line2[MAXLINE+1];

    // Resize rules array
    net->Rule = (Srule *)realloc(net->Rule, (net->Nrules + 2)*sizeof(Srule));
    rules->Errcode = 0;
    rules->RuleState = 6;  // = r_PRIORITY

    // Extract each line of the rule statement
    line = rule;
    while (line)
    {
        // Find where current line ends and next one begins
        nextline = strchr(line, '\n');
        if (nextline) *nextline = '\0';

        // Copy and tokenize the current line
        strcpy(line2, line);
        strcat(line2, "\n");  // Tokenizer won't work without this
        parser->Ntokens = gettokens(line2, parser->Tok, MAXTOKS, parser->Comment);

        // Process the line to build up the rule's contents
        if (parser->Ntokens > 0 && *parser->Tok[0] != ';')
        {
            ruledata(p);  // Nrules gets updated in ruledata()
            if (rules->Errcode) break;
        }

        // Extract next line from the rule statement
        if (nextline) *nextline = '\n';
        line = nextline ? (nextline + 1) : NULL;
    }

    // Delete new rule entry if there was an error
    if (rules->Errcode) deleterule(p, net->Nrules);

    // Re-assign error code 201 (syntax error) to 250 (invalid format)
    if (rules->Errcode == 201) rules->Errcode = 250;
    return rules->Errcode;
}

int DLLEXPORT EN_deleterule(EN_Project p, int index)
/*----------------------------------------------------------------
**  Input:   index = rule index
**  Output:  none
**  Returns: error code
**  Purpose: deletes a rule from a project
**----------------------------------------------------------------
*/
{
    if (index < 1 || index > p->network.Nrules) return 257;
    deleterule(p, index);
    return 0;
}

int DLLEXPORT EN_getrule(EN_Project p, int index, int *nPremises,
                         int *nThenActions, int *nElseActions,
                         double *priority)
/*----------------------------------------------------------------
**  Input:   index  = rule index
**  Output:  nPremises  = number of premises conditions (IF AND OR)
**           nThenActions = number of actions in THEN portion of rule
**           nElseActions = number of actions in ELSE portion of rule
**           priority = rule priority
**  Returns: error code
**  Purpose: gets information about a particular rule
**----------------------------------------------------------------
*/
{
    Network *net = &p->network;

    int count;
    Spremise *premise;
    Saction *action;

    if (index < 1 || index > net->Nrules) return 257;
    *priority = (double)p->network.Rule[index].priority;

    count = 0;
    premise = net->Rule[index].Premises;
    while (premise != NULL)
    {
        count++;
        premise = premise->next;
    }
    *nPremises = count;

    count = 0;
    action = net->Rule[index].ThenActions;
    while (action != NULL)
    {
        count++;
        action = action->next;
    }
    *nThenActions = count;

    count = 0;
    action = net->Rule[index].ElseActions;
    while (action != NULL)
    {
        count++;
        action = action->next;
    }
    *nElseActions = count;
    return 0;
}

int DLLEXPORT EN_getruleID(EN_Project p, int index, char *id)
/*----------------------------------------------------------------
**  Input:   index = rule index
**  Output:  id = rule ID label
**  Returns: error code
**  Purpose: retrieves the ID label of a rule
**----------------------------------------------------------------
*/
{
    strcpy(id, "");
    if (!p->Openflag) return 102;
    if (index < 1 || index > p->network.Nrules) return 257;
    strcpy(id, p->network.Rule[index].label);
    return 0;
}

int DLLEXPORT EN_getpremise(EN_Project p, int ruleIndex, int premiseIndex,
                           int *logop, int *object, int *objIndex, int *variable,
                           int *relop, int *status, double *value)
/*----------------------------------------------------------------
**  Input:   ruleIndex = rule index
**           premiseIndex = premise index
**  Output:  logop = logical operator (IF = 1, AND = 2, OR = 3)
**           object = type of object appearing in the premise (see EN_RuleObject)
**           objIndex = object's index in Node or Link array
**           variable = object variable being tested (see EN_RuleVariable)
**           relop = relational operator (see EN_RuleOperator)
**           status = object status being tested against (see EN_RuleStatus))
**           value = variable value being tested against
**  Returns: error code
**  Purpose: retrieves the properties of a rule's premise
**----------------------------------------------------------------
*/
{
    Spremise *premises;
    Spremise *premise;

    if (ruleIndex < 1 || ruleIndex > p->network.Nrules) return 257;

    premises = p->network.Rule[ruleIndex].Premises;
    premise = getpremise(premises, premiseIndex);
    if (premise == NULL)  return 258;

    *logop = premise->logop;
    *object = premise->object;
    *objIndex = premise->index;
    *variable = premise->variable;
    *relop = premise->relop;
    *status = premise->status;
    *value = (double)premise->value;
    return 0;
}


int DLLEXPORT EN_setpremise(EN_Project p, int ruleIndex, int premiseIndex,
                            int logop, int object, int objIndex, int variable,
                            int relop, int status, double value)
/*----------------------------------------------------------------
**  Input:   ruleIndex = rule index
**           premiseIndex = premise index
**           logop = logical operator (IF = 1, AND = 2, OR = 3)
**           object = type of object appearing in the premise (see EN_RuleObject)
**           objIndex = object's index in Node or Link array
**           variable = object variable being tested (see EN_RuleVariable)
**           relop = relational operator (see EN_RuleOperator)
**           status = object status being tested against (see EN_RuleStatus))
**           value = variable value being tested against
**  Output:  none
**  Returns: error code
**  Purpose: sets the properties of a rule's premise
**----------------------------------------------------------------
*/
{
    Spremise *premises;
    Spremise *premise;

    if (ruleIndex < 1 || ruleIndex > p->network.Nrules) return 257;

    premises = p->network.Rule[ruleIndex].Premises;
    premise = getpremise(premises, premiseIndex);
    if (premise == NULL)  return 258;

    premise->logop = logop;
    premise->object = object;
    premise->index = objIndex;
    premise->variable = variable;
    premise->relop = relop;
    premise->status = status;
    premise->value = value;
    return 0;
}

int DLLEXPORT EN_setpremiseindex(EN_Project p, int ruleIndex, int premiseIndex,
                                 int objIndex)
/*----------------------------------------------------------------
**  Input:   ruleIndex = rule index
**           premiseIndex = premise index
**           objIndex = object's index in Node or Link array
**  Output:  none
**  Returns: error code
**  Purpose: sets the index of an object referred to in a rule's premise
**----------------------------------------------------------------
*/
{
    Spremise *premises;
    Spremise *premise;

    if (ruleIndex < 1 || ruleIndex > p->network.Nrules) return 257;

    premises = p->network.Rule[ruleIndex].Premises;
    premise = getpremise(premises, premiseIndex);
    if (premise == NULL)  return 258;

    premise->index = objIndex;
    return 0;
}

int DLLEXPORT EN_setpremisestatus(EN_Project p, int ruleIndex, int premiseIndex, int status)
/*----------------------------------------------------------------
**  Input:   ruleIndex = rule index
**           premiseIndex = premise index
**           status = object status being tested against
**                    (see EN_RuleStatus))
**  Output:  none
**  Returns: error code
**  Purpose: sets the status of an object being tested against
**           in a rule's premise
**----------------------------------------------------------------
*/
{
    Spremise *premises;
    Spremise *premise;

    if (ruleIndex < 1 || ruleIndex > p->network.Nrules) return 257;

    premises = p->network.Rule[ruleIndex].Premises;
    premise = getpremise(premises, premiseIndex);
    if (premise == NULL) return 258;

    premise->status = status;
    return 0;
}

int DLLEXPORT EN_setpremisevalue(EN_Project p, int ruleIndex, int premiseIndex, double value)
/*----------------------------------------------------------------
**  Input:   ruleIndex = rule index
**           premiseIndex = premise index
**           value = value of object variable being tested against
**  Output:  none
**  Returns: error code
**  Purpose: sets the value of object's variable being tested against
**           in a rule's premise
**----------------------------------------------------------------
*/
{
    Spremise *premises;
    Spremise *premise;

    if (ruleIndex < 1 || ruleIndex > p->network.Nrules) return 257;

    premises = p->network.Rule[ruleIndex].Premises;
    premise = getpremise(premises, premiseIndex);
    if (premise == NULL) return 258;

    premise->value = value;
    return 0;
}

int DLLEXPORT EN_getthenaction(EN_Project p, int ruleIndex, int actionIndex,
                               int *linkIndex, int *status, double *setting)
/*----------------------------------------------------------------
**  Input:   ruleIndex = rule index
**           actionIndex = index of a rule's THEN actions
**  Output:  linkIndex = index of link appearing in the action
**           status = status assigned to the link (see EN_RuleStatus))
**           setting = setting assigned to the link
**  Returns: error code
**  Purpose: retrieves the properties of a rule's THEN action
**----------------------------------------------------------------
*/
{
    Saction *actions;
    Saction *action;

    if (ruleIndex < 1 || ruleIndex > p->network.Nrules) return 257;

    actions = p->network.Rule[ruleIndex].ThenActions;
    action = getaction(actions, actionIndex);
    if (action == NULL) return 258;

    *linkIndex = action->link;
    *status = action->status;
    *setting = (double)action->setting;
    return 0;
}

int DLLEXPORT EN_setthenaction(EN_Project p, int ruleIndex, int actionIndex,
                               int linkIndex,  int status, double setting)
/*----------------------------------------------------------------
**  Input:   ruleIndex = rule index
**           actionIndex = index of a rule's THEN actions
**           linkIndex = index of link appearing in the action
**           status = status assigned to the link (see EN_RuleStatus))
**           setting = setting assigned to the link
**  Returns: error code
**  Purpose: sets the properties of a rule's THEN action
**----------------------------------------------------------------
*/
{
    Saction *actions;
    Saction *action;

    if (ruleIndex < 1 || ruleIndex > p->network.Nrules) return 257;

    actions = p->network.Rule[ruleIndex].ThenActions;
    action = getaction(actions, actionIndex);
    if (action == NULL) return 258;

    action->link = linkIndex;
    action->status = status;
    action->setting = setting;
    return 0;
}

int DLLEXPORT EN_getelseaction(EN_Project p, int ruleIndex, int actionIndex,
                               int *linkIndex, int *status, double *setting)
/*----------------------------------------------------------------
**  Input:   ruleIndex = rule index
**           actionIndex = index of a rule's ELSE actions
**  Output:  linkIndex = index of link appearing in the action
**           status = status assigned to the link (see EN_RuleStatus))
**           setting = setting assigned to the link
**  Returns: error code
**  Purpose: retrieves the properties of a rule's ELSE action
**----------------------------------------------------------------
*/
{
  Saction *actions;
  Saction *action;

  if (ruleIndex < 1 || ruleIndex > p->network.Nrules) return 257;

  actions = p->network.Rule[ruleIndex].ElseActions;
  action = getaction(actions, actionIndex);
  if (action == NULL) return 258;

  *linkIndex = action->link;
  *status = action->status;
  *setting = (double)action->setting;
  return 0;
}

int DLLEXPORT EN_setelseaction(EN_Project p, int ruleIndex, int actionIndex,
                               int linkIndex,  int status, double setting)
/*----------------------------------------------------------------
**  Input:   ruleIndex = rule index
**           actionIndex = index of a rule's ELSE actions
**           linkIndex = index of link appearing in the action
**           status = status assigned to the link (see EN_RuleStatus))
**           setting = setting assigned to the link
**  Returns: error code
**  Purpose: sets the properties of a rule's ELSE action
**----------------------------------------------------------------
*/
{
  Saction *actions;
  Saction *action;

  if (ruleIndex < 1 || ruleIndex > p->network.Nrules) return 257;

  actions = p->network.Rule[ruleIndex].ElseActions;
  action = getaction(actions, actionIndex);
  if (action == NULL) return 258;

  action->link = linkIndex;
  action->status = status;
  action->setting = setting;
  return 0;
}

int DLLEXPORT EN_setrulepriority(EN_Project p, int index, double priority)
/*-----------------------------------------------------------------------------
**  Input:   index  = rule index
**           priority = rule priority level
**  Output:  none
**  Returns: error code
**  Purpose: sets the priority level for a rule
**-----------------------------------------------------------------------------
*/
{
    if (index <= 0 || index > p->network.Nrules)  return 257;
    p->network.Rule[index].priority = priority;
    return 0;
}<|MERGE_RESOLUTION|>--- conflicted
+++ resolved
@@ -3842,9 +3842,6 @@
             v = (double)Pump[findpump(&p->network, index)].Epat;
         }
         break;
-<<<<<<< HEAD
-
-=======
         
     case EN_PCV_CURVE:
         if (Link[index].Type == PCV)
@@ -3853,7 +3850,6 @@
         }
         break;
         
->>>>>>> 3a0cc012
     case EN_GPV_CURVE:
         if (Link[index].Type == GPV)
         {
@@ -4072,8 +4068,6 @@
             net->Pump[pumpIndex].Epat = patIndex;
         }
         break;
-<<<<<<< HEAD
-=======
         
     case EN_PCV_CURVE:
         if (Link[index].Type == PCV)
@@ -4083,7 +4077,6 @@
             net->Valve[findvalve(&p->network, index)].Curve = curveIndex;
         }
         break;
->>>>>>> 3a0cc012
 
     case EN_GPV_CURVE:
         if (Link[index].Type == GPV)
