/*
 ******************************************************************************
 Project:      OWA EPANET
 Version:      2.2
 Module:       epanet.c
 Description:  implementation of EPANET's API functions
 Authors:      see AUTHORS
 Copyright:    see AUTHORS
 License:      see LICENSE
 Last Updated: 04/03/2019
 ******************************************************************************
*/

#ifdef _DEBUG
  #define _CRTDBG_MAP_ALLOC
  #include <stdlib.h>
  #include <crtdbg.h>
#else
  #include <stdlib.h>
#endif
#include <stdio.h>
#include <string.h>

#include <float.h>
#include <math.h>

#include "epanet2_2.h"
#include "types.h"
#include "funcs.h"
#include "text.h"
#include "enumstxt.h"

#ifdef _WIN32
#define snprintf _snprintf
#endif

/********************************************************************

    Project Functions

********************************************************************/

int DLLEXPORT EN_createproject(EN_Project *p)
/*----------------------------------------------------------------
**  Input:   none
**  Output:  p = pointer to a new EPANET project
**  Returns: error code
**  Purpose: creates a new EPANET project
**----------------------------------------------------------------
*/
{
    struct Project *project = (struct Project *)calloc(1, sizeof(struct Project));
    if (project == NULL) return -1;
    getTmpName(project->TmpHydFname);
    getTmpName(project->TmpOutFname);
    getTmpName(project->TmpStatFname);
    *p = project;
    return 0;
}

int DLLEXPORT EN_deleteproject(EN_Project *p)
/*----------------------------------------------------------------
**  Input:   none
**  Output:  none
**  Returns: error code
**  Purpose: deletes an EPANET project
**----------------------------------------------------------------
*/
{
    if (*p == NULL) return -1;
    if ((*p)->Openflag) EN_close(*p);
    remove((*p)->TmpHydFname);
    remove((*p)->TmpOutFname);
    remove((*p)->TmpStatFname);
    free(*p);
    *p = NULL;
    return 0;
}

int DLLEXPORT EN_runproject(EN_Project p, const char *inpFile,
                            const char *rptFile, const char *outFile,
                            void (*pviewprog)(char *))
/*------------------------------------------------------------------------
**   Input:   inpFile = name of EPANET formatted input file
**            rptFile = name of report file
**            outFile = name of binary output file
**            pviewprog = see note below
**   Output:  none
**   Returns: error code
**   Purpose: runs a complete EPANET simulation
**
**  The pviewprog() argument is a pointer to a callback function
**  that takes a character string (char *) as its only parameter.
**  The function would reside in and be used by the calling
**  program to display the progress messages that EPANET generates
**  as it carries out its computations. If this feature is not
**  needed then the argument should be NULL.
**-------------------------------------------------------------------------
*/
{
    int errcode = 0;

    // Read in project data from an input file
    ERRCODE(EN_open(p, inpFile, rptFile, outFile));
    p->viewprog = pviewprog;

    // Solve for system hydraulics
    if (p->outfile.Hydflag != USE)
    {
      ERRCODE(EN_solveH(p));
    }

    // Solve for system water quality
    ERRCODE(EN_solveQ(p));

    // Write a formatted output report
    ERRCODE(EN_report(p));
    EN_close(p);

    // Return any error or warning code
    if (p->Warnflag) errcode = MAX(errcode, p->Warnflag);
    return errcode;
}

int DLLEXPORT EN_init(EN_Project p, const char *rptFile, const char *outFile,
                      int unitsType, int headLossType)
/*----------------------------------------------------------------
 **  Input:   rptFile = name of report file
 **           outFile = name of binary output file
 **           unitsType = type of flow units (see FlowUnitsType)
 **           headLossType = type of head loss formula (see HeadLossType)
 **  Output:  none
 **  Returns: error code
 **  Purpose: initializes an EPANET project that isn't opened with
 **           an input file
 **----------------------------------------------------------------
 */
{
    int errcode = 0;

    // Set system flags
    p->Openflag = FALSE;
    p->hydraul.OpenHflag = FALSE;
    p->quality.OpenQflag = FALSE;
    p->outfile.SaveHflag = FALSE;
    p->outfile.SaveQflag = FALSE;
    p->Warnflag = FALSE;
    p->report.Messageflag = TRUE;
    p->report.Rptflag = 1;

    // Check for valid arguments
    if (unitsType < 0 || unitsType > CMD) return 251;
    if (headLossType < 0 || headLossType > CM) return 251;

    // Open files
    errcode = openfiles(p, "", rptFile, outFile);

    // Initialize memory used for project's data objects
    initpointers(p);
    ERRCODE(netsize(p));
    ERRCODE(allocdata(p));
    if (errcode) return (errcode);

    // Set analysis options
    setdefaults(p);
    p->parser.Flowflag = unitsType;
    p->hydraul.Formflag = headLossType;

    // Perform additional initializations
    adjustdata(p);
    initreport(&p->report);
    initunits(p);
    inittanks(p);
    convertunits(p);
    p->parser.MaxPats = 0;
    p->Openflag = TRUE;
    return errcode;
}

int DLLEXPORT EN_open(EN_Project p, const char *inpFile, const char *rptFile,
                      const char *outFile)
/*----------------------------------------------------------------
 **  Input:   inpFile = name of input file
 **           rptFile = name of report file
 **           outFile = name of binary output file
 **  Output:  none
 **  Returns: error code
 **  Purpose: opens an EPANET input file & reads in network data
 **----------------------------------------------------------------
 */
{
  int errcode = 0;

  // Set system flags
  p->Openflag = FALSE;
  p->hydraul.OpenHflag = FALSE;
  p->quality.OpenQflag = FALSE;
  p->outfile.SaveHflag = FALSE;
  p->outfile.SaveQflag = FALSE;
  p->Warnflag = FALSE;
  p->report.Messageflag = TRUE;
  p->report.Rptflag = 1;

  // Initialize data arrays to NULL
  initpointers(p);

  // Open input & report files
  ERRCODE(openfiles(p, inpFile, rptFile, outFile));
  if (errcode > 0)
  {
    errmsg(p, errcode);
    return errcode;
  }

  // Allocate memory for project's data arrays
  writewin(p->viewprog, FMT100);
  ERRCODE(netsize(p));
  ERRCODE(allocdata(p));

  // Read input data
  ERRCODE(getdata(p));

  // Close input file
  if (p->parser.InFile != NULL)
  {
      fclose(p->parser.InFile);
      p->parser.InFile = NULL;
  }

  // If using previously saved hydraulics file then open it
  if (p->outfile.Hydflag == USE) ERRCODE(openhydfile(p));

  // Write input summary to report file
  if (!errcode)
  {
    if (p->report.Summaryflag) writesummary(p);
    writetime(p, FMT104);
    p->Openflag = TRUE;
  }
  else errmsg(p, errcode);
  return errcode;
}

int DLLEXPORT EN_gettitle(EN_Project p, char *line1, char *line2, char *line3)
/*----------------------------------------------------------------
**  Input:   None
**  Output:  line1, line2, line3 = project's title lines
**  Returns: error code
**  Purpose: retrieves the title lines of the project
**----------------------------------------------------------------
*/
{
    if (!p->Openflag) return 102;
    strncpy(line1, p->Title[0], TITLELEN);
    strncpy(line2, p->Title[1], TITLELEN);
    strncpy(line3, p->Title[2], TITLELEN);
    return 0;
}

int DLLEXPORT EN_settitle(EN_Project p, char *line1, char *line2, char *line3)
/*----------------------------------------------------------------
**  Input:  line1, line2, line3 = project's title lines
**  Returns: error code
**  Purpose: sets the title lines of the project
**----------------------------------------------------------------
*/
{
    if (!p->Openflag) return 102;
    strncpy(p->Title[0], line1, TITLELEN);
    strncpy(p->Title[1], line2, TITLELEN);
    strncpy(p->Title[2], line3, TITLELEN);
    return 0;
}

int DLLEXPORT EN_getcomment(EN_Project p, int object, int index, char *comment)
/*----------------------------------------------------------------
**  Input:   object = a type of object (see EN_ObjectType)
**           index = the object's index
**  Output:  comment = the object's descriptive comment
**  Returns: error code
**  Purpose: Retrieves an object's descriptive comment
**----------------------------------------------------------------
*/
{
    return getcomment(&p->network, object, index, comment);
}

int  DLLEXPORT EN_setcomment(EN_Project p, int object, int index, char *comment)
/*----------------------------------------------------------------
**  Input:   object = a type of object (see EN_ObjectType)
**           index = the object's index
**           comment =  a descriptive comment to assign
**  Returns: error code
**  Purpose: Assigns a descriptive comment to an object
**----------------------------------------------------------------
*/
{
    return setcomment(&p->network, object, index, comment);
}

int DLLEXPORT EN_getcount(EN_Project p, int object, int *count)
/*----------------------------------------------------------------
**  Input:   object = type of object to count (see EN_CountType)
**  Output:  count = number of objects of the specified type
**  Returns: error code
**  Purpose: Retrieves number of network objects of a given type
**----------------------------------------------------------------
*/
{
    Network *net = &p->network;

    *count = 0;
    if (!p->Openflag) return 102;
    switch (object)
    {
    case EN_NODECOUNT:
        *count = net->Nnodes;
        break;
    case EN_TANKCOUNT:
        *count = net->Ntanks;
        break;
    case EN_LINKCOUNT:
        *count = net->Nlinks;
        break;
    case EN_PATCOUNT:
        *count = net->Npats;
        break;
    case EN_CURVECOUNT:
        *count = net->Ncurves;
        break;
    case EN_CONTROLCOUNT:
        *count = net->Ncontrols;
        break;
    case EN_RULECOUNT:
        *count = net->Nrules;
        break;
    default:
        return 251;
    }
    return 0;
}

int DLLEXPORT EN_saveinpfile(EN_Project p, const char *filename)
/*----------------------------------------------------------------
 **  Input:   filename = name of file to which project is saved
 **  Output:  none
 **  Returns: error code
 **  Purpose: saves project to an EPANET formatted file
 **----------------------------------------------------------------
 */
{
  if (!p->Openflag) return 102;
  return saveinpfile(p, filename);
}

int DLLEXPORT EN_close(EN_Project p)
/*----------------------------------------------------------------
 **  Input:   none
 **  Output:  none
 **  Returns: error code
 **  Purpose: frees all memory & files used by a project
 **----------------------------------------------------------------
 */
{
    // Free all project data
    if (p->Openflag) writetime(p, FMT105);
    freedata(p);

    // Close output file
    closeoutfile(p);

    // Close input file
    if (p->parser.InFile != NULL)
    {
        fclose(p->parser.InFile);
        p->parser.InFile = NULL;
    }

    // Close report file
    if (p->report.RptFile != NULL && p->report.RptFile != stdout)
    {
        fclose(p->report.RptFile);
        p->report.RptFile = NULL;
    }

    // Close hydraulics file
    if (p->outfile.HydFile != NULL)
    {
        fclose(p->outfile.HydFile);
        p->outfile.HydFile = NULL;
    }

    // Reset system flags
    p->Openflag = FALSE;
    p->hydraul.OpenHflag = FALSE;
    p->outfile.SaveHflag = FALSE;
    p->quality.OpenQflag = FALSE;
    p->outfile.SaveQflag = FALSE;
    return 0;
}

/********************************************************************

    Hydraulic Analysis Functions

 ********************************************************************/

int DLLEXPORT EN_solveH(EN_Project p)
/*----------------------------------------------------------------
 **  Input:   none
 **  Output:  none
 **  Returns: error code
 **  Purpose: solves for network hydraulics in all time periods
 **----------------------------------------------------------------
 */
{
    int errcode;
    long t, tstep;

    // Open hydraulics solver
    errcode = EN_openH(p);
    if (!errcode)
    {
        // Initialize hydraulics
        errcode = EN_initH(p, EN_SAVE);

        // Analyze each hydraulic time period
        if (!errcode) do
        {
            // Display progress message
            sprintf(p->Msg, "%-10s",
                    clocktime(p->report.Atime, p->times.Htime));
            sprintf(p->Msg, FMT101, p->report.Atime);
            writewin(p->viewprog, p->Msg);

            // Solve for hydraulics & advance to next time period
            tstep = 0;
            ERRCODE(EN_runH(p, &t));
            ERRCODE(EN_nextH(p, &tstep));
        } while (tstep > 0);
    }

    // Close hydraulics solver
    EN_closeH(p);
    errcode = MAX(errcode, p->Warnflag);
    return errcode;
}

int DLLEXPORT EN_saveH(EN_Project p)
/*----------------------------------------------------------------
 **  Input:   none
 **  Output:  none
 **  Returns: error code
 **  Purpose: saves hydraulic results to binary file
 **
 **  Must be called before EN_report() if no WQ simulation made.
 **  Should not be called if EN_solveQ() will be used.
 **----------------------------------------------------------------
 */
{
    int tmpflag;
    int errcode;

    // Check if hydraulic results exist
    if (!p->outfile.SaveHflag) return 104;

    // Temporarily turn off WQ analysis
    tmpflag = p->quality.Qualflag;
    p->quality.Qualflag = NONE;

    // Call WQ solver to simply transfer results from Hydraulics file
    // to Output file at fixed length reporting time intervals
    errcode = EN_solveQ(p);

    // Restore WQ analysis option
    p->quality.Qualflag = tmpflag;
    if (errcode) errmsg(p, errcode);
    return errcode;
}

int DLLEXPORT EN_openH(EN_Project p)
/*----------------------------------------------------------------
 **  Input:   none
 **  Output:  none
 **  Returns: error code
 **  Purpose: opens a project's hydraulic solver
 **----------------------------------------------------------------
 */
{
    int errcode = 0;

    // Check that input data exists
    p->hydraul.OpenHflag = FALSE;
    p->outfile.SaveHflag = FALSE;
    if (!p->Openflag) return 102;

    // Check that previously saved hydraulics file not in use
    if (p->outfile.Hydflag == USE) return 107;

    // Open hydraulics solver
    ERRCODE(openhyd(p));
    if (!errcode) p->hydraul.OpenHflag = TRUE;
    else errmsg(p, errcode);
    return errcode;
}

int DLLEXPORT EN_initH(EN_Project p, int initFlag)
/*----------------------------------------------------------------
 **  Input:   initFlag = 2-digit flag where 1st (left) digit indicates
 **                      if link flows should be re-initialized (1) or
 **                      not (0) and 2nd digit indicates if hydraulic
 **                      results should be saved to file (1) or not (0)
 **  Output:  none
 **  Returns: error code
 **  Purpose: initializes a project's hydraulic solver
 **----------------------------------------------------------------
 */
{
    int errcode = 0;
    int sflag, fflag;

    // Reset status flags
    p->outfile.SaveHflag = FALSE;
    p->Warnflag = FALSE;

    // Get values of save-to-file flag and reinitialize-flows flag
    fflag = initFlag / EN_INITFLOW;
    sflag = initFlag - fflag * EN_INITFLOW;

    // Check that hydraulics solver was opened
    if (!p->hydraul.OpenHflag) return 103;

    // Open hydraulics file if requested
    p->outfile.Saveflag = FALSE;
    if (sflag > 0)
    {
        errcode = openhydfile(p);
        if (!errcode) p->outfile.Saveflag = TRUE;
        else
        {
            errmsg(p, errcode);
            return errcode;
        }
    }

    // Initialize hydraulics solver
    inithyd(p, fflag);
    if (p->report.Statflag > 0) writeheader(p, STATHDR, 0);
    return errcode;
}

int DLLEXPORT EN_runH(EN_Project p, long *currentTime)
/*----------------------------------------------------------------
**  Input:   none
**  Output:  currentTime = current elapsed time (sec)
**  Returns: error code
**  Purpose: solves network hydraulics at current time point
**----------------------------------------------------------------
*/
{
    int errcode;

    *currentTime = 0;
    if (!p->hydraul.OpenHflag) return 103;
    errcode = runhyd(p, currentTime);
    if (errcode) errmsg(p, errcode);
    return errcode;
}

int DLLEXPORT EN_nextH(EN_Project p, long *tStep)
/*----------------------------------------------------------------
**  Input:   none
**  Output:  tStep = next hydraulic time step to take (sec)
**  Returns: error code
**  Purpose: determines the time step until the next hydraulic event
**----------------------------------------------------------------
*/
{
    int errcode;

    *tStep = 0;
    if (!p->hydraul.OpenHflag) return 103;
    errcode = nexthyd(p, tStep);
    if (errcode) errmsg(p, errcode);
    else if (p->outfile.Saveflag && *tStep == 0) p->outfile.SaveHflag = TRUE;
    return errcode;
}

int DLLEXPORT EN_closeH(EN_Project p)
/*----------------------------------------------------------------
**  Input:   none
**  Output:  none
**  Returns: error code
**  Purpose: closes a project's hydraulic solver
**----------------------------------------------------------------
*/
{
  if (!p->Openflag) return 102;
  if (p->hydraul.OpenHflag) closehyd(p);
  p->hydraul.OpenHflag = FALSE;
  return 0;
}

int DLLEXPORT EN_savehydfile(EN_Project p, const char *filename)
/*----------------------------------------------------------------
**  Input:   filename = name of file to which hydraulic results are saved
**  Output:  none
**  Returns: error code
**  Purpose: saves results from a scratch hydraulics file to a
**           permanent one
**----------------------------------------------------------------
*/
{
    FILE *f;
    FILE *HydFile;
    int c;

    // Check that hydraulics results exist
    if (p->outfile.HydFile == NULL || !p->outfile.SaveHflag) return 104;

    // Open the permanent hydraulics file
    if ((f = fopen(filename, "w+b")) == NULL) return 305;

    // Copy from the scratch file to f
    HydFile = p->outfile.HydFile;
    fseek(HydFile, 0, SEEK_SET);
    while ((c = fgetc(HydFile)) != EOF) fputc(c, f);
    fclose(f);
    return 0;
}

int DLLEXPORT EN_usehydfile(EN_Project p, const char *filename)
/*----------------------------------------------------------------
**  Input:   filename = name of previously saved hydraulics file
**  Output:  none
**  Returns: error code
**  Purpose: uses contents of a previously saved hydraulics file to
**           run a water quality analysis
**----------------------------------------------------------------
*/
{
    int errcode;

    // Check that project was opened & hydraulic solver is closed
    if (!p->Openflag) return 102;
    if (p->hydraul.OpenHflag) return 108;

    // Try to open hydraulics file
    strncpy(p->outfile.HydFname, filename, MAXFNAME);
    p->outfile.Hydflag = USE;
    p->outfile.SaveHflag = TRUE;
    errcode = openhydfile(p);

    // If error, then reset flags
    if (errcode)
    {
        strcpy(p->outfile.HydFname, "");
        p->outfile.Hydflag = SCRATCH;
        p->outfile.SaveHflag = FALSE;
    }
    return errcode;
}

/********************************************************************

    Water Quality Analysis Functions

 ********************************************************************/

int DLLEXPORT EN_solveQ(EN_Project p)
/*----------------------------------------------------------------
**  Input:   none
**  Output:  none
**  Returns: error code
**  Purpose: solves for network water quality in all time periods
**----------------------------------------------------------------
*/
{
    int errcode;
    long t, tstep;

    // Open WQ solver
    errcode = EN_openQ(p);
    if (!errcode)
    {
        // Initialize WQ solver
        errcode = EN_initQ(p, EN_SAVE);
        if (!p->quality.Qualflag) writewin(p->viewprog, FMT106);

        // Analyze each hydraulic period
        if (!errcode) do
        {
            // Display progress message
            sprintf(p->Msg, "%-10s",
                    clocktime(p->report.Atime, p->times.Htime));
            if (p->quality.Qualflag)
            {
                sprintf(p->Msg, FMT102, p->report.Atime);
                writewin(p->viewprog, p->Msg);
            }

            // Retrieve current hydraulic results & update water quality
            // to start of next time period
            tstep = 0;
            ERRCODE(EN_runQ(p, &t));
            ERRCODE(EN_nextQ(p, &tstep));
        } while (tstep > 0);
    }

    // Close WQ solver
    EN_closeQ(p);
    return errcode;
}

int DLLEXPORT EN_openQ(EN_Project p)
/*----------------------------------------------------------------
**  Input:   none
**  Output:  none
**  Returns: error code
**  Purpose: opens a project's water quality solver
**----------------------------------------------------------------
*/
{
    int errcode = 0;

    // Check that hydraulics results exist
    p->quality.OpenQflag = FALSE;
    p->outfile.SaveQflag = FALSE;
    if (!p->Openflag) return 102;
    if (!p->hydraul.OpenHflag && !p->outfile.SaveHflag) return 104;

    // Open water quality solver
    ERRCODE(openqual(p));
    if (!errcode) p->quality.OpenQflag = TRUE;
    else errmsg(p, errcode);
    return errcode;
}

int DLLEXPORT EN_initQ(EN_Project p, int saveFlag)
/*----------------------------------------------------------------
**  Input:   saveFlag = flag indicating if results should be saved
**                      to the binary output file or not
**  Output:  none
**  Returns: error code
**  Purpose: initializes the water quality solver
**----------------------------------------------------------------
*/
{
    int errcode = 0;

    if (!p->quality.OpenQflag) return 105;
    initqual(p);
    p->outfile.SaveQflag = FALSE;
    p->outfile.Saveflag = FALSE;
    if (saveFlag)
    {
        errcode = openoutfile(p);
        if (!errcode) p->outfile.Saveflag = TRUE;
    }
    return errcode;
}

int DLLEXPORT EN_runQ(EN_Project p, long *currentTime)
/*----------------------------------------------------------------
**  Input:   none
**  Output:  currentTime = current simulation time (sec)
**  Returns: error code
**  Purpose: retrieves current hydraulic results and saves current
**           results to file.
**----------------------------------------------------------------
*/
{
    int errcode;

    *currentTime = 0;
    if (!p->quality.OpenQflag) return 105;
    errcode = runqual(p, currentTime);
    if (errcode) errmsg(p, errcode);
    return errcode;
}

int DLLEXPORT EN_nextQ(EN_Project p, long *tStep)
/*----------------------------------------------------------------
**  Input:   none
**  Output:  tStep = time step over which water quality is updated (sec)
**  Returns: error code
**  Purpose: updates water quality throughout the network until
**           next hydraulic event occurs
**----------------------------------------------------------------
*/
{
    int errcode;

    *tStep = 0;
    if (!p->quality.OpenQflag) return 105;
    errcode = nextqual(p, tStep);
    if (!errcode && p->outfile.Saveflag && *tStep == 0)
    {
        p->outfile.SaveQflag = TRUE;
    }
    if (errcode) errmsg(p, errcode);
    return errcode;
}

int DLLEXPORT EN_stepQ(EN_Project p, long *timeLeft)
/*----------------------------------------------------------------
**  Input:   none
**  Output:  timeLeft = amount of simulation time remaining (sec)
**  Returns: error code
**  Purpose: updates water quality throughout the network over
**           fixed time step
**----------------------------------------------------------------
*/
{
    int errcode;

    *timeLeft = 0;
    if (!p->quality.OpenQflag) return 105;
    errcode = stepqual(p, timeLeft);
    if (!errcode && p->outfile.Saveflag && *timeLeft == 0)
    {
        p->outfile.SaveQflag = TRUE;
    }
    if (errcode) errmsg(p, errcode);
    return errcode;
}

int DLLEXPORT EN_closeQ(EN_Project p)
/*----------------------------------------------------------------
**  Input:   none
**  Output:  none
**  Returns: error code
**  Purpose: closes a project's water quality solver
**----------------------------------------------------------------
*/
{
    if (!p->Openflag) return 102;
    closequal(p);
    p->quality.OpenQflag = FALSE;
    closeoutfile(p);
    return 0;
}

/********************************************************************

    Reporting Functions

 ********************************************************************/

int DLLEXPORT EN_writeline(EN_Project p, char *line)
/*----------------------------------------------------------------
**  Input:   line = line of text
**  Output:  none
**  Returns: error code
**  Purpose: write a line of text to a project's report file
**----------------------------------------------------------------
*/
{
    if (!p->Openflag) return 102;
    writeline(p, line);
    return 0;
}

int DLLEXPORT EN_report(EN_Project p)
/*----------------------------------------------------------------
**  Input:   none
**  Output:  none
**  Returns: error code
**  Purpose: writes formatted simulation results to a project's
**           report file
**----------------------------------------------------------------
*/
{
    int errcode;

    // Check if results have been saved to binary output file
    if (!p->outfile.SaveQflag) return 106;
    writewin(p->viewprog, FMT103);

    // Write the formatted report
    errcode = writereport(p);
    if (errcode) errmsg(p, errcode);
    return errcode;
}

int  DLLEXPORT EN_copyreport(EN_Project p, char *filename)
/*----------------------------------------------------------------
**  Input:   filename = name of file to receive copy of report
**  Output:  none
**  Returns: error code
**  Purpose: copies the contents of a project's report file to
**           another file
**----------------------------------------------------------------
*/
{
    return copyreport(p, filename);
}

int DLLEXPORT EN_clearreport(EN_Project p)
/*----------------------------------------------------------------
**  Input:   none
**  Output:  none
**  Returns: error code
**  Purpose: clears the contents of a project's report file
**----------------------------------------------------------------
*/
{
    return clearreport(p);
}

int DLLEXPORT EN_resetreport(EN_Project p)
/*----------------------------------------------------------------
**  Input:   none
**  Output:  none
**  Returns: error code
**  Purpose: resets reporting options to their default values
**----------------------------------------------------------------
*/
{
    int i;

    if (!p->Openflag) return 102;
    initreport(&p->report);
    for (i = 1; i <= p->network.Nnodes; i++)
    {
        p->network.Node[i].Rpt = 0;
    }
    for (i = 1; i <= p->network.Nlinks; i++)
    {
        p->network.Link[i].Rpt = 0;
    }
    return 0;
}

int DLLEXPORT EN_setreport(EN_Project p, char *format)
/*----------------------------------------------------------------
**  Input:   format = a report formatting command
**  Output:  none
**  Returns: error code
**  Purpose: sets a specific set of reporting options
**----------------------------------------------------------------
*/
{
    char s1[MAXLINE + 1];

    if (!p->Openflag) return 102;
    if (strlen(format) >= MAXLINE) return 250;
    strcpy(s1, format);
    strcat(s1, "\n");
    if (setreport(p, s1) > 0) return 250;
    else return 0;
}

int DLLEXPORT EN_setstatusreport(EN_Project p, int level)
/*----------------------------------------------------------------
**  Input:   level = level of reporting to use (see EN_StatusReport)
**  Output:  none
**  Returns: error code
**  Purpose: sets the level of hydraulic status reporting
**----------------------------------------------------------------
*/
{
    int errcode = 0;

    if (level >= EN_NO_REPORT && level <= EN_FULL_REPORT)
    {
        p->report.Statflag = (char)level;
    }
    else errcode = 251;
    return errcode;
}

int DLLEXPORT EN_getversion(int *version)
/*----------------------------------------------------------------
**  Input:    none
**  Output:   version = version number of the source code
**  Returns:  error code (should always be 0)
**  Purpose:  retrieves the toolkit API version number
**
**  The version number is set by the constant CODEVERSION found in
**  TYPES.H and is to be interpreted with implied decimals, i.e.,
**  "20100" == "2(.)01(.)00".
**----------------------------------------------------------------
*/
{
    *version = CODEVERSION;
    return 0;
}

int DLLEXPORT EN_geterror(int errcode, char *errmsg, int maxLen)
/*----------------------------------------------------------------
**  Input:   errcode = an error or warnng code
**           maxLen = maximum characters that errmsg can hold
**  Output:  errmsg = text of error/warning message
**  Returns: error code
**  Purpose: retrieves the text of the message associated with
**           a particular error/warning code
**----------------------------------------------------------------
*/
{
    char msg1[MAXMSG+1] = "";
    char msg2[MAXMSG+1] = "";

    switch (errcode)
    {
    case 1:
        strncpy(errmsg, WARN1, maxLen);
        break;
    case 2:
        strncpy(errmsg, WARN2, maxLen);
        break;
    case 3:
        strncpy(errmsg, WARN3, maxLen);
        break;
    case 4:
        strncpy(errmsg, WARN4, maxLen);
        break;
    case 5:
        strncpy(errmsg, WARN5, maxLen);
        break;
    case 6:
        strncpy(errmsg, WARN6, maxLen);
        break;
    default:
        sprintf(msg1, "Error %d: ", errcode);
        if ((errcode >= 202 && errcode <= 222) ||
            (errcode >= 240 && errcode <= 261)) strcat(msg1, "function call contains ");
        snprintf(errmsg, maxLen, "%s%s", msg1, geterrmsg(errcode, msg2));
    }
    if (strlen(errmsg) == 0)
        return 251;
    else
        return 0;
}

int DLLEXPORT EN_getstatistic(EN_Project p, int type, double *value)
/*----------------------------------------------------------------
**  Input:   type = type of simulation statistic (see EN_AnalysisStatistic)
**  Output:  value = simulation analysis statistic value
**  Returns: error code
**  Purpose: retrieves the value of a simulation analysis statistic
**----------------------------------------------------------------
*/
{
    switch (type)
    {
    case EN_ITERATIONS:
        *value = (double)p->hydraul.Iterations;
        break;
    case EN_RELATIVEERROR:
        *value = (double)p->hydraul.RelativeError;
        break;
    case EN_MAXHEADERROR:
        *value = (double)(p->hydraul.MaxHeadError * p->Ucf[HEAD]);
        break;
    case EN_MAXFLOWCHANGE:
        *value = (double)(p->hydraul.MaxFlowChange * p->Ucf[FLOW]);
        break;
    case EN_MASSBALANCE:
        *value = (double)(p->quality.MassBalance.ratio);
        break;
    default:
        *value = 0.0;
        return 251;
    }
    return 0;
}

/********************************************************************

    Analysis Options Functions

********************************************************************/

int DLLEXPORT EN_getoption(EN_Project p, int option, double *value)
/*----------------------------------------------------------------
**  Input:   option = an analysis option code (see EN_Option)
**  Output:  value = analysis option value
**  Returns: error code
**  Purpose: retrieves the value of an analysis option
**----------------------------------------------------------------
*/
{
    Hydraul *hyd = &p->hydraul;
    Quality *qual = &p->quality;

    double *Ucf = p->Ucf;
    double v = 0.0;

    *value = 0.0;
    if (!p->Openflag) return 102;
    switch (option)
    {
    case EN_TRIALS:
        v = (double)hyd->MaxIter;
        break;
    case EN_ACCURACY:
        v = hyd->Hacc;
        break;
    case EN_TOLERANCE:
        v = qual->Ctol * Ucf[QUALITY];
        break;
    case EN_EMITEXPON:
        if (hyd->Qexp > 0.0) v = 1.0 / hyd->Qexp;
        break;
    case EN_DEMANDMULT:
        v = hyd->Dmult;
        break;
    case EN_HEADERROR:
        v = hyd->HeadErrorLimit * Ucf[HEAD];
        break;
    case EN_FLOWCHANGE:
        v = hyd->FlowChangeLimit * Ucf[FLOW];
        break;
    case EN_HEADLOSSFORM:
        v = hyd->Formflag;
        break;
    case EN_GLOBALEFFIC:
        v = hyd->Epump;
        break;
    case EN_GLOBALPRICE:
        v = hyd->Ecost;
        break;
    case EN_GLOBALPATTERN:
        v = hyd->Epat;
        break;
    case EN_DEMANDCHARGE:
        v = hyd->Dcost;
        break;
    case EN_SP_GRAVITY:
        v = hyd->SpGrav;
        break;
    case EN_SP_VISCOS:
        v = hyd->Viscos / VISCOS;
        break;
    case EN_UNBALANCED:
        v = hyd->ExtraIter;
        break;
    case EN_CHECKFREQ:
        v = hyd->CheckFreq;
        break;
    case EN_MAXCHECK:
        v = hyd->MaxCheck;
        break;
    case EN_DAMPLIMIT:
        v = hyd->DampLimit;
        break;
    case EN_SP_DIFFUS:
        v = qual->Diffus / DIFFUS;
        break;
    case EN_BULKORDER:
        v = qual->BulkOrder;
        break;
    case EN_WALLORDER:
        v = qual->WallOrder;
        break;
    case EN_TANKORDER:
        v = qual->TankOrder;
        break;
    case EN_CONCENLIMIT:
        v = qual->Climit * p->Ucf[QUALITY];
        break;

    default:
        return 251;
    }
    *value = (double)v;
    return 0;
}

int DLLEXPORT EN_setoption(EN_Project p, int option, double value)
/*----------------------------------------------------------------
**  Input:   option  = analysis option code (see EN_Option)
**           value = analysis option value
**  Output:  none
**  Returns: error code
**  Purpose: sets the value for an analysis option
**----------------------------------------------------------------
*/
{
    Network *net = &p->network;
    Hydraul *hyd = &p->hydraul;
    Quality *qual = &p->quality;

    int Njuncs = net->Njuncs;
    double *Ucf = p->Ucf;
    int i, j, pat;
    double Ke, n, ucf;

    if (!p->Openflag) return 102;

    // The EN_UNBALANCED option can be < 0 indicating that the simulation
    // should be halted if no convergence is reached in EN_TRIALS. Other
    // values set the number of additional trials to use with no more
    // link status changes to achieve convergence.
    if (option == EN_UNBALANCED)
    {
        hyd->ExtraIter = (int)value;
        if (hyd->ExtraIter < 0) hyd->ExtraIter = -1;
        return 0;
    }

    // All other option values must be non-negative
    if (value < 0.0) return 213;

    // Process the speficied option
    switch (option)
    {
    case EN_TRIALS:
        if (value < 1.0) return 213;
        hyd->MaxIter = (int)value;
        break;

    case EN_ACCURACY:
        if (value < 1.e-8 || value > 1.e-1) return 213;
        hyd->Hacc = value;
        break;

    case EN_TOLERANCE:
        qual->Ctol = value / Ucf[QUALITY];
        break;

    case EN_EMITEXPON:
        if (value <= 0.0) return 213;
        n = 1.0 / value;
        ucf = pow(Ucf[FLOW], n) / Ucf[PRESSURE];
        for (i = 1; i <= Njuncs; i++)
        {
            j = EN_getnodevalue(p, i, EN_EMITTER, &Ke);
            if (j == 0 && Ke > 0.0) net->Node[i].Ke = ucf / pow(Ke, n);
        }
        hyd->Qexp = n;
        break;

    case EN_DEMANDMULT:
        hyd->Dmult = value;
        break;

    case EN_HEADERROR:
        hyd->HeadErrorLimit = value / Ucf[HEAD];
        break;

    case EN_FLOWCHANGE:
        hyd->FlowChangeLimit = value / Ucf[FLOW];
        break;

<<<<<<< HEAD
    case EN_DEFDEMANDPAT:
        //check that the pattern exists or is set to zero to delete the default pattern
        pat = ROUND(value);
        if (pat < 0 || pat > net->Npats) return 205;
        tmpPat = hyd->DefPat;
        //get the new pattern ID
        if (pat == 0)
        {
            strncpy(tmpId, p->parser.DefPatID, MAXID);
        }
        else
        {
            error = EN_getpatternid(p, pat, tmpId);
            if (error != 0) return error;
        }
        // replace node patterns with default pattern
        for (i = 1; i <= net->Nnodes; i++)
        {
            node = &net->Node[i];
            for (demand = node->D; demand != NULL; demand = demand->next)
            {
                if (demand->Pat == tmpPat)
                {
                    demand->Pat = pat;
                    demand->Name = xstrcpy(&demand->Name, "", MAXID);
                }
            }
        }
        strncpy(p->parser.DefPatID, tmpId, MAXID);
        hyd->DefPat = pat;
=======
    case EN_HEADLOSSFORM:
        // Can't change if hydraulic solver is open
        if (p->hydraul.OpenHflag) return 262;
        i = ROUND(value);
        if (i < HW || i > CM) return 213;
        hyd->Formflag = i;
        if (hyd->Formflag == HW) hyd->Hexp = 1.852;
        else hyd->Hexp = 2.0;
>>>>>>> 1f67c8c5
        break;

    case EN_GLOBALEFFIC:
        if (value <= 1.0 || value > 100.0) return 213;
        hyd->Epump = value;
        break;

    case EN_GLOBALPRICE:
        hyd->Ecost = value;
        break;

    case EN_GLOBALPATTERN:
        pat = ROUND(value);
        if (pat < 0 || pat > net->Npats) return 205;
        hyd->Epat = pat;
        break;

    case EN_DEMANDCHARGE:
        hyd->Dcost = value;
        break;

    case EN_SP_GRAVITY:
        if (value <= 0.0) return 213;
        Ucf[PRESSURE] *= (value / hyd->SpGrav);
        hyd->SpGrav = value;
        break;

    case EN_SP_VISCOS:
        if (value <= 0.0) return 213;
        hyd->Viscos = value * VISCOS;
        break;

    case EN_CHECKFREQ:
        hyd->CheckFreq = (int)value;
        break;

    case EN_MAXCHECK:
        hyd->MaxCheck = (int)value;
        break;

    case EN_DAMPLIMIT:
        hyd->DampLimit = value;
        break;

    case EN_SP_DIFFUS:
        qual->Diffus = value * DIFFUS;
        break;

    case EN_BULKORDER:
        qual->BulkOrder = value;
        break;

    case EN_WALLORDER:
        if (value == 0.0 || value == 1.0) qual->WallOrder = value;
        else return 213;
        break;

    case EN_TANKORDER:
        qual->TankOrder = value;
        break;

    case EN_CONCENLIMIT:
        qual->Climit = value / p->Ucf[QUALITY];
        break;

    default:
        return 251;
    }
    return 0;
}

int DLLEXPORT EN_getflowunits(EN_Project p, int *units)
/*----------------------------------------------------------------
**  Input:   none
**  Output:  units = flow units code (see EN_FlowUnits)
**  Returns: error code
**  Purpose: retrieves the flow units used by a project
**----------------------------------------------------------------
*/
{
    *units = -1;
    if (!p->Openflag) return 102;
    *units = p->parser.Flowflag;
    return 0;
}

int DLLEXPORT EN_setflowunits(EN_Project p, int units)
/*----------------------------------------------------------------
**  Input:   units = flow units code (see EN_FlowUnits)
**  Output:  none
**  Returns: error code
**  Purpose: sets the flow units used by a project
**----------------------------------------------------------------
*/
{
    Network *net = &p->network;

    int i, j;
    double qfactor, vfactor, hfactor, efactor, xfactor, yfactor;
    double *Ucf = p->Ucf;

    if (!p->Openflag) return 102;

    // Determine unit system based on flow units
    qfactor = Ucf[FLOW];
    vfactor = Ucf[VOLUME];
    hfactor = Ucf[HEAD];
    efactor = Ucf[ELEV];

    p->parser.Flowflag = units;
    switch (units)
    {
    case LPS:
    case LPM:
    case MLD:
    case CMH:
    case CMD:
        p->parser.Unitsflag = SI;
        break;
    default:
        p->parser.Unitsflag = US;
        break;
    }

    // Revise pressure units depending on flow units
    if (p->parser.Unitsflag != SI) p->parser.Pressflag = PSI;
    else if (p->parser.Pressflag == PSI) p->parser.Pressflag = METERS;
    initunits(p);

    //update curves
    for (i = 1; i <= net->Ncurves; i++)
    {
        switch (net->Curve[i].Type)
        {
        case VOLUME_CURVE:
            xfactor = efactor / Ucf[ELEV];
            yfactor = vfactor / Ucf[VOLUME];
            break;
        case HLOSS_CURVE:
        case PUMP_CURVE:
            xfactor = qfactor / Ucf[FLOW];
            yfactor = hfactor / Ucf[HEAD];
            break;
        case EFFIC_CURVE:
            xfactor = qfactor / Ucf[FLOW];
            yfactor = 1;
            break;
        default:
            xfactor = 1;
            yfactor = 1;
        }

        for (j = 0; j < net->Curve[i].Npts; j++)
        {
            net->Curve[i].X[j] = net->Curve[i].X[j] / xfactor;
            net->Curve[i].Y[j] = net->Curve[i].Y[j] / yfactor;
        }
    }
    return 0;
}

int DLLEXPORT EN_gettimeparam(EN_Project p, int param, long *value)
/*----------------------------------------------------------------
**  Input:   param = time parameter code (see EN_TimeParameter)
**  Output:  value = time parameter value
**  Returns: error code
**  Purpose: retrieves the value of a time parameter
**----------------------------------------------------------------
*/
{
    Report *rpt = &p->report;
    Times  *time = &p->times;

    int i;

    *value = 0;
    if (!p->Openflag) return 102;
    if (param < EN_DURATION || param > EN_NEXTEVENTTANK) return 251;
    switch (param)
    {
    case EN_DURATION:
        *value = time->Dur;
        break;
    case EN_HYDSTEP:
        *value = time->Hstep;
        break;
    case EN_QUALSTEP:
        *value = time->Qstep;
        break;
    case EN_PATTERNSTEP:
        *value = time->Pstep;
        break;
    case EN_PATTERNSTART:
        *value = time->Pstart;
        break;
    case EN_REPORTSTEP:
        *value = time->Rstep;
        break;
    case EN_REPORTSTART:
        *value = time->Rstart;
        break;
    case EN_RULESTEP:
        *value = time->Rulestep;
        break;
    case EN_STATISTIC:
        *value = rpt->Tstatflag;
        break;
    case EN_PERIODS:
        *value = rpt->Nperiods;
        break;
    case EN_STARTTIME:
        *value = time->Tstart;
        break;
    case EN_HTIME:
        *value = time->Htime;
        break;
    case EN_QTIME:
        *value = time->Qtime;
    case EN_HALTFLAG:
        break;
    case EN_NEXTEVENT:
        *value = time->Hstep; // find the lesser of the hydraulic time step length,
                              // or the time to next full/empty tank
        tanktimestep(p, value);
        break;
    case EN_NEXTEVENTTANK:
        *value = time->Hstep;
        i = tanktimestep(p, value);
        *value = i;
        break;
    default:
        return 251;
    }
    return 0;
}

int DLLEXPORT EN_settimeparam(EN_Project p, int param, long value)
/*----------------------------------------------------------------
**  Input:   param = time parameter code (see EN_TimeParameter)
**           value = time parameter value
**  Output:  none
**  Returns: error code
**  Purpose: sets the value of a time parameter
**----------------------------------------------------------------
*/
{
    Report *rpt = &p->report;
    Times  *time = &p->times;

    if (!p->Openflag) return 102;
    if (value < 0) return 213;
    switch (param)
    {
    case EN_DURATION:
        time->Dur = value;
        if (time->Rstart > time->Dur) time->Rstart = 0;
        break;

    case EN_HYDSTEP:
        if (value == 0) return 213;
        time->Hstep = value;
        time->Hstep = MIN(time->Pstep, time->Hstep);
        time->Hstep = MIN(time->Rstep, time->Hstep);
        time->Qstep = MIN(time->Qstep, time->Hstep);
        break;

    case EN_QUALSTEP:
        if (value == 0) return 213;
        time->Qstep = value;
        time->Qstep = MIN(time->Qstep, time->Hstep);
        break;

    case EN_PATTERNSTEP:
        if (value == 0) return 213;
        time->Pstep = value;
        if (time->Hstep > time->Pstep) time->Hstep = time->Pstep;
        break;

    case EN_PATTERNSTART:
        time->Pstart = value;
        break;

    case EN_REPORTSTEP:
        if (value == 0) return 213;
        time->Rstep = value;
        if (time->Hstep > time->Rstep) time->Hstep = time->Rstep;
        break;

    case EN_REPORTSTART:
        if (time->Rstart > time->Dur) return 213;
        time->Rstart = value;
        break;

    case EN_RULESTEP:
        if (value == 0) return 213;
        time->Rulestep = value;
        time->Rulestep = MIN(time->Rulestep, time->Hstep);
        break;

    case EN_STATISTIC:
        if (value > RANGE) return 213;
        rpt->Tstatflag = (char)value;
        break;

    case EN_HTIME:
        time->Htime = value;
        break;

    case EN_QTIME:
        time->Qtime = value;
        break;

    default:
        return 251;
    }
    return 0;
}

int DLLEXPORT EN_getqualinfo(EN_Project p, int *qualType, char *chemName,
                             char *chemUnits, int *traceNode)
/*----------------------------------------------------------------
**  Input:   none
**  Output:  qualType = type of quality analysis to run (see EN_QualityType)
**           chemName = name of chemical constituent
**           chemUnits = concentration units of constituent
**           traceNode = index of node being traced (if applicable)
**  Returns: error code
**  Purpose: retrieves water quality analysis options
**----------------------------------------------------------------
*/
{
    EN_getqualtype(p, qualType, traceNode);
    if (p->quality.Qualflag == CHEM)
    {
        strncpy(chemName, p->quality.ChemName, MAXID);
        strncpy(chemUnits, p->quality.ChemUnits, MAXID);
    }
    else if (p->quality.Qualflag == TRACE)
    {
        strncpy(chemName, w_TRACE, MAXID);
        strncpy(chemUnits, u_PERCENT, MAXID);
    }
    else if (p->quality.Qualflag == AGE)
    {
        strncpy(chemName, w_AGE, MAXID);
        strncpy(chemUnits, u_HOURS, MAXID);
    }
    else
    {
        strncpy(chemName, "", MAXID);
        strncpy(chemUnits, "", MAXID);
    }
    return 0;
}

int DLLEXPORT EN_getqualtype(EN_Project p, int *qualType, int *traceNode)
/*----------------------------------------------------------------
**  Input:   none
**  Output:  qualType = type of quality analysis to run (see EN_QualityType)
**           traceNode = index of node being traced (for qualType = EN_TRACE)
**  Output:  none
**  Returns: error code
**  Purpose: retrieves type of quality analysis being made
**----------------------------------------------------------------
*/
{
    *traceNode = 0;
    if (!p->Openflag) return 102;
    *qualType = p->quality.Qualflag;
    if (p->quality.Qualflag == TRACE) *traceNode = p->quality.TraceNode;
    return 0;
}

int DLLEXPORT EN_setqualtype(EN_Project p, int qualType, char *chemName,
                             char *chemUnits, char *traceNode)
/*----------------------------------------------------------------
**  Input:   qualType = type of quality analysis to run (see EN_QualityType)
**           chemname = name of chemical constituent
**           chemunits = concentration units of constituent
**           tracenode = ID name of node being traced (if applicable)
**  Output:  none
**  Returns: error code
**  Purpose: sets water quality analysis options
**----------------------------------------------------------------
*/
{
    Network *net = &p->network;
    Report  *rpt = &p->report;
    Quality *qual = &p->quality;

    double *Ucf = p->Ucf;
    int i, oldQualFlag, traceNodeIndex;
    double ccf = 1.0;

    if (!p->Openflag) return 102;
    if (qual->OpenQflag) return 262;
    if (qualType < NONE || qualType > TRACE) return 251;
    if (qualType == TRACE)
    {
        traceNodeIndex = findnode(net, traceNode);
        if (traceNodeIndex == 0) return 212;
    }

    oldQualFlag = qual->Qualflag;
    qual->Qualflag = qualType;
    qual->Ctol *= Ucf[QUALITY];
    if (qual->Qualflag == CHEM) // Chemical analysis
    {
        strncpy(qual->ChemName, chemName, MAXID);
        strncpy(qual->ChemUnits, chemUnits, MAXID);
        strncpy(rpt->Field[QUALITY].Units, qual->ChemUnits, MAXID);
        strncpy(rpt->Field[REACTRATE].Units, qual->ChemUnits, MAXID);
        strcat(rpt->Field[REACTRATE].Units, t_PERDAY);
        ccf = 1.0 / LperFT3;
    }
    if (qual->Qualflag == TRACE) // Source trace analysis
    {
        qual->TraceNode = findnode(net, traceNode);
        if (qual->TraceNode == 0) return 212;
        strncpy(qual->ChemName, w_TRACE, MAXID);
        strncpy(qual->ChemUnits, u_PERCENT, MAXID);
        strcpy(rpt->Field[QUALITY].Units, u_PERCENT);
    }
    if (qual->Qualflag == AGE) // Water age analysis
    {
        strncpy(qual->ChemName, w_AGE, MAXID);
        strncpy(qual->ChemUnits, u_HOURS, MAXID);
        strcpy(rpt->Field[QUALITY].Units, u_HOURS);
    }

    // When changing from CHEM to AGE or TRACE, nodes initial quality
    // values must be returned to their original ones
    if ((qual->Qualflag == AGE || qual->Qualflag == TRACE) && oldQualFlag == CHEM)
    {
        for (i = 1; i <= p->network.Nnodes; i++)
        {
            p->network.Node[i].C0 *= Ucf[QUALITY];
        }
    }

    Ucf[QUALITY] = ccf;
    Ucf[LINKQUAL] = ccf;
    Ucf[REACTRATE] = ccf;
    qual->Ctol /= Ucf[QUALITY];
    return 0;
}

/********************************************************************

    Node Functions

********************************************************************/

int DLLEXPORT EN_addnode(EN_Project p, char *id, int nodeType)
/*----------------------------------------------------------------
**  Input:   id = node ID name
**           nodeType = type of node (see EN_NodeType)
**  Output:  none
**  Returns: error code
**  Purpose: adds a new node to a project
**----------------------------------------------------------------
*/
{
    Network  *net = &p->network;
    Hydraul  *hyd = &p->hydraul;
    Quality  *qual = &p->quality;

    int i, nIdx;
    int index;
    int size;
    struct Sdemand *demand;
    Stank *tank;
    Snode *node;
    Scontrol *control;

    // Cannot modify network structure while solvers are active
    if (!p->Openflag) return 102;
    if (hyd->OpenHflag || qual->OpenQflag) return 262;

    // Check if a node with same id already exists
    if (EN_getnodeindex(p, id, &i) == 0) return 215;

    // Check that id name is not too long
    if (strlen(id) > MAXID) return 250;

    // Grow node-related arrays to accomodate the new node
    size = (net->Nnodes + 2) * sizeof(Snode);
    net->Node = (Snode *)realloc(net->Node, size);
    size = (net->Nnodes + 2) * sizeof(double);
    hyd->NodeDemand = (double *)realloc(hyd->NodeDemand, size);
    qual->NodeQual = (double *)realloc(qual->NodeQual, size);
    hyd->NodeHead = (double *)realloc(hyd->NodeHead, size);

    // Actions taken when a new Junction is added
    if (nodeType == EN_JUNCTION)
    {
        net->Njuncs++;
        nIdx = net->Njuncs;
        node = &net->Node[nIdx];

        demand = (struct Sdemand *)malloc(sizeof(struct Sdemand));
        demand->Base = 0.0;
        demand->Pat = 0;
        demand->Name = NULL;
        demand->next = NULL;
        node->D = demand;

        // shift rest of Node array
        for (index = net->Nnodes; index >= net->Njuncs; index--)
        {
            hashtable_update(net->NodeHashTable, net->Node[index].ID, index + 1);
            net->Node[index + 1] = net->Node[index];
        }
        // shift indices of Tank array
        for (index = 1; index <= net->Ntanks; index++)
        {
            net->Tank[index].Node += 1;
        }

        // shift indices of Links, if necessary
        for (index = 1; index <= net->Nlinks; index++)
        {
            if (net->Link[index].N1 > net->Njuncs - 1) net->Link[index].N1 += 1;
            if (net->Link[index].N2 > net->Njuncs - 1) net->Link[index].N2 += 1;
        }

        // shift indices of tanks/reservoir nodes in controls
        for (index = 1; index <= net->Ncontrols; ++index)
        {
            control = &net->Control[index];
            if (control->Node > net->Njuncs - 1) control->Node += 1;
        }

        // adjust indices of tanks/reservoirs in Rule premises (see RULES.C)
        adjusttankrules(p);
    }

    // Actions taken when a new Tank/Reservoir is added
    else
    {
        nIdx = net->Nnodes + 1;
        node = &net->Node[nIdx];
        net->Ntanks++;

        // resize tanks array
        net->Tank = (Stank *)realloc(net->Tank, (net->Ntanks + 1) * sizeof(Stank));
        tank = &net->Tank[net->Ntanks];

        // set default values for new tank or reservoir
        tank->Node = nIdx;
        tank->Pat = 0;
        if (nodeType == EN_TANK) tank->A = 1.0;
        else tank->A = 0;
        tank->Hmin = 0;
        tank->Hmax = 0;
        tank->H0 = 0;
        tank->Vmin = 0;
        tank->Vmax = 0;
        tank->V0 = 0;
        tank->Kb = 0;
        tank->V = 0;
        tank->C = 0;
        tank->Pat = 0;
        tank->Vcurve = 0;
        tank->MixModel = 0;
        tank->V1max = 10000;
    }
    net->Nnodes++;
    strncpy(node->ID, id, MAXID);

    // set default values for new node
    node->El = 0;
    node->S = NULL;
    node->C0 = 0;
    node->Ke = 0;
    node->Rpt = 0;
    node->X = MISSING;
    node->Y = MISSING;
    node->Comment = NULL;

    // Insert new node into hash table
    hashtable_insert(net->NodeHashTable, node->ID, nIdx);
    return 0;
}

int DLLEXPORT EN_deletenode(EN_Project p, int index, int actionCode)
/*----------------------------------------------------------------
**  Input:   index  = index of the node to delete
**           actionCode = how to treat controls that contain the link
**           or its incident links:
**           EN_UNCONDITIONAL deletes all such controls plus the node,
**           EN_CONDITIONAL does not delete the node if it or any of
**           its links appear in a control and returns an error code
**  Output:  none
**  Returns: error code
**  Purpose: deletes a node from a project
**----------------------------------------------------------------
*/
{
    Network *net = &p->network;

    int i, nodeType, tankindex;
    Snode *node;
    Pdemand demand, nextdemand;

    // Cannot modify network structure while solvers are active
    if (!p->Openflag) return 102;
    if (p->hydraul.OpenHflag || p->quality.OpenQflag) return 262;

    // Check that node exists
    if (index <= 0 || index > net->Nnodes) return 203;
    if (actionCode < EN_UNCONDITIONAL || actionCode > EN_CONDITIONAL) return 251;

    // Can't delete a water quality trace node
    if (index == p->quality.TraceNode) return 260;

    // Count number of simple & rule-based controls that contain the node
    if (actionCode == EN_CONDITIONAL)
    {
        actionCode = incontrols(p, NODE, index);
        for (i = 1; i <= net->Nlinks; i++)
        {
            if (net->Link[i].N1 == index ||
                net->Link[i].N2 == index)  actionCode += incontrols(p, LINK, i);
        }
        if (actionCode > 0) return 261;
    }

    // Get a reference to the node & its type
    node = &net->Node[index];
    EN_getnodetype(p, index, &nodeType);

    // Remove node from its hash table
    hashtable_delete(net->NodeHashTable, node->ID);

    // Free memory allocated to node's demands, WQ source & comment
    demand = node->D;
    while (demand != NULL)
    {
        nextdemand = demand->next;
        free(demand->Name);
        free(demand);
        demand = nextdemand;
    }
    free(node->S);
    free(node->Comment);

    // Shift position of higher entries in Node & Coord arrays down one
    for (i = index; i <= net->Nnodes - 1; i++)
    {
        net->Node[i] = net->Node[i + 1];
        // ... update node's entry in the hash table
        hashtable_update(net->NodeHashTable, net->Node[i].ID, i);
    }

    // Remove references to demands & source in last (inactive) Node array entry
    net->Node[net->Nnodes].D = NULL;
    net->Node[net->Nnodes].S = NULL;
    net->Node[net->Nnodes].Comment = NULL;

    // If deleted node is a tank, remove it from the Tank array
    if (nodeType != EN_JUNCTION)
    {
        tankindex = findtank(net, index);
        for (i = tankindex; i <= net->Ntanks - 1; i++)
        {
            net->Tank[i] = net->Tank[i + 1];
        }
    }

    // Shift higher node indices in Tank array down one
    for (i = 1; i <= net->Ntanks; i++)
    {
        if (net->Tank[i].Node > index) net->Tank[i].Node -= 1;
    }

    // Delete any links connected to the deleted node
    // (Process links in reverse order to maintain their indexing)
    for (i = net->Nlinks; i >= 1; i--)
    {
        if (net->Link[i].N1 == index ||
            net->Link[i].N2 == index)  EN_deletelink(p, i, EN_UNCONDITIONAL);
    }

    // Adjust indices of all link end nodes
    for (i = 1; i <= net->Nlinks; i++)
    {
        if (net->Link[i].N1 > index) net->Link[i].N1 -= 1;
        if (net->Link[i].N2 > index) net->Link[i].N2 -= 1;
    }

    // Delete any control containing the node
    for (i = net->Ncontrols; i >= 1; i--)
    {
        if (net->Control[i].Node == index) EN_deletecontrol(p, i);
    }

    // Adjust higher numbered link indices in remaining controls
    for (i = 1; i <= net->Ncontrols; i++)
    {
        if (net->Control[i].Node > index) net->Control[i].Node--;
    }

    // Make necessary adjustments to rule-based controls
    adjustrules(p, EN_R_NODE, index);

    // Reduce counts of node types
    if (nodeType == EN_JUNCTION) net->Njuncs--;
    else net->Ntanks--;
    net->Nnodes--;
    return 0;
}

int DLLEXPORT EN_getnodeindex(EN_Project p, char *id, int *index)
/*----------------------------------------------------------------
**  Input:   id = node ID name
**  Output:  index = node index
**  Returns: error code
**  Purpose: retrieves the index of a node
**----------------------------------------------------------------
*/
{
    *index = 0;
    if (!p->Openflag) return 102;
    *index = findnode(&p->network, id);
    if (*index == 0) return 203;
    else return 0;
}

int DLLEXPORT EN_getnodeid(EN_Project p, int index, char *id)
/*----------------------------------------------------------------
**  Input:   index = node index
**  Output:  id = node ID name
**  Returns: error code
**  Purpose: retrieves the name of a node
**----------------------------------------------------------------
*/
{
    strcpy(id, "");
    if (!p->Openflag) return 102;
    if (index < 1 || index > p->network.Nnodes) return 203;
    strcpy(id, p->network.Node[index].ID);
    return 0;
}

int DLLEXPORT EN_setnodeid(EN_Project p, int index, char *newid)
/*----------------------------------------------------------------
**  Input:   index = node index
**           newid = new node ID name
**  Output:  none
**  Returns: error code
**  Purpose: sets the ID name of a node
**----------------------------------------------------------------
*/
{
    Network *net = &p->network;
    size_t n;

    // Check for valid arguments
    if (index <= 0 || index > net->Nnodes) return 203;
    n = strlen(newid);
    if (n < 1 || n > MAXID) return 209;
    if (strcspn(newid, " ;") < n) return 209;

    // Check if another node with same name exists
    if (hashtable_find(net->NodeHashTable, newid) > 0) return 215;

    // Replace the existing node ID with the new value
    hashtable_delete(net->NodeHashTable, net->Node[index].ID);
    strncpy(net->Node[index].ID, newid, MAXID);
    hashtable_insert(net->NodeHashTable, net->Node[index].ID, index);
    return 0;
}

int DLLEXPORT EN_getnodetype(EN_Project p, int index, int *nodeType)
/*----------------------------------------------------------------
**  Input:   index = node index
**  Output:  nodeType  = node type (see EN_NodeType)
**  Returns: error code
**  Purpose: retrieves the type of a node
**----------------------------------------------------------------
*/
{
    *nodeType = -1;
    if (!p->Openflag) return 102;
    if (index < 1 || index > p->network.Nnodes) return 203;
    if (index <= p->network.Njuncs) *nodeType = EN_JUNCTION;
    else
    {
        if (p->network.Tank[index - p->network.Njuncs].A == 0.0)
        {
            *nodeType = EN_RESERVOIR;
        }
        else *nodeType = EN_TANK;
    }
    return 0;
}

int DLLEXPORT EN_getnodevalue(EN_Project p, int index, int property, double *value)
/*----------------------------------------------------------------
**  Input:   index = node index
**           property = node property code (see EN_NodeProperty)
**  Output:  value = node property value
**  Returns: error code
**  Purpose: retrieves a property value for a node
**----------------------------------------------------------------
*/
{
    Network *net = &p->network;
    Hydraul *hyd = &p->hydraul;
    Quality *qual = &p->quality;

    double v = 0.0;
    Pdemand demand;
    Psource source;

    Snode *Node = net->Node;
    Stank *Tank = net->Tank;

    int nJuncs = net->Njuncs;

    double *Ucf = p->Ucf;
    double *NodeDemand = hyd->NodeDemand;
    double *NodeHead = hyd->NodeHead;
    double *NodeQual = qual->NodeQual;

    // Check for valid arguments
    *value = 0.0;
    if (!p->Openflag) return 102;
    if (index <= 0 || index > net->Nnodes) return 203;

    // Retrieve requested property
    switch (property)
    {
    case EN_ELEVATION:
        v = Node[index].El * Ucf[ELEV];
        break;

    case EN_BASEDEMAND:
        v = 0.0;
        // NOTE: primary demand category is last on demand list
        if (index <= nJuncs)
        {
            for (demand = Node[index].D; demand != NULL; demand = demand->next)
            {
                v = (demand->Base);
            }
        }
        v *= Ucf[FLOW];
        break;

    case EN_PATTERN:
        v = 0.0;
        // NOTE: primary demand category is last on demand list
        if (index <= nJuncs)
        {
            for (demand = Node[index].D; demand != NULL; demand = demand->next)
            {
                v = (double)(demand->Pat);
            }
        }
        else v = (double)(Tank[index - nJuncs].Pat);
        break;

    case EN_EMITTER:
        v = 0.0;
        if (Node[index].Ke > 0.0)
        {
            v = Ucf[FLOW] / pow((Ucf[PRESSURE] * Node[index].Ke), (1.0 / hyd->Qexp));
        }
        break;

    case EN_INITQUAL:
        v = Node[index].C0 * Ucf[QUALITY];
        break;

    case EN_SOURCEQUAL:
    case EN_SOURCETYPE:
    case EN_SOURCEMASS:
    case EN_SOURCEPAT:
        source = Node[index].S;
        if (source == NULL) return 240;
        if (property == EN_SOURCEQUAL) v = source->C0;
        else if (property == EN_SOURCEMASS) v = source->Smass * 60.0;
        else if (property == EN_SOURCEPAT)  v = source->Pat;
        else v = source->Type;
        break;

    case EN_TANKLEVEL:
        if (index <= nJuncs) return 0;
        v = (Tank[index - nJuncs].H0 - Node[index].El) * Ucf[ELEV];
        break;

    case EN_INITVOLUME:
        v = 0.0;
        if (index > nJuncs) v = Tank[index - nJuncs].V0 * Ucf[VOLUME];
        break;

    case EN_MIXMODEL:
        v = MIX1;
        if (index > nJuncs) v = Tank[index - nJuncs].MixModel;
        break;

    case EN_MIXZONEVOL:
        v = 0.0;
        if (index > nJuncs) v = Tank[index - nJuncs].V1max * Ucf[VOLUME];
        break;

    case EN_DEMAND:
        v = NodeDemand[index] * Ucf[FLOW];
        break;

    case EN_HEAD:
        v = NodeHead[index] * Ucf[HEAD];
        break;

    case EN_PRESSURE:
        v = (NodeHead[index] - Node[index].El) * Ucf[PRESSURE];
        break;

    case EN_QUALITY:
        v = NodeQual[index] * Ucf[QUALITY];
        break;

    case EN_TANKDIAM:
        v = 0.0;
        if (index > nJuncs)
        {
            v = sqrt(4.0 / PI * Tank[index - nJuncs].A) * Ucf[ELEV];
        }
        break;

    case EN_MINVOLUME:
        v = 0.0;
        if (index > nJuncs) v = Tank[index - nJuncs].Vmin * Ucf[VOLUME];
        break;

    case EN_MAXVOLUME:
        v = 0.0;
        if (index > nJuncs) v = Tank[index - nJuncs].Vmax * Ucf[VOLUME];
        break;

    case EN_VOLCURVE:
        v = 0.0;
        if (index > nJuncs) v = Tank[index - nJuncs].Vcurve;
        break;

    case EN_MINLEVEL:
        v = 0.0;
        if (index > nJuncs)
        {
            v = (Tank[index - nJuncs].Hmin - Node[index].El) * Ucf[ELEV];
        }
        break;

    case EN_MAXLEVEL:
        v = 0.0;
        if (index > nJuncs)
        {
            v = (Tank[index - nJuncs].Hmax - Node[index].El) * Ucf[ELEV];
        }
        break;

    case EN_MIXFRACTION:
        v = 1.0;
        if (index > nJuncs && Tank[index - nJuncs].Vmax > 0.0)
        {
            v = Tank[index - nJuncs].V1max / Tank[index - nJuncs].Vmax;
        }
        break;

    case EN_TANK_KBULK:
        v = 0.0;
        if (index > nJuncs) v = Tank[index - nJuncs].Kb * SECperDAY;
        break;

    case EN_TANKVOLUME:
        if (index <= nJuncs) return 0;
        v = tankvolume(p, index - nJuncs, NodeHead[index]) * Ucf[VOLUME];
        break;

    default:
        return 251;
    }
    *value = v;
    return 0;
}

int DLLEXPORT EN_setnodevalue(EN_Project p, int index, int property, double value)
/*----------------------------------------------------------------
**  Input:   index = node index
**           property  = node property code (see EN_NodeProperty)
**           value = node property value
**  Output:  none
**  Returns: error code
**  Purpose: sets a property value for a node
**----------------------------------------------------------------
*/
{
    Network *net = &p->network;
    Hydraul *hyd = &p->hydraul;
    Quality *qual = &p->quality;

    Snode *Node = net->Node;
    Stank *Tank = net->Tank;
    Scurve *curve;

    const int nNodes = net->Nnodes;
    const int nJuncs = net->Njuncs;
    const int nPats = net->Npats;

    double *Ucf = p->Ucf;

    int i, j, n;
    Pdemand demand;
    Psource source;
    double hTmp;

    if (!p->Openflag) return 102;
    if (index <= 0 || index > nNodes) return 203;
    switch (property)
    {
    case EN_ELEVATION:
        if (index <= nJuncs) Node[index].El = value / Ucf[ELEV];
        else
        {
            value = (value / Ucf[ELEV]) - Node[index].El;
            j = index - nJuncs;
            Tank[j].H0 += value;
            Tank[j].Hmin += value;
            Tank[j].Hmax += value;
            Node[index].El += value;
            hyd->NodeHead[index] += value;
        }
        break;

    case EN_BASEDEMAND:
        // NOTE: primary demand category is last on demand list
        if (index <= nJuncs)
        {
            for (demand = Node[index].D; demand != NULL; demand = demand->next)
            {
                if (demand->next == NULL) demand->Base = value / Ucf[FLOW];
            }
        }
        break;

    case EN_PATTERN:
        // NOTE: primary demand category is last on demand list
        j = ROUND(value);
        if (j < 0 || j > nPats) return 205;
        if (index <= nJuncs)
        {
            for (demand = Node[index].D; demand != NULL; demand = demand->next)
            {
                if (demand->next == NULL) demand->Pat = j;
            }
        }
        else Tank[index - nJuncs].Pat = j;
        break;

    case EN_EMITTER:
        if (index > nJuncs) return 0;
        if (value < 0.0) return 209;
        if (value > 0.0) value = pow((Ucf[FLOW] / value), hyd->Qexp) / Ucf[PRESSURE];
        Node[index].Ke = value;
        break;

    case EN_INITQUAL:
        if (value < 0.0) return 209;
        Node[index].C0 = value / Ucf[QUALITY];
        if (index > nJuncs) Tank[index - nJuncs].C = Node[index].C0;
        break;

    case EN_SOURCEQUAL:
    case EN_SOURCETYPE:
    case EN_SOURCEPAT:
        if (value < 0.0) return 209;
        source = Node[index].S;
        if (source == NULL)
        {
            source = (struct Ssource *)malloc(sizeof(struct Ssource));
            if (source == NULL) return 101;
            source->Type = CONCEN;
            source->C0 = 0.0;
            source->Pat = 0;
            Node[index].S = source;
        }
        if (property == EN_SOURCEQUAL) source->C0 = value;
        else if (property == EN_SOURCEPAT)
        {
            j = ROUND(value);
            if (j < 0 || j > nPats) return 205;
            source->Pat = j;
        }
        else // property == EN_SOURCETYPE
        {
            j = ROUND(value);
            if (j < CONCEN || j > FLOWPACED) return 251;
            else source->Type = (char)j;
        }
        break;

    case EN_TANKLEVEL:
        if (index <= nJuncs) return 0;
        j = index - nJuncs;
        if (Tank[j].A == 0.0) /* Tank is a reservoir */
        {
            Tank[j].H0 = value / Ucf[ELEV];
            Tank[j].Hmin = Tank[j].H0;
            Tank[j].Hmax = Tank[j].H0;
            Node[index].El = Tank[j].H0;
            hyd->NodeHead[index] = Tank[j].H0;
        }
        else
        {
            value = Node[index].El + value / Ucf[ELEV];
            if (value > Tank[j].Hmax || value < Tank[j].Hmin) return 225;
            Tank[j].H0 = value;
            Tank[j].V0 = tankvolume(p, j, Tank[j].H0);
            // Resetting Volume in addition to initial volume
            Tank[j].V = Tank[j].V0;
            hyd->NodeHead[index] = Tank[j].H0;
        }
        break;

    case EN_TANKDIAM:
        if (value <= 0.0) return 209;
        if (index <= nJuncs) return 0;
        j = index - nJuncs;
        if (Tank[j].A > 0.0)
        {
            value /= Ucf[ELEV];
            Tank[j].A = PI * SQR(value) / 4.0;
            Tank[j].Vmin = tankvolume(p, j, Tank[j].Hmin);
            Tank[j].V0 = tankvolume(p, j, Tank[j].H0);
            Tank[j].Vmax = tankvolume(p, j, Tank[j].Hmax);
            Tank[j].Vcurve = 0;
        }
        break;

    case EN_MINVOLUME:
        if (value < 0.0) return 209;
        if (index <= nJuncs) return 0;
        j = index - nJuncs;
        if (Tank[j].A > 0.0)
        {
            Tank[j].Vmin = value / Ucf[VOLUME];
            Tank[j].V0 = tankvolume(p, j, Tank[j].H0);
            Tank[j].Vmax = tankvolume(p, j, Tank[j].Hmax);
        }
        break;

    case EN_VOLCURVE:
        if (index < nJuncs) return 0;
        i = ROUND(value);
        if (i < 0 || i > net->Ncurves) return 205;
        curve = &net->Curve[i];
        j = index - nJuncs;
        if (Tank[j].A == 0.0) return 0;
        n = curve->Npts - 1;
        if (Tank[j].Vmin * Ucf[VOLUME] < curve->Y[0] ||
            Tank[j].Vmax * Ucf[VOLUME] > curve->Y[n]) return 225;
        Tank[j].Vcurve = i;
        Tank[j].Vmin = tankvolume(p, j, Tank[j].Hmin);
        Tank[j].V0 = tankvolume(p, j, Tank[j].H0);
        Tank[j].Vmax = tankvolume(p, j, Tank[j].Hmax);
        Tank[j].A = (curve->Y[n] - curve->Y[0]) / (curve->X[n] - curve->X[0]);
        break;

    case EN_MINLEVEL:
        if (value < 0.0) return 209;
        if (index <= nJuncs) return 0; // not a tank or reservoir
        j = index - nJuncs;
        if (Tank[j].A == 0.0) return  0; // node is a reservoir
        hTmp = value / Ucf[ELEV] + Node[index].El;
        if (hTmp < Tank[j].Hmax && hTmp <= Tank[j].H0)
        {
            if (Tank[j].Vcurve > 0) return 0;
            Tank[j].Hmin = hTmp;
            Tank[j].Vmin = (Tank[j].Hmin - Node[index].El) * Tank[j].A;
        }
        else return 225;
        break;

    case EN_MAXLEVEL:
        if (value < 0.0) return 209;
        if (index <= nJuncs) return 0; // not a tank or reservoir
        j = index - nJuncs;
        if (Tank[j].A == 0.0) return 0; // node is a reservoir
        hTmp = value / Ucf[ELEV] + Node[index].El;
        if (hTmp > Tank[j].Hmin && hTmp >= Tank[j].H0)
        {
            if (Tank[j].Vcurve > 0) return 0;
            Tank[j].Hmax = hTmp;
            Tank[j].Vmax = tankvolume(p, j, Tank[j].Hmax);
        }
        else return 225;
        break;

    case EN_MIXMODEL:
        j = ROUND(value);
        if (index <= nJuncs) return 0;
        if (j < MIX1 || j > LIFO) return 251;
        if (Tank[index - nJuncs].A > 0.0)
        {
            Tank[index - nJuncs].MixModel = (char)j;
        }
        break;

    case EN_MIXFRACTION:
        if (index <= nJuncs) return 0;
        if (value < 0.0 || value > 1.0) return 209;
        j = index - nJuncs;
        if (Tank[j].A > 0.0)
        {
            Tank[j].V1max = value * Tank[j].Vmax;
        }
        break;

    case EN_TANK_KBULK:
        if (index <= nJuncs) return 0;
        j = index - nJuncs;
        if (Tank[j].A > 0.0)
        {
            Tank[j].Kb = value / SECperDAY;
            qual->Reactflag = 1;
        }
        break;

    default:
        return 251;
    }
    return 0;
}

int DLLEXPORT EN_setjuncdata(EN_Project p, int index, double elev,
                             double dmnd, char *dmndpat)
/*----------------------------------------------------------------
**  Input:   index = junction node index
**           elev = junction elevation
**           dmnd = junction primary base demand
**           dmndpat = name of primary demand time pattern
**  Output:  none
**  Returns: error code
**  Purpose: sets several properties for a junction node
**----------------------------------------------------------------
*/
{
    Network *net = &p->network;

    int i, patIndex = 0;
    Snode *Node = net->Node;
    Pdemand demand;

    // Check that junction exists
    if (!p->Openflag) return 102;
    if (index <= 0 || index > net->Njuncs) return 203;

    // Check that demand pattern exists
    if (strlen(dmndpat) > 0)
    {
        for (i = 1; i <= net->Npats; i++)
        {
            if (strcmp(dmndpat, net->Pattern[i].ID) == 0)
            {
                patIndex = i;
                break;
            }
        }
        if (patIndex == 0) return 205;
    }

    // Assign values to junction's parameters
    Node[index].El = elev / p->Ucf[ELEV];
    for (demand = Node[index].D; demand != NULL; demand = demand->next)
    {
        if (demand->next == NULL)
        {
            demand->Base = dmnd / p->Ucf[FLOW];
            demand->Pat = patIndex;
        }
    }
    return 0;
}

int DLLEXPORT EN_settankdata(EN_Project p, int index, double elev,
                             double initlvl, double minlvl,
                             double maxlvl, double diam,
                             double minvol, char *volcurve)
/*----------------------------------------------------------------
**  Input:   index = tank node index
**           elev = tank bottom elevation
**           initlvl = initial water depth
**           minlvl = minimum water depth
**           maxlvl = maximum water depth
**           diam = tank diameter
**           minvol = tank volume at minimum level
**           volCurve = name of curve for volume v. level
**  Output:  none
**  Returns: error code
**  Purpose: sets several properties for a tank node
**----------------------------------------------------------------
*/
{
    Network *net = &p->network;

    int i, j, n, curveIndex = 0;
    double area, elevation = elev;
    double *Ucf = p->Ucf;
    Stank *Tank = net->Tank;
    Scurve *curve;

    // Check that tank exists
    if (!p->Openflag) return 102;
    if (index <= net->Njuncs || index > net->Nnodes) return 203;
    j = index - net->Njuncs;
    if (Tank[j].A == 0) return 0;  // Tank is a Reservoir

    // Check for valid parameter values
    if (initlvl < 0.0 || minlvl < 0.0 || maxlvl < 0.0) return 209;
    if (minlvl > initlvl || minlvl > maxlvl || initlvl > maxlvl) return 225;
    if (diam < 0.0 || minvol < 0.0) return 209;

    // volume curve supplied
    if (strlen(volcurve) > 0)
    {
        for (i = 1; i <= net->Ncurves; i++)
        {
            if (strcmp(volcurve, net->Curve[i].ID) == 0)
            {
                curveIndex = i;
                break;
            }
        }
        if (curveIndex == 0) return 206;
        curve = &net->Curve[curveIndex];
        n = curve->Npts - 1;
        if (minlvl < curve->X[0] || maxlvl > curve->X[n]) return 225;
        area = (curve->Y[n] - curve->Y[0]) / (curve->X[n] - curve->X[0]);
    }

    // Tank diameter supplied
    else area = PI * diam * diam / 4.0;

    // Assign parameters to tank object
    net->Node[Tank[j].Node].El = elevation;
    Tank[j].A = area / Ucf[ELEV] / Ucf[ELEV];
    Tank[j].H0 = elevation + initlvl / Ucf[ELEV];
    Tank[j].Hmin = elevation + minlvl / Ucf[ELEV];
    Tank[j].Hmax = elevation + maxlvl / Ucf[ELEV];
    Tank[j].Vcurve = curveIndex;
    Tank[j].Vmin = tankvolume(p, j, Tank[j].Hmin);
    Tank[j].V0 = tankvolume(p, j, Tank[j].H0);
    Tank[j].Vmax = tankvolume(p, j, Tank[j].Hmax);
    return 0;
}

int DLLEXPORT EN_getcoord(EN_Project p, int index, double *x, double *y)
/*----------------------------------------------------------------
**  Input:   index = node index
**  Output:  x = node x-coordinate
**           y = node y-coordinate
**  Returns: error code
**  Purpose: retrieves the coordinates of a node
**----------------------------------------------------------------
*/
{
    Network *net = &p->network;
    Snode *node;

    if (!p->Openflag) return 102;
    if (index < 1 || index > p->network.Nnodes) return 203;

    // check if node has coords
    node = &net->Node[index];
    if (node->X == MISSING ||
        node->Y == MISSING) return 254;

    *x = (double)(node->X);
    *y = (double)(node->Y);
    return 0;
}

int DLLEXPORT EN_setcoord(EN_Project p, int index, double x, double y)
/*----------------------------------------------------------------
**  Input:   index = node index
**           x = node x-coordinate
**           y = node y-coordinate
**  Output:  none
**  Returns: error code
**  Purpose: sets the coordinates of a node
**----------------------------------------------------------------
*/
{
    Network *net = &p->network;
    Snode *node;

    if (!p->Openflag) return 102;
    if (index < 1 || index > p->network.Nnodes) return 203;
    node = &net->Node[index];
    node->X = x;
    node->Y = y;
    return 0;
}

/********************************************************************

    Nodal Demand Functions

********************************************************************/

int DLLEXPORT EN_getdemandmodel(EN_Project p, int *model, double *pmin,
                                double *preq, double *pexp)
/*----------------------------------------------------------------
**  Input:   none
**  Output:  model = type of demand model (see EN_DemandModel)
**           pmin = minimum pressure for any demand
**           preq = required pressure for full demand
**           pexp = exponent in pressure dependent demand formula
**  Returns: error code
**  Purpose: retrieves the parameters of a project's demand model
**----------------------------------------------------------------
*/
{
    *model = p->hydraul.DemandModel;
    *pmin = (double)(p->hydraul.Pmin * p->Ucf[PRESSURE]);
    *preq = (double)(p->hydraul.Preq * p->Ucf[PRESSURE]);
    *pexp = (double)(p->hydraul.Pexp);
    return 0;
}

int DLLEXPORT EN_setdemandmodel(EN_Project p, int model, double pmin,
                                double preq, double pexp)
/*----------------------------------------------------------------
**  Input:   model = type of demand model (see EN_DemandModel)
**           pmin = minimum pressure for any demand
**           preq = required pressure for full demand
**           pexp = exponent in pressure dependent demand formula
**  Output:  none
**  Returns: error code
**  Purpose: sets the parameters of a project's demand model
**----------------------------------------------------------------
*/
{
    if (model < 0 || model > EN_PDA) return 251;
    if (pmin > preq || pexp <= 0.0) return 209;
    p->hydraul.DemandModel = model;
    p->hydraul.Pmin = pmin / p->Ucf[PRESSURE];
    p->hydraul.Preq = preq / p->Ucf[PRESSURE];
    p->hydraul.Pexp = pexp;
    return 0;
}

int DLLEXPORT EN_getnumdemands(EN_Project p, int nodeIndex, int *numDemands)
/*----------------------------------------------------------------
**  Input:   nodeIndex = node index
**  Output:  numDemands  = number of demand categories
**  Returns: error code
**  Purpose: retrieves the number of demand categories for a node
**----------------------------------------------------------------
*/
{
    Pdemand d;
    int n = 0;

    // Check for valid arguments
    if (!p->Openflag) return 102;
    if (nodeIndex <= 0 || nodeIndex > p->network.Nnodes) return 203;

    // Count the number of demand categories
    for (d = p->network.Node[nodeIndex].D; d != NULL; d = d->next) n++;
    *numDemands = n;
    return 0;
}

int DLLEXPORT EN_getbasedemand(EN_Project p, int nodeIndex, int demandIndex,
                               double *baseDemand)
/*----------------------------------------------------------------
**  Input:   nodeIndex = node index
**           demandIndex = demand category index
**  Output:  baseDemand = baseline demand value
**  Returns: error code
**  Purpose: retrieves the baseline value for a node's demand category
**----------------------------------------------------------------
*/
{
    Pdemand d;
    int n = 1;

    // Check for valid arguments
    if (!p->Openflag) return 102;
    if (nodeIndex <= 0 || nodeIndex > p->network.Nnodes) return 203;

    // Retrieve demand for specified category
    if (nodeIndex <= p->network.Njuncs)
    {
        for (d = p->network.Node[nodeIndex].D; n < demandIndex && d->next != NULL;
             d = d->next) n++;
        if (n != demandIndex) return 253;
        *baseDemand = (double)(d->Base * p->Ucf[FLOW]);
    }
    else *baseDemand = (double)(0.0);
    return 0;
}

int DLLEXPORT EN_setbasedemand(EN_Project p, int nodeIndex, int demandIndex,
                               double baseDemand)
/*----------------------------------------------------------------
**  Input:   nodeIndex = node index
**           demandIndex = demand category index
**           baseDemand = baseline demand value
**  Output:  none
**  Returns: error code
**  Purpose: sets the baseline value for a node's demand category
**----------------------------------------------------------------
*/
{
    Pdemand d;
    int n = 1;

    // Check for valid arguments
    if (!p->Openflag) return 102;
    if (nodeIndex <= 0 || nodeIndex > p->network.Nnodes) return 203;

    // Set baseline demand for specified category
    if (nodeIndex <= p->network.Njuncs)
    {
        for (d = p->network.Node[nodeIndex].D; n < demandIndex && d->next != NULL;
             d = d->next) n++;
        if (n != demandIndex) return 253;
        d->Base = baseDemand / p->Ucf[FLOW];
    }
    return 0;
}

int DLLEXPORT EN_getdemandname(EN_Project p, int nodeIndex, int demandIndex,
                               char *demandName)
/*----------------------------------------------------------------
**  Input:   nodeIndex = node index
**           demandIndex = demand category index
**  Output:  demandname = demand category name
**  Returns: error code
**  Purpose: retrieves the name assigned to a node's demand category
**----------------------------------------------------------------
*/
{
    Pdemand d;
    int n = 1;

    strcpy(demandName, "");

    // Check for valid arguments
    if (!p->Openflag) return 102;
    if (nodeIndex <= 0 || nodeIndex > p->network.Njuncs) return 203;

    // Locate demand category record and retrieve its name
    for (d = p->network.Node[nodeIndex].D;
        n < demandIndex && d->next != NULL; d = d->next) n++;
    if (n != demandIndex) return 253;

    if (d->Name) strcpy(demandName, d->Name);
    else demandName[0] = '\0';
    return 0;
}

int DLLEXPORT EN_setdemandname(EN_Project p, int nodeIndex, int demandIndex,
                               char *demandName)
/*----------------------------------------------------------------
**  Input:   nodeIndex = node index
**           demandIndex = demand category index
**           demandName = name of demand category
**  Output:  none
**  Returns: error code
**  Purpose: assigns a name to a node's demand category
**----------------------------------------------------------------
*/
{
    Pdemand d;
    int n = 1;

    // Check for valid arguments
    if (!p->Openflag) return 102;
    if (nodeIndex <= 0 || nodeIndex > p->network.Njuncs) return 203;

	// Check that demandName is not too long
    if (strlen(demandName) > MAXID) return 250;
	
    // Locate demand category record and assign demandName to it
    for (d = p->network.Node[nodeIndex].D;
         n < demandIndex && d->next != NULL; d = d->next) n++;
    if (n != demandIndex) return 253;
    d->Name = xstrcpy(&d->Name, demandName, MAXID);
    return 0;
}

int DLLEXPORT EN_getdemandpattern(EN_Project p, int nodeIndex, int demandIndex,
                                  int *patIndex)
/*----------------------------------------------------------------
**  Input:   nodeIndex = node index
**           demandIndex = demand category index
**  Output:  patIndex = time pattern index
**  Returns: error code
**  Purpose: retrieves the time pattern assigned to a node's
**           demand category
**----------------------------------------------------------------
*/
{
    Pdemand d;
    int n = 1;

    // Check for valid arguments
    if (!p->Openflag) return 102;
    if (nodeIndex <= 0 || nodeIndex > p->network.Nnodes) return 203;
    for (d = p->network.Node[nodeIndex].D;
         n < demandIndex && d->next != NULL; d = d->next) n++;
    if (n != demandIndex) return 253;
    *patIndex = d->Pat;
    return 0;
}

int  DLLEXPORT EN_setdemandpattern(EN_Project p, int nodeIndex, int demandIndex,
                                   int patIndex)
/*----------------------------------------------------------------
**  Input:   nodeIndex = node index
**           demandIndex = demand category index
**           patIndex = time pattern index
**  Output:  none
**  Returns: error code
**  Purpose: assigns a time pattern to a node's demand category
**----------------------------------------------------------------
*/
{
    Network *net = &p->network;

    Pdemand d;
    int n = 1;

    // Check for valid arguments
    if (!p->Openflag) return 102;
    if (nodeIndex <= 0 || nodeIndex > net->Nnodes) return 203;
    if (patIndex <= 0 || patIndex > net->Npats) return 205;

    // Locate demand category record and assign time pattern to it
    if (nodeIndex <= net->Njuncs)
    {
        for (d = net->Node[nodeIndex].D;
             n < demandIndex && d->next != NULL; d = d->next) n++;
        if (n != demandIndex) return 253;
        d->Pat = patIndex;
    }
    return 0;
}

/********************************************************************

    Link Functions

********************************************************************/

int DLLEXPORT EN_addlink(EN_Project p, char *id, int linkType,
                         char *fromNode, char *toNode)
/*----------------------------------------------------------------
**  Input:   id = link ID name
**           type = link type (see EN_LinkType)
**           fromNode = name of link's starting node
**           toNode = name of link's ending node
**  Output:  none
**  Returns: error code
**  Purpose: adds a new link to a project
**----------------------------------------------------------------
*/
{
    Network *net = &p->network;
    Hydraul *hyd = &p->hydraul;

    int i, n, size, errcode;
    int n1, n2;
    Slink *link;
    Spump *pump;

    // Cannot modify network structure while solvers are active
    if (!p->Openflag) return 102;
    if (p->hydraul.OpenHflag || p->quality.OpenQflag) return 262;

    // Check if a link with same id already exists
    if (EN_getlinkindex(p, id, &i) == 0) return 215;

    // Check for valid link type
    if (linkType < CVPIPE || linkType > GPV) return 251;

    // Lookup the link's from and to nodes
    n1 = hashtable_find(net->NodeHashTable, fromNode);
    n2 = hashtable_find(net->NodeHashTable, toNode);
    if (n1 == 0 || n2 == 0) return 203;

    // Check that id name is not too long
    if (strlen(id) > MAXID) return 250;

    // Check that valve link has legal connections
    if (linkType > PUMP)
    {
        errcode = valvecheck(p, linkType, n1, n2);
        if (errcode) return errcode;
    }

    // Grow link-related arrays to accomodate the new link
    net->Nlinks++;
    n = net->Nlinks;
    size = (n + 1) * sizeof(Slink);
    net->Link = (Slink *)realloc(net->Link, size);
    size = (n + 1) * sizeof(double);
    hyd->LinkFlow = (double *)realloc(hyd->LinkFlow, size);
    hyd->LinkSetting = (double *)realloc(hyd->LinkSetting, size);
    size = (n + 1) * sizeof(StatusType);
    hyd->LinkStatus = (StatusType *)realloc(hyd->LinkStatus, size);

    // Set properties for the new link
    link = &net->Link[n];
    strncpy(link->ID, id, MAXID);

    if (linkType <= PIPE) net->Npipes++;
    else if (linkType == PUMP)
    {
        // Grow pump array to accomodate the new link
        net->Npumps++;
        size = (net->Npumps + 1) * sizeof(Spump);
        net->Pump = (Spump *)realloc(net->Pump, size);
        pump = &net->Pump[net->Npumps];
        pump->Link = n;
        pump->Ptype = NOCURVE;
        pump->Q0 = 0;
        pump->Qmax = 0;
        pump->Hmax = 0;
        pump->H0 = 0;
        pump->R = 0;
        pump->N = 0;
        pump->Hcurve = 0;
        pump->Ecurve = 0;
        pump->Upat = 0;
        pump->Epat = 0;
        pump->Ecost = 0;
        pump->Energy.TotalCost = MISSING;
    }
    else
    {
        // Grow valve array to accomodate the new link
        net->Nvalves++;
        size = (net->Nvalves + 1) * sizeof(Svalve);
        net->Valve = (Svalve *)realloc(net->Valve, size);
        net->Valve[net->Nvalves].Link = n;
    }

    link->Type = linkType;
    link->N1 = n1;
    link->N2 = n2;
    link->Status = OPEN;

    if (linkType == PUMP)
    {
        link->Kc = 1.0; // Speed factor
        link->Km = 0.0; // Horsepower
        link->Len = 0.0;
    }
    else if (linkType <= PIPE)  // pipe or cvpipe
    {
        link->Diam = 10 / p->Ucf[DIAM];
        link->Kc = 100; // Rough. coeff
        link->Km = 0.0; // Loss coeff
        link->Len = 1000;
    }
    else  // Valve
    {
        link->Diam = 10 / p->Ucf[DIAM];
        link->Kc = 0.0; // Valve setting.
        link->Km = 0.0; // Loss coeff
        link->Len = 0.0;
        link->Status = ACTIVE;
    }
    link->Kb = 0;
    link->Kw = 0;
    link->R = 0;
    link->Rc = 0;
    link->Rpt = 0;
    link->Comment = NULL;

    hashtable_insert(net->LinkHashTable, link->ID, n);
    return 0;
}

int DLLEXPORT EN_deletelink(EN_Project p, int index, int actionCode)
/*----------------------------------------------------------------
**  Input:   index  = index of the link to delete
**           actionCode = how to treat controls that contain the link:
**           EN_UNCONDITIONAL deletes all such controls plus the link,
**           EN_CONDITIONAL does not delete the link if it appears
**           in a control and returns an error code
**  Output:  none
**  Returns: error code
**  Purpose: deletes a link from a project
**----------------------------------------------------------------
*/
{
    Network *net = &p->network;

    int i;
    int pumpindex;
    int valveindex;
    int linkType;
    Slink *link;

    // Cannot modify network structure while solvers are active
    if (!p->Openflag) return 102;
    if (p->hydraul.OpenHflag || p->quality.OpenQflag) return 262;

    // Check that link exists
    if (index <= 0 || index > net->Nlinks) return 204;
    if (actionCode < EN_UNCONDITIONAL || actionCode > EN_CONDITIONAL) return 251;

    // Deletion will be cancelled if link appears in any controls
    if (actionCode == EN_CONDITIONAL)
    {
        actionCode = incontrols(p, LINK, index);
        if (actionCode > 0) return 261;
    }

    // Get references to the link and its type
    link = &net->Link[index];
    EN_getlinktype(p, index, &linkType);

    // Remove link from its hash table
    hashtable_delete(net->LinkHashTable, link->ID);

    // Remove link's comment
    free(net->Link[index].Comment);
    net->Link[net->Nlinks].Comment = NULL;

    // Shift position of higher entries in Link array down one
    for (i = index; i <= net->Nlinks - 1; i++)
    {
        net->Link[i] = net->Link[i + 1];
        // ... update link's entry in the hash table
        hashtable_update(net->LinkHashTable, net->Link[i].ID, i);
    }

    // Adjust references to higher numbered links for pumps & valves
    for (i = 1; i <= net->Npumps; i++)
    {
        if (net->Pump[i].Link > index) net->Pump[i].Link -= 1;
    }
    for (i = 1; i <= net->Nvalves; i++)
    {
        if (net->Valve[i].Link > index) net->Valve[i].Link -= 1;
    }

    // Delete any pump associated with the deleted link
    if (linkType == PUMP)
    {
        pumpindex = findpump(net, index);
        for (i = pumpindex; i <= net->Npumps - 1; i++)
        {
            net->Pump[i] = net->Pump[i + 1];
        }
        net->Npumps--;
    }

    // Delete any valve (linkType > PUMP) associated with the deleted link
    if (linkType > PUMP)
    {
        valveindex = findvalve(net, index);
        for (i = valveindex; i <= net->Nvalves - 1; i++)
        {
            net->Valve[i] = net->Valve[i + 1];
        }
        net->Nvalves--;
    }

    // Delete any control containing the link
    for (i = net->Ncontrols; i >= 1; i--)
    {
        if (net->Control[i].Link == index) EN_deletecontrol(p, i);
    }

    // Adjust higher numbered link indices in remaining controls
    for (i = 1; i <= net->Ncontrols; i++)
    {
        if (net->Control[i].Link > index) net->Control[i].Link--;
    }

    // Make necessary adjustments to rule-based controls
    adjustrules(p, EN_R_LINK, index);  // see RULES.C

    // Reduce link count by one
    net->Nlinks--;
    return 0;
}

int DLLEXPORT EN_getlinkindex(EN_Project p, char *id, int *index)
/*----------------------------------------------------------------
**  Input:   id = link ID name
**  Output:  index = link index
**  Returns: error code
**  Purpose: retrieves the index of a link
**----------------------------------------------------------------
*/
{
    *index = 0;
    if (!p->Openflag) return 102;
    *index = findlink(&p->network, id);
    if (*index == 0) return 204;
    else return 0;
}

int DLLEXPORT EN_getlinkid(EN_Project p, int index, char *id)
/*----------------------------------------------------------------
**  Input:   index = link index
**  Output:  id = link ID name
**  Returns: error code
**  Purpose: retrieves the ID name of a link
**----------------------------------------------------------------
*/
{
    strcpy(id, "");
    if (!p->Openflag) return 102;
    if (index < 1 || index > p->network.Nlinks) return 204;
    strcpy(id, p->network.Link[index].ID);
    return 0;
}

int DLLEXPORT EN_setlinkid(EN_Project p, int index, char *newid)
/*----------------------------------------------------------------
**  Input:   index = link index
**           id = link ID name
**  Output:  none
**  Returns: error code
**  Purpose: sets the ID name of a link
**----------------------------------------------------------------
*/
{
    Network *net = &p->network;
    size_t n;

    // Check for valid arguments
    if (index <= 0 || index > net->Nlinks) return 204;
    n = strlen(newid);
    if (n < 1 || n > MAXID) return 211;
    if (strcspn(newid, " ;") < n) return 211;

    // Check if another link with same name exists
    if (hashtable_find(net->LinkHashTable, newid) > 0) return 215;

    // Replace the existing link ID with the new value
    hashtable_delete(net->LinkHashTable, net->Link[index].ID);
    strncpy(net->Link[index].ID, newid, MAXID);
    hashtable_insert(net->LinkHashTable, net->Link[index].ID, index);
    return 0;
}

int DLLEXPORT EN_getlinktype(EN_Project p, int index, int *linkType)
/*----------------------------------------------------------------
**  Input:   index = link index
**  Output:  linkType = link type (see EN_LinkType)
**  Returns: error code
**  Purpose: retrieves the type code of a link
**----------------------------------------------------------------
*/
{
    *linkType = -1;
    if (!p->Openflag) return 102;
    if (index < 1 || index > p->network.Nlinks) return 204;
    *linkType = p->network.Link[index].Type;
    return 0;
}

int DLLEXPORT EN_setlinktype(EN_Project p, int *index, int linkType, int actionCode)
/*----------------------------------------------------------------
**  Input:   index = link index
**           linkType = new link type (see EN_LinkType)
**           actionCode = how to treat controls that contain the link:
**           EN_UNCONDITIONAL deletes all such controls,
**           EN_CONDITIONAL cancels the type change if the link appears
**           in a control and returns an error code
**  Output:  none
**  Returns: error code
**  Purpose: changes the type of a particular link (e.g. pipe to pump)
**----------------------------------------------------------------
*/
{
    Network *net = &p->network;

    int i = *index, n1, n2;
    char id[MAXID + 1];
    char id1[MAXID + 1];
    char id2[MAXID + 1];
    int errcode;
    int oldType;

    // Cannot modify network structure while solvers are active
    if (!p->Openflag) return 102;
    if (p->hydraul.OpenHflag || p->quality.OpenQflag) return 262;

    // Check for valid input parameters
    if (linkType < 0 || linkType > GPV || actionCode < EN_UNCONDITIONAL ||
        actionCode > EN_CONDITIONAL)
    {
        return 251;
    }

    // Check for valid link index
    if (i <= 0 || i > net->Nlinks) return 204;

    // Check if current link type equals new type
    EN_getlinktype(p, i, &oldType);
    if (oldType == linkType) return 0;

    // Type change will be cancelled if link appears in any controls
    if (actionCode == EN_CONDITIONAL)
    {
        actionCode = incontrols(p, LINK, i);
        if (actionCode > 0) return 261;
    }

    // Pipe changing from or to having a check valve
    if (oldType <= PIPE && linkType <= PIPE)
    {
        net->Link[i].Type = linkType;
        if (linkType == CVPIPE) net->Link[i].Status = OPEN;
        return 0;
    }

    // Get ID's of link & its end nodes
    EN_getlinkid(p, i, id);
    EN_getlinknodes(p, i, &n1, &n2);
    EN_getnodeid(p, n1, id1);
    EN_getnodeid(p, n2, id2);

    // Check for illegal valve connections
    errcode = valvecheck(p, linkType, n1, n2);
    if (errcode) return errcode;

    // Delete the original link (and any controls containing it)
    EN_deletelink(p, i, actionCode);

    // Create a new link of new type and old id
    errcode = EN_addlink(p, id, linkType, id1, id2);

    // Find the index of this new link
    EN_getlinkindex(p, id, index);
    return errcode;
}

int DLLEXPORT EN_getlinknodes(EN_Project p, int index, int *node1, int *node2)
/*----------------------------------------------------------------
**  Input:   index = link index
**  Output:  node1 = index of link's starting node
**           node2 = index of link's ending node
**  Returns: error code
**  Purpose: retrieves the start and end nodes of a link
**----------------------------------------------------------------
*/
{
    *node1 = 0;
    *node2 = 0;
    if (!p->Openflag) return 102;
    if (index < 1 || index > p->network.Nlinks) return 204;
    *node1 = p->network.Link[index].N1;
    *node2 = p->network.Link[index].N2;
    return 0;
}

int DLLEXPORT EN_setlinknodes(EN_Project p, int index, int node1, int node2)
/*----------------------------------------------------------------
**  Input:   index = link index
**           node1 = index of link's new starting node
**           node2 = index of link's new ending node
**  Returns: error code
**  Purpose: sets the start and end nodes of a link
**----------------------------------------------------------------
*/
{
    Network *net = &p->network;
    int type, errcode;

    // Cannot modify network structure while solvers are active
    if (p->hydraul.OpenHflag || p->quality.OpenQflag) return 262;

    // Check that nodes exist
    if (node1 < 0 || node1 > net->Nnodes) return 203;
    if (node2 < 0 || node2 > net->Nnodes) return 203;

    // Check that nodes are not the same
    if (node1 == node2) return 222;

    // Check for illegal valve connection
    type = net->Link[index].Type;
    if (type > PUMP)
    {
        errcode = valvecheck(p, type, node1, node2);
        if (errcode) return errcode;
    }

    // Assign new end nodes to link
    net->Link[index].N1 = node1;
    net->Link[index].N2 = node2;
    return 0;
}

int DLLEXPORT EN_getlinkvalue(EN_Project p, int index, int property, double *value)
/*----------------------------------------------------------------
**  Input:   index = link index
**           property = link property code (see EN_LinkProperty)
**  Output:  value = link property value
**  Returns: error code
**  Purpose: retrieves a property value for a link
**----------------------------------------------------------------
*/
{
    Network *net = &p->network;
    Hydraul *hyd = &p->hydraul;

    double a, h, q, v = 0.0;
    int pmp;
    Slink *Link = net->Link;
    Spump *Pump = net->Pump;
    double *Ucf = p->Ucf;
    double *LinkFlow = hyd->LinkFlow;
    double *LinkSetting = hyd->LinkSetting;

    // Check for valid arguments
    *value = 0.0;
    if (!p->Openflag) return 102;
    if (index <= 0 || index > net->Nlinks) return 204;

    // Retrieve called-for property
    switch (property)
    {
    case EN_DIAMETER:
        if (Link[index].Type == PUMP) v = 0.0;
        else v = Link[index].Diam * Ucf[DIAM];
        break;

    case EN_LENGTH:
        v = Link[index].Len * Ucf[ELEV];
        break;

    case EN_ROUGHNESS:
        if (Link[index].Type <= PIPE)
        {
            if (hyd->Formflag == DW) v = Link[index].Kc * (1000.0 * Ucf[ELEV]);
            else v = Link[index].Kc;
        }
        else v = 0.0;
        break;

    case EN_MINORLOSS:
        if (Link[index].Type != PUMP)
        {
            v = Link[index].Km;
            v *= (SQR(Link[index].Diam) * SQR(Link[index].Diam) / 0.02517);
        }
        else v = 0.0;
        break;

    case EN_INITSTATUS:
        if (Link[index].Status <= CLOSED) v = 0.0;
        else v = 1.0;
        break;

    case EN_INITSETTING:
        if (Link[index].Type == PIPE || Link[index].Type == CVPIPE)
        {
            return EN_getlinkvalue(p, index, EN_ROUGHNESS, value);
        }
        v = Link[index].Kc;
        switch (Link[index].Type)
        {
        case PRV:
        case PSV:
        case PBV:
            v *= Ucf[PRESSURE];
            break;
        case FCV:
            v *= Ucf[FLOW];
        default:
            break;
        }
        break;

    case EN_KBULK:
        v = Link[index].Kb * SECperDAY;
        break;

    case EN_KWALL:
        v = Link[index].Kw * SECperDAY;
        break;

    case EN_FLOW:
        if (hyd->LinkStatus[index] <= CLOSED) v = 0.0;
        else v = LinkFlow[index] * Ucf[FLOW];
        break;

    case EN_VELOCITY:
        if (Link[index].Type == PUMP) v = 0.0;
        else if (hyd->LinkStatus[index] <= CLOSED) v = 0.0;
        else
        {
            q = ABS(LinkFlow[index]);
            a = PI * SQR(Link[index].Diam) / 4.0;
            v = q / a * Ucf[VELOCITY];
        }
        break;

    case EN_HEADLOSS:
        if (hyd->LinkStatus[index] <= CLOSED) v = 0.0;
        else
        {
            h = hyd->NodeHead[Link[index].N1] - hyd->NodeHead[Link[index].N2];
            if (Link[index].Type != PUMP) h = ABS(h);
            v = h * Ucf[HEADLOSS];
        }
        break;

    case EN_STATUS:
        if (hyd->LinkStatus[index] <= CLOSED) v = 0.0;
        else v = 1.0;
        break;

    case EN_SETTING:
        if (Link[index].Type == PIPE || Link[index].Type == CVPIPE)
        {
            return EN_getlinkvalue(p, index, EN_ROUGHNESS, value);
        }
        if (LinkSetting[index] == MISSING) v = 0.0;
        else v = LinkSetting[index];
        switch (Link[index].Type)
        {
        case PRV:
        case PSV:
        case PBV:
            v *= Ucf[PRESSURE];
            break;
        case FCV:
            v *= Ucf[FLOW];
        default:
            break;
        }
        break;

    case EN_ENERGY:
        getenergy(p, index, &v, &a);
        break;

    case EN_LINKQUAL:
        v = avgqual(p, index) * Ucf[LINKQUAL];
        break;

    case EN_LINKPATTERN:
        if (Link[index].Type == PUMP)
        {
            v = (double)Pump[findpump(&p->network, index)].Upat;
        }
        break;

    case EN_PUMP_STATE:
        v = hyd->LinkStatus[index];

        if (Link[index].Type == PUMP)
        {
            pmp = findpump(net, index);
            if (hyd->LinkStatus[index] >= OPEN)
            {
                if (hyd->LinkFlow[index] > hyd->LinkSetting[index] * Pump[pmp].Qmax)
                {
                    v = XFLOW;
                }
                if (hyd->LinkFlow[index] < 0.0) v = XHEAD;
            }
        }
        break;

    case EN_PUMP_EFFIC:
        getenergy(p, index, &a, &v);
        break;

    case EN_PUMP_POWER:
        v = 0;
        if (Link[index].Type == PUMP)
        {
            pmp = findpump(net, index);
            if (Pump[pmp].Ptype == CONST_HP) v = Link[index].Km; // Power in HP or KW
        }
        break;

    case EN_PUMP_HCURVE:
        if (Link[index].Type == PUMP)
        {
            v = (double)Pump[findpump(&p->network, index)].Hcurve;
        }
        break;

    case EN_PUMP_ECURVE:
        if (Link[index].Type == PUMP)
        {
            v = (double)Pump[findpump(&p->network, index)].Ecurve;
        }
        break;

    case EN_PUMP_ECOST:
        if  (Link[index].Type == PUMP)
        {
            v = (double)Pump[findpump(&p->network, index)].Ecost;
        }
        break;

    case EN_PUMP_EPAT:
        if (Link[index].Type == PUMP)
        {
            v = (double)Pump[findpump(&p->network, index)].Epat;
        }
        break;

    default:
        return 251;
    }
    *value = (double)v;
    return 0;
}

int DLLEXPORT EN_setlinkvalue(EN_Project p, int index, int property, double value)
/*----------------------------------------------------------------
**  Input:   index = link index
**           property  = link property code (see EN_LinkProperty)
**           value = property value
**  Output:  none
**  Returns: error code
**  Purpose: sets a property value for a link
**----------------------------------------------------------------
*/
{
    Network *net = &p->network;
    Hydraul *hyd = &p->hydraul;
    Quality *qual = &p->quality;

    Slink *Link = net->Link;
    double *Ucf = p->Ucf;
    double *LinkSetting = hyd->LinkSetting;
    char s;
    double r;
    int pumpIndex, patIndex, curveIndex;

    if (!p->Openflag) return 102;
    if (index <= 0 || index > net->Nlinks) return 204;
    switch (property)
    {
    case EN_DIAMETER:
        if (Link[index].Type != PUMP)
        {
            if (value <= 0.0) return 211;
            value /= Ucf[DIAM];                // Convert to feet
            r = Link[index].Diam / value;      // Ratio of old to new diam
            Link[index].Km *= SQR(r) * SQR(r); // Adjust minor loss factor
            Link[index].Diam = value;          // Update diameter
            resistcoeff(p, index);             // Update resistance coeff.
        }
        break;

    case EN_LENGTH:
        if (Link[index].Type <= PIPE)
        {
            if (value <= 0.0) return 211;
            Link[index].Len = value / Ucf[ELEV];
            resistcoeff(p, index);
        }
        break;

    case EN_ROUGHNESS:
        if (Link[index].Type <= PIPE)
        {
            if (value <= 0.0) return 211;
            Link[index].Kc = value;
            if (hyd->Formflag == DW) Link[index].Kc /= (1000.0 * Ucf[ELEV]);
            resistcoeff(p, index);
        }
        break;

    case EN_MINORLOSS:
        if (Link[index].Type != PUMP)
        {
            if (value <= 0.0) return 211;
            Link[index].Km = 0.02517 * value / SQR(Link[index].Diam) /
                             SQR(Link[index].Diam);
        }
        break;

    case EN_INITSTATUS:
    case EN_STATUS:
        // Cannot set status for a check valve
        if (Link[index].Type == CVPIPE) return 207;
        s = (char)ROUND(value);
        if (s < 0 || s > 1) return 211;
        if (property == EN_INITSTATUS)
        {
            setlinkstatus(p, index, s, &Link[index].Status, &Link[index].Kc);
        }
        else
        {
            setlinkstatus(p, index, s, &hyd->LinkStatus[index], &LinkSetting[index]);
        }
        break;

    case EN_INITSETTING:
    case EN_SETTING:
        if (value < 0.0) return 211;
        if (Link[index].Type == PIPE || Link[index].Type == CVPIPE)
        {
            return EN_setlinkvalue(p, index, EN_ROUGHNESS, value);
        }
        else
        {
            switch (Link[index].Type)
            {
            case PUMP:
                break;
            case PRV:
            case PSV:
            case PBV:
                value /= Ucf[PRESSURE];
                break;
            case FCV:
                value /= Ucf[FLOW];
                break;
            case TCV:
                break;
            case GPV:
                return 207; // Cannot modify setting for GPV
            default:
                return 0;
            }
            if (property == EN_INITSETTING)
            {
                setlinksetting(p, index, value, &Link[index].Status, &Link[index].Kc);
            }
            else
            {
                setlinksetting(p, index, value, &hyd->LinkStatus[index],
                               &LinkSetting[index]);
            }
        }
        break;

    case EN_KBULK:
        if (Link[index].Type <= PIPE)
        {
            Link[index].Kb = value / SECperDAY;
            qual->Reactflag = 1;
        }
        break;

    case EN_KWALL:
        if (Link[index].Type <= PIPE)
        {
            Link[index].Kw = value / SECperDAY;
            qual->Reactflag = 1;
        }
        break;

    case EN_LINKPATTERN:
        if (Link[index].Type == PUMP)
        {
            patIndex = ROUND(value);
            if (patIndex <= 0 || patIndex > net->Npats) return 205;
            pumpIndex = findpump(&p->network, index);
            net->Pump[pumpIndex].Upat = patIndex;
        }
        break;

    case EN_PUMP_POWER:
        if (Link[index].Type == PUMP)
        {
            if (value <= 0.0) return 211;
            pumpIndex = findpump(&p->network, index);
            net->Pump[pumpIndex].Ptype = CONST_HP;
            net->Pump[pumpIndex].Hcurve = 0;
            net->Link[index].Km = value;
            updatepumpparams(p, pumpIndex);
            net->Pump[pumpIndex].R /= Ucf[POWER];
            net->Pump[pumpIndex].Q0 /= Ucf[FLOW];
            net->Pump[pumpIndex].Qmax /= Ucf[FLOW];
            net->Pump[pumpIndex].Hmax /= Ucf[HEAD];
        }
        break;

    case EN_PUMP_HCURVE:
        if (Link[index].Type == PUMP)
        {
            return EN_setheadcurveindex(p, index, ROUND(value));
        }
        break;

    case EN_PUMP_ECURVE:
        if (Link[index].Type == PUMP)
        {
            curveIndex = ROUND(value);
            if (curveIndex <= 0 || curveIndex > net->Ncurves) return 205;
            pumpIndex = findpump(&p->network, index);
            net->Pump[pumpIndex].Ecurve = curveIndex;
        }
        break;

    case EN_PUMP_ECOST:
        if (Link[index].Type == PUMP)
        {
            if (value < 0.0) return 211;
            pumpIndex = findpump(&p->network, index);
            net->Pump[pumpIndex].Ecost = value;
        }
        break;

    case EN_PUMP_EPAT:
        if (Link[index].Type == PUMP)
        {
            patIndex = ROUND(value);
            if (patIndex <= 0 || patIndex > net->Npats) return 205;
            pumpIndex = findpump(&p->network, index);
            net->Pump[pumpIndex].Epat = patIndex;
        }
        break;

    default:
        return 251;
    }
    return 0;
}

int DLLEXPORT EN_setpipedata(EN_Project p, int index, double length,
                             double diam, double rough, double mloss)
    /*----------------------------------------------------------------
    **  Input:   index = pipe link index
    **           length = pipe length
    **           diam = pipe diameter
    **           rough = pipe roughness coefficient
    **           mloss = minor loss coefficient
    **  Output:  none
    **  Returns: error code
    **  Purpose: sets several properties for a pipe link
    **----------------------------------------------------------------
    */
{
    Network *net = &p->network;

    Slink *Link = net->Link;
    double *Ucf = p->Ucf;
    double diameter = diam;

    // Check that pipe exists
    if (!p->Openflag) return 102;
    if (index <= 0 || index > net->Nlinks) return 204;
    if (Link[index].Type > PIPE) return 0;

    // Check for valid parameters
    if (length <= 0.0 || diam <= 0.0 || rough <= 0.0 || mloss < 0.0) return 211;

    // Assign parameters to pipe
    Link[index].Len = length / Ucf[ELEV];
    diameter /= Ucf[DIAM];
    Link[index].Diam = diameter;
    Link[index].Kc = rough;
    if (p->hydraul.Formflag == DW) Link[index].Kc /= (1000.0 * Ucf[ELEV]);

    // Update minor loss factor & pipe flow resistance
    Link[index].Km = 0.02517 * mloss / SQR(Link[index].Diam) / SQR(Link[index].Diam);
    resistcoeff(p, index);
    return 0;
}


/********************************************************************

    Pump Functions

********************************************************************/

int DLLEXPORT EN_getpumptype(EN_Project p, int linkIndex, int *pumpType)
/*----------------------------------------------------------------
**  Input:   linkIndex = index of a pump link
**  Output:  pumpType = type of pump head curve (see EN_PumpType)
**  Returns: error code
**  Purpose: retrieves the type of head curve used by a pump
**----------------------------------------------------------------
*/
{
    Network *net = &p->network;

    Slink *Link = net->Link;
    Spump *Pump = net->Pump;
    const int Nlinks = net->Nlinks;

    *pumpType = -1;
    if (!p->Openflag) return 102;
    if (linkIndex < 1 || linkIndex > Nlinks) return 204;
    if (PUMP != Link[linkIndex].Type) return 216;
    *pumpType = Pump[findpump(&p->network, linkIndex)].Ptype;
    return 0;
}

int DLLEXPORT EN_getheadcurveindex(EN_Project p, int linkIndex, int *curveIndex)
/*----------------------------------------------------------------
**  Input:   linkIndex = index of a pump link
**  Output:  curveIndex = index of a pump's head curve
**  Returns: error code
**  Purpose: retrieves the index of a pump's head curve
**----------------------------------------------------------------
*/
{
    Network *net = &p->network;

    Slink *Link = net->Link;
    Spump *Pump = net->Pump;
    const int Nlinks = net->Nlinks;

    *curveIndex = 0;
    if (!p->Openflag) return 102;
    if (linkIndex < 1 || linkIndex > Nlinks) return 204;
    if (PUMP != Link[linkIndex].Type) return 216;
    *curveIndex = Pump[findpump(net, linkIndex)].Hcurve;
    return 0;
}

int DLLEXPORT EN_setheadcurveindex(EN_Project p, int linkIndex, int curveIndex)
/*----------------------------------------------------------------
**  Input:   linkIndex = index of a pump link
**           curveIndex = index of a curve
**  Output:  none
**  Returns: error code
**  Purpose: assigns a new head curve to a pump
**----------------------------------------------------------------
*/
{
    Network *net = &p->network;

    double *Ucf = p->Ucf;
    int pumpIndex;
    Spump *pump;

    // Check for valid parameters
    if (!p->Openflag) return 102;
    if (linkIndex < 1 || linkIndex > net->Nlinks) return 204;
    if (PUMP != net->Link[linkIndex].Type) return 0;
    if (curveIndex <= 0 || curveIndex > net->Ncurves) return 206;

    // Assign the new curve to the pump
    pumpIndex = findpump(net, linkIndex);
    pump = &p->network.Pump[pumpIndex];
    pump->Ptype = NOCURVE;
    pump->Hcurve = curveIndex;

    // Update the pump curve's parameters and convert their units
    updatepumpparams(p, pumpIndex);
    if (pump->Ptype == POWER_FUNC)
    {
        pump->H0 /= Ucf[HEAD];
        pump->R *= (pow(Ucf[FLOW], pump->N) / Ucf[HEAD]);
    }
    pump->Q0 /= Ucf[FLOW];
    pump->Qmax /= Ucf[FLOW];
    pump->Hmax /= Ucf[HEAD];

    // Designate the newly assigned curve as being a Pump Curve
    p->network.Curve[curveIndex].Type = PUMP_CURVE;
    return 0;
}

/********************************************************************

    Time Pattern Functions

********************************************************************/

int DLLEXPORT EN_addpattern(EN_Project p, char *id)
/*----------------------------------------------------------------
**  Input:   id = time pattern ID name
**  Output:  none
**  Returns: error code
**  Purpose: adds a new time pattern to a project
**----------------------------------------------------------------
*/
{
    Network *net = &p->network;
    Parser  *parser = &p->parser;

    int i, n, err = 0;
    Spattern *pat;

    // Check if a pattern with same id already exists
    if (!p->Openflag) return 102;
    if (EN_getpatternindex(p, id, &i) == 0) return 215;

    // Check that id name is not too long
    if (strlen(id) > MAXID) return 250;

    // Expand the project's array of patterns
    n = net->Npats + 1;
    net->Pattern = (Spattern *)realloc(net->Pattern, (n + 1) * sizeof(Spattern));

    // Assign properties to the new pattern
    pat = &net->Pattern[n];
    strcpy(pat->ID, id);
    pat->Comment = NULL;
    pat->Length = 1;
    pat->F = (double *)calloc(1, sizeof(double));
    if (pat->F == NULL) err = 1;
    else pat->F[0] = 1.0;

    // Abort if memory allocation error
    if (err)
    {
        free(pat->F);
        return 101;
    }

    // Update the number of patterns
    net->Npats = n;
    parser->MaxPats = n;
    return 0;
}

int  DLLEXPORT EN_deletepattern(EN_Project p, int index)
/*----------------------------------------------------------------
**  Input:   index  = index of the pattern to delete
**  Output:  none
**  Returns: error code
**  Purpose: deletes a time pattern from a project
**----------------------------------------------------------------
*/
{
    int i;

    Network *net = &p->network;
    Parser  *parser = &p->parser;
    Hydraul *hyd = &p->hydraul;

    // Can't delete a pattern while a solver is active
    if (!p->Openflag)return 102;
    if (p->hydraul.OpenHflag || p->quality.OpenQflag) return 262;

    // Check that pattern exists
    if (index < 1 || index > p->network.Npats) return 205;

    // Adjust references by other objects to patterns
    adjustpatterns(net, index);

    // Modify global energy price pattern
    if (hyd->Epat == index)  hyd->Epat = 0;
    else if (hyd->Epat > index) hyd->Epat--;

    // Free the pattern's factor array
    FREE(net->Pattern[index].F);
    FREE(net->Pattern[index].Comment);

    // Shift the entries in the network's Pattern array
    for (i = index; i < net->Npats; i++) net->Pattern[i] = net->Pattern[i+1];
    net->Npats--;
    parser->MaxPats--;
    return 0;
}

int DLLEXPORT EN_getpatternindex(EN_Project p, char *id, int *index)
/*----------------------------------------------------------------
**  Input:   id = time pattern name
**  Output:  index = time pattern index
**  Returns: error code
**  Purpose: retrieves the index of a time pattern
**----------------------------------------------------------------
*/
{
    int i;

    *index = 0;
    if (!p->Openflag) return 102;
    for (i = 1; i <= p->network.Npats; i++)
    {
        if (strcmp(id, p->network.Pattern[i].ID) == 0)
        {
            *index = i;
            return 0;
        }
    }
    *index = 0;
    return 205;
}

int DLLEXPORT EN_getpatternid(EN_Project p, int index, char *id)
/*----------------------------------------------------------------
**  Input:   index = time pattern index
**  Output:  id = time pattern ID name
**  Returns: error code
**  Purpose: retrieves the ID name of a time pattern
**----------------------------------------------------------------
*/
{
    strcpy(id, "");
    if (!p->Openflag)return 102;
    if (index < 1 || index > p->network.Npats) return 205;
    strcpy(id, p->network.Pattern[index].ID);
    return 0;
}

int DLLEXPORT EN_setpatternid(EN_Project p, int index, char *id)
/*----------------------------------------------------------------
**  Input:   index = time pattern index
**           id = time pattern ID name
**  Returns: error code
**  Purpose: changes the ID name of a time pattern
**----------------------------------------------------------------
*/
{
    int i;

    if (!p->Openflag) return 102;
    if (index < 1 || index > p->network.Npats) return 205;
    if (strlen(id) > MAXID) return 250;
    for (i = 1; i <= p->network.Npats; i++)
    {
        if (i != index && strcmp(id, p->network.Pattern[i].ID) == 0) return 215;
    }
    strcpy(p->network.Pattern[index].ID, id);
    return 0;
}

int DLLEXPORT EN_getpatternlen(EN_Project p, int index, int *len)
/*----------------------------------------------------------------
**  Input:   index = time pattern index
**  Output:  len = number of periods in a time pattern
**  Returns: error code
**  Purpose: retrieves the number of time periods in a time pattern
**----------------------------------------------------------------
*/
{
    if (!p->Openflag) return 102;
    if (index < 1 || index > p->network.Npats) return 205;
    *len = p->network.Pattern[index].Length;
    return 0;
}

int DLLEXPORT EN_getpatternvalue(EN_Project p, int index, int period, double *value)
/*----------------------------------------------------------------
**  Input:   index = time pattern index
**           period = time pattern period
**  Output:  value = pattern factor for a particular time period
**  Returns: error code
**  Purpose: retrieves the pattern factor for a specific time period
**           in a time pattern
**----------------------------------------------------------------
*/
{
    *value = 0.0;
    if (!p->Openflag) return 102;
    if (index < 1 || index > p->network.Npats) return 205;
    if (period < 1 || period > p->network.Pattern[index].Length) return 251;
    *value = (double)p->network.Pattern[index].F[period - 1];
    return 0;
}

int DLLEXPORT EN_setpatternvalue(EN_Project p, int index, int period, double value)
/*----------------------------------------------------------------
**  Input:   index = time pattern index
**           period = time pattern period
**           value = pattern factor for a particular time period
**  Output:  none
**  Returns: error code
**  Purpose: sets the pattern factor for a specific time period
**           in a time pattern
**----------------------------------------------------------------
*/
{
    Network *net = &p->network;
    Spattern *Pattern = net->Pattern;

    if (!p->Openflag) return  102;
    if (index <= 0 || index > net->Npats) return 205;
    if (period <= 0 || period > Pattern[index].Length) return 251;
    Pattern[index].F[period - 1] = value;
    return 0;
}

int DLLEXPORT EN_getaveragepatternvalue(EN_Project p, int index, double *value)
/*----------------------------------------------------------------
**  Input:   index = time pattern index
**  Output:  value = average of a time pattern's factors
**  Returns: error code
**  Purpose: retrieves the average of all pattern factors for a time pattern
**----------------------------------------------------------------
*/
{
    Network *net = &p->network;

    Spattern *Pattern = net->Pattern;
    int i;

    *value = 0.0;
    if (!p->Openflag) return 102;
    if (index < 1 || index > net->Npats) return 205;
    for (i = 0; i < Pattern[index].Length; i++)
    {
        *value += (double)Pattern[index].F[i];
    }
    *value /= (double)Pattern[index].Length;
    return 0;
}

int DLLEXPORT EN_setpattern(EN_Project p, int index, double *values, int len)
/*----------------------------------------------------------------
**  Input:   index = time pattern index
**           values = an array of pattern factor values
**           len = number of time periods contained in f
**  Output:  none
**  Returns: error code
**  Purpose: replaces the pattern factors in a time pattern
**----------------------------------------------------------------
*/
{
    Network *net = &p->network;

    int j;
    Spattern *Pattern = net->Pattern;

    // Check for valid arguments
    if (!p->Openflag) return 102;
    if (index <= 0 || index > net->Npats) return 205;
    if (len <= 0) return 251;

    // Re-set number of time periods & reallocate memory for multipliers
    Pattern[index].Length = len;
    Pattern[index].F = (double *)realloc(Pattern[index].F, len * sizeof(double));
    if (Pattern[index].F == NULL) return 101;

    // Load multipliers into pattern
    for (j = 0; j < len; j++) Pattern[index].F[j] = values[j];
    return 0;
}

/********************************************************************

    Data Curve Functions

********************************************************************/

int DLLEXPORT EN_addcurve(EN_Project p, char *id)
/*----------------------------------------------------------------
**  Input:   id = data curve ID name
**  Output:  none
**  Returns: error code
**  Purpose: adds a new data curve to a project
**----------------------------------------------------------------
*/
{
    Network *net = &p->network;

    int i, n, err = 0;
    Scurve *curve;

    // Check if a curve with same id already exists
    if (!p->Openflag) return 102;
    if (EN_getcurveindex(p, id, &i) == 0) return 215;

    // Check that id name is not too long
    if (strlen(id) > MAXID) return 250;

    // Expand the array of curves
    n = net->Ncurves + 1;
    net->Curve = (Scurve *) realloc(net->Curve, (n + 1) * sizeof(Scurve));

    // Set the properties of the new curve
    curve = &net->Curve[n];
    strcpy(curve->ID, id);
    curve->Comment = NULL;
    curve->Capacity = 1;
    curve->Npts = 1;
    curve->Type = GENERIC_CURVE;
    curve->X = (double *)calloc(1, sizeof(double));
    curve->Y = (double *)calloc(1, sizeof(double));
    if (curve->X == NULL) err = 1;
    else if (curve->Y == NULL) err = 1;
    else
    {
        curve->X[0] = 1.0;
        curve->Y[0] = 1.0;
    }

    // Abort if memory allocation error
    if (err)
    {
        free(curve->X);
        free(curve->Y);
        return 101;
    }

    // Update the number of curves
    net->Ncurves = n;
    p->parser.MaxCurves = n;
    return 0;
}

int  DLLEXPORT EN_deletecurve(EN_Project p, int index)
/*----------------------------------------------------------------
**  Input:   index  = index of the curve to delete
**  Output:  none
**  Returns: error code
**  Purpose: deletes a data curve from a project
**----------------------------------------------------------------
*/
{
    int i;

    Network *net = &p->network;
    Parser  *parser = &p->parser;

    // Can't delete a curve while a solver is active
    if (!p->Openflag)return 102;
    if (p->hydraul.OpenHflag || p->quality.OpenQflag) return 262;

    // Check that curve exists
    if (index < 1 || index > p->network.Ncurves) return 205;

    // Adjust references by other objects to curves
    adjustcurves(net, index);

    // Free the curve's data arrays
    FREE(net->Curve[index].X);
    FREE(net->Curve[index].Y);
    FREE(net->Curve[index].Comment);

    // Shift the entries in the network's Curve array
    for (i = index; i < net->Ncurves; i++) net->Curve[i] = net->Curve[i + 1];
    net->Ncurves--;
    parser->MaxCurves--;
    return 0;
}

int DLLEXPORT EN_getcurveindex(EN_Project p, char *id, int *index)
/*----------------------------------------------------------------
**  Input:   id = data curve name
**  Output:  index = data curve index
**  Returns: error code
**  Purpose: retrieves the index of a data curve
**----------------------------------------------------------------
*/
{
    *index = 0;
    if (!p->Openflag) return 102;
    *index = findcurve(&p->network, id);
    if (*index == 0) return 206;
    return 0;
}

int DLLEXPORT EN_getcurveid(EN_Project p, int index, char *id)
/*----------------------------------------------------------------
**  Input:   index = data curve index
**  Output:  id = data curve ID name
**  Returns: error code
**  Purpose: retrieves the name of a data curve
**----------------------------------------------------------------
*/
{
    strcpy(id, "");
    if (!p->Openflag) return 102;
    if (index < 1 || index > p->network.Ncurves) return 206;
    strcpy(id, p->network.Curve[index].ID);
    return 0;
}

int DLLEXPORT EN_setcurveid(EN_Project p, int index, char *id)
/*----------------------------------------------------------------
**  Input:   index = data curve index
**           id = data curve ID name
**  Returns: error code
**  Purpose: changes the ID name of a data curve
**----------------------------------------------------------------
*/
{
    int i;

    if (!p->Openflag) return 102;
    if (index < 1 || index > p->network.Ncurves) return 205;
    if (strlen(id) > MAXID) return 250;
    for (i = 1; i <= p->network.Ncurves; i++)
    {
        if (i != index && strcmp(id, p->network.Curve[i].ID) == 0) return 215;
    }
    strcpy(p->network.Curve[index].ID, id);
    return 0;
}

int DLLEXPORT EN_getcurvelen(EN_Project p, int index, int *len)
/*----------------------------------------------------------------
**  Input:   index = data curve index
**  Output:  len = number of points in a data curve
**  Returns: error code
**  Purpose: retrieves the number of points in a data curve
**----------------------------------------------------------------
*/
{
    if (!p->Openflag) return 102;
    if (index < 1 || index > p->network.Ncurves) return 206;
    *len = p->network.Curve[index].Npts;
    return 0;
}

int DLLEXPORT EN_getcurvetype(EN_Project p, int index, int *type)
/*----------------------------------------------------------------
**  Input:   index = data curve index
**  Output:  type = type of data curve (see EN_CurveType)
**  Returns: error code
**  Purpose: retrieves the type assigned to a data curve
**----------------------------------------------------------------
*/
{
    Network *net = &p->network;
    if (!p->Openflag) return 102;
    if (index < 1 || index > net->Ncurves) return 206;
    *type = net->Curve[index].Type;
    return 0;
}

int DLLEXPORT EN_getcurvevalue(EN_Project p, int curveIndex, int pointIndex,
                               double *x, double *y)
/*----------------------------------------------------------------
**  Input:   curveIndex = data curve index
**           pointIndex = index of a data point on the curve
**  Output:  x = x-value of the point on the curve
**           y = y-value of the point on the curve
**  Returns: error code
**  Purpose: retrieves the value of a specific point on a data curve
**----------------------------------------------------------------
*/
{
    *x = 0.0;
    *y = 0.0;
    if (!p->Openflag) return 102;
    if (curveIndex < 1 || curveIndex > p->network.Ncurves) return 206;
    if (pointIndex < 1 || pointIndex > p->network.Curve[curveIndex].Npts) return 251;
    *x = p->network.Curve[curveIndex].X[pointIndex - 1];
    *y = p->network.Curve[curveIndex].Y[pointIndex - 1];
    return 0;
}

int DLLEXPORT EN_setcurvevalue(EN_Project p, int curveIndex, int pointIndex,
                               double x, double y)
/*----------------------------------------------------------------
**  Input:   curveIndex = data curve index
**           pointIndex = index of a data point on the curve
**           x = new x-value for the point on the curve
**           y = new y-value for the point on the curve
**  Output:  none
**  Returns: error code
**  Purpose: sets the value of a specific point on a data curve
**  Note:    if pointIndex exceeds the curve's length a new point is added.
**----------------------------------------------------------------
*/
{
    Network *net = &p->network;
    Scurve *curve;
    double x1 = -1.e37, x2 = 1.e37;
    int n = pointIndex - 1;

    // Check for valid input
    if (!p->Openflag) return 102;
    if (curveIndex <= 0 || curveIndex > net->Ncurves) return 206;
    curve = &net->Curve[curveIndex];
    if (pointIndex <= 0) return 251;
    
    // Check that new point maintains increasing x values
    if (n - 1 >= 0) x1 = curve->X[n-1];
    if (n + 1 < curve->Npts) x2 = curve->X[n+1];
    if (x <= x1 || x >= x2) return 230;
    
    // Expand curve if need be
    if (pointIndex > curve->Npts) pointIndex = curve->Npts + 1;
    if (pointIndex >= curve->Capacity)
    {
        if (resizecurve(curve, curve->Capacity + 10) > 0) return 101;
    }
    
    // Increase curve's number of points if need be
    if (pointIndex > curve->Npts)
    {
        curve->Npts++;
        n = curve->Npts - 1;
    }
    
    // Insert new point into curve
    curve->X[n] = x;
    curve->Y[n] = y;
    return 0;
}

int DLLEXPORT EN_getcurve(EN_Project p, int index, char *id, int *nPoints,
                          double *xValues, double *yValues)
/*----------------------------------------------------------------
**  Input:   index = data curve index
**  Output:  id = ID name of data curve
**           nPoints = number of data points on the curve
**           xValues = array of x-values for each data point
**           yValues = array of y-values for each data point
**  Returns: error code
**  Purpose: retrieves the data associated with a data curve
**
**  The calling program is responsible for making xValues and
**  yValues large enough to hold nPoints data points.
**----------------------------------------------------------------
*/
{
    int i;
    Scurve *curve;

    if (!p->Openflag) return 102;
    if (index <= 0 || index > p->network.Ncurves) return 206;
    curve = &p->network.Curve[index];
    strncpy(id, curve->ID, MAXID);
    *nPoints = curve->Npts;
    for (i = 0; i < curve->Npts; i++)
    {
        xValues[i] = curve->X[i];
        yValues[i] = curve->Y[i];
    }
    return 0;
}

int DLLEXPORT EN_setcurve(EN_Project p, int index, double *xValues,
                          double *yValues, int nPoints)
/*----------------------------------------------------------------
**  Input:   index = data curve index
**           xValues = array of x-values
**           yValues = array of y-values
**           nPoints = number of data points in the x and y arrays
**  Returns: error code
**  Purpose: replaces a curve's set of data points
**----------------------------------------------------------------
*/
{
    Network *net = &p->network;
    Scurve *curve;
    int j;

    // Check for valid arguments
    if (!p->Openflag) return 102;
    if (index <= 0 || index > net->Ncurves) return 206;
    if (nPoints <= 0) return 202;

    // Check that x values are increasing
    for (j = 1; j < nPoints; j++) if (xValues[j-1] >= xValues[j]) return 230;

    // Expand size of curve's data arrays if need be
    curve = &net->Curve[index];
    if (resizecurve(curve, nPoints) > 0) return 101;

    // Load values into curve
    curve->Npts = nPoints;
    for (j = 0; j < nPoints; j++)
    {
        curve->X[j] = xValues[j];
        curve->Y[j] = yValues[j];
    }
    return 0;
}

/********************************************************************

    Simple Controls Functions

********************************************************************/

int DLLEXPORT EN_addcontrol(EN_Project p, int type, int linkIndex, double setting,
              int nodeIndex, double level, int *index)
/*----------------------------------------------------------------
**  Input:   type = type of control (see EN_ControlType)
**           linkIndex = index of link being controlled
**           setting = link control setting (e.g., pump speed)
**           nodeIndex = index of node controlling a link (for level controls)
**           level = control activation level (pressure for junction nodes,
**                   water level for tank nodes or time value for time-based
**                   control)
**  Output:  index = the index of the new control
**  Returns: error code
**  Purpose: adds a new simple control to a project
**----------------------------------------------------------------
*/
{
    Network *net = &p->network;
    Parser *parser = &p->parser;

    char status = ACTIVE;
    int  n;
    long t = 0;
    double s = setting, lvl = level;
    double *Ucf = p->Ucf;
    Scontrol *control;


    // Check that project exists
    if (!p->Openflag) return 102;

    // Check that controlled link exists
    if (linkIndex <= 0 || linkIndex > net->Nlinks) return 204;

    // Cannot control check valve
    if (net->Link[linkIndex].Type == CVPIPE) return 207;

    // Check for valid parameters
    if (type < 0 || type > EN_TIMEOFDAY) return 251;
    if (type == EN_LOWLEVEL || type == EN_HILEVEL)
    {
        if (nodeIndex < 1 || nodeIndex > net->Nnodes) return 203;
    }
    else nodeIndex = 0;
    if (s < 0.0 || lvl < 0.0) return 202;

    // Adjust units of control parameters
    switch (net->Link[linkIndex].Type)
    {
    case PRV:
    case PSV:
    case PBV:
        s /= Ucf[PRESSURE];
        break;
    case FCV:
        s /= Ucf[FLOW];
        break;
    case GPV:
        if (s == 0.0) status = CLOSED;
        else if (s == 1.0) status = OPEN;
        else return 202;
        s = net->Link[linkIndex].Kc;
        break;
    case PIPE:
    case PUMP:
        status = OPEN;
        if (s == 0.0) status = CLOSED;
    default:
        break;
    }

    if (type == LOWLEVEL || type == HILEVEL)
    {
        if (nodeIndex > net->Njuncs) lvl = net->Node[nodeIndex].El + level / Ucf[ELEV];
        else lvl = net->Node[nodeIndex].El + level / Ucf[PRESSURE];
    }
    if (type == TIMER) t = (long)ROUND(lvl);
    if (type == TIMEOFDAY) t = (long)ROUND(lvl) % SECperDAY;

    // Expand project's array of controls
    n = net->Ncontrols + 1;
    net->Control = (Scontrol *)realloc(net->Control, (n + 1) * sizeof(Scontrol));

    // Set properties of the new control
    control = &net->Control[n];
    control->Type = (char)type;
    control->Link = linkIndex;
    control->Node = nodeIndex;
    control->Status = status;
    control->Setting = s;
    control->Grade = lvl;
    control->Time = t;

    // Update number of controls
    net->Ncontrols = n;
    parser->MaxControls = n;

    // Replace the control's index
    *index = n;
    return 0;
}

int DLLEXPORT EN_deletecontrol(EN_Project p, int index)
/*----------------------------------------------------------------
**  Input:   index  = index of the control
**  Output:  none
**  Returns: error code
**  Purpose: deletes a simple control from a project
**----------------------------------------------------------------
*/
{
    Network *net = &p->network;
    int i;

    if (index <= 0 || index > net->Ncontrols) return 241;
    for (i = index; i <= net->Ncontrols - 1; i++)
    {
        net->Control[i] = net->Control[i + 1];
    }
    net->Ncontrols--;
    return 0;
}

int DLLEXPORT EN_getcontrol(EN_Project p, int index, int *type, int *linkIndex,
                            double *setting, int *nodeIndex, double *level)
/*----------------------------------------------------------------
**  Input:   index  = index of the control
**  Output:  type = type of control (see EN_ControlType)
**           linkIndex = index of link being controlled
**           setting = link control setting (e.g., pump speed)
**           nodeIndex = index of node that triggers a level control
**           level = trigger level that activates the control (pressure for junction nodes,
**                   water level for tank nodes or time value for time-based control)
**  Returns: error code
**  Purpose: Retrieves the properties of a simple control
**----------------------------------------------------------------
*/
{
    Network *net = &p->network;

    double s, lvl;
    double *Ucf = p->Ucf;
    Scontrol *control;
    Snode *node;

    // Set default return values
    s = 0.0;
    lvl = 0.0;
    *type = 0;
    *linkIndex = 0;
    *nodeIndex = 0;

    // Check for valid arguments
    if (!p->Openflag) return 102;
    if (index <= 0 || index > net->Ncontrols) return 241;

    // Retrieve control's type and link index
    control = &net->Control[index];
    *type = control->Type;
    *linkIndex = control->Link;

    // Retrieve control's setting
    s = control->Setting;
    if (control->Setting != MISSING)
    {
        switch (net->Link[*linkIndex].Type)
        {
        case PRV:
        case PSV:
        case PBV:
            s *= Ucf[PRESSURE];
            break;
        case FCV:
            s *= Ucf[FLOW];
        default:
            break;
        }
    }
    else if (control->Status == OPEN) s = 1.0;
    else s = 0.0;

    // Retrieve level value for a node level control
    *nodeIndex = control->Node;
    if (*nodeIndex > 0)
    {
        node = &net->Node[*nodeIndex];
        if (*nodeIndex > net->Njuncs)  // Node is a tank
        {
             lvl = (control->Grade - node->El) * Ucf[ELEV];
        }
        else  // Node is a junction
        {
            lvl = (control->Grade - node->El) * Ucf[PRESSURE];
        }
    }

    // Retrieve level value for a time-based control
    else
    {
        lvl = (double)control->Time;
    }
    *setting = (double)s;
    *level = (double)lvl;
    return 0;
}

int DLLEXPORT EN_setcontrol(EN_Project p, int index, int type, int linkIndex,
                            double setting, int nodeIndex, double level)
/*----------------------------------------------------------------
**  Input:   index  = index of the control
**           type = type of control (see EN_ControlType)
**           linkIndex = index of link being controlled
**           setting = link control setting (e.g., pump speed)
**           nodeIndex = index of node that triggers the control (for level controls)
**           level = trigger level that activates the control (pressure for junction nodes,
**                   water level for tank nodes or time value for time-based control)
**  Output:  none
**  Returns: error code
**  Purpose: Sets the properties of a simple control
**----------------------------------------------------------------
*/
{
    Network *net = &p->network;

    char status = ACTIVE;
    long t = 0;
    double s = setting, lvl = level;
    double *Ucf = p->Ucf;
    Slink *link;
    Scontrol *control;

    // Check that project exists
    if (!p->Openflag) return 102;

    // Check that control exists
    if (index <= 0 || index > net->Ncontrols) return 241;
    control = &net->Control[index];

    // Check that controlled link exists (0 index de-activates the control)
    if (linkIndex == 0)
    {
        control->Link = 0;
        return 0;
    }
    if (linkIndex < 0 || linkIndex > net->Nlinks) return 204;

    // Cannot control check valve
    if (net->Link[linkIndex].Type == CVPIPE) return 207;

    // Check for valid control properties
    if (type < 0 || type > EN_TIMEOFDAY) return 251;
    if (type == EN_LOWLEVEL || type == EN_HILEVEL)
    {
        if (nodeIndex < 1 || nodeIndex > net->Nnodes) return 203;
    }
    else nodeIndex = 0;
    if (s < 0.0 || lvl < 0.0) return 202;

    // Adjust units of control's properties
    link = &net->Link[linkIndex];
    switch (link->Type)
    {
    case PRV:
    case PSV:
    case PBV:
        s /= Ucf[PRESSURE];
        break;
    case FCV:
        s /= Ucf[FLOW];
        break;
    case GPV:
        if (s == 0.0)  status = CLOSED;
        else if (s == 1.0) status = OPEN;
        else return 202;
        s = link->Kc;
        break;
    case PIPE:
    case PUMP:
        status = OPEN;
        if (s == 0.0) status = CLOSED;
    default:
        break;
    }
    if (type == LOWLEVEL || type == HILEVEL)
    {
        if (nodeIndex > net->Njuncs) lvl = net->Node[nodeIndex].El + level / Ucf[ELEV];
        else lvl = net->Node[nodeIndex].El + level / Ucf[PRESSURE];
    }
    if (type == TIMER) t = (long)ROUND(lvl);
    if (type == TIMEOFDAY) t = (long)ROUND(lvl) % SECperDAY;

    /* Reset control's parameters */
    control->Type = (char)type;
    control->Link = linkIndex;
    control->Node = nodeIndex;
    control->Status = status;
    control->Setting = s;
    control->Grade = lvl;
    control->Time = t;
    return 0;
}

/********************************************************************

    Rule-Based Controls Functions

********************************************************************/

int DLLEXPORT EN_addrule(EN_Project p, char *rule)
/*----------------------------------------------------------------
**  Input:   rule = text of rule being added in the format
**           used for the [RULES] section of an EPANET input file
**  Output:  none
**  Returns: error code
**  Purpose: adds a new rule to a project
**----------------------------------------------------------------
*/
{
    Network *net = &p->network;
    Parser  *parser = &p->parser;
    Rules   *rules = &p->rules;

    char *line;
    char *nextline;
    char line2[MAXLINE+1];

    // Resize rules array
    net->Rule = (Srule *)realloc(net->Rule, (net->Nrules + 2)*sizeof(Srule));
    rules->Errcode = 0;
    rules->RuleState = 6;  // = r_PRIORITY

    // Extract each line of the rule statement
    line = rule;
    while (line)
    {
        // Find where current line ends and next one begins
        nextline = strchr(line, '\n');
        if (nextline) *nextline = '\0';

        // Copy and tokenize the current line
        strcpy(line2, line);
        strcat(line2, "\n");  // Tokenizer won't work without this
        parser->Ntokens = gettokens(line2, parser->Tok, MAXTOKS, parser->Comment);

        // Process the line to build up the rule's contents
        if (parser->Ntokens > 0 && *parser->Tok[0] != ';')
        {
            ruledata(p);  // Nrules gets updated in ruledata()
            if (rules->Errcode) break;
        }

        // Extract next line from the rule statement
        if (nextline) *nextline = '\n';
        line = nextline ? (nextline + 1) : NULL;
    }

    // Delete new rule entry if there was an error
    if (rules->Errcode) deleterule(p, net->Nrules);

    // Re-assign error code 201 (syntax error) to 250 (invalid format)
    if (rules->Errcode == 201) rules->Errcode = 250;
    return rules->Errcode;
}

int DLLEXPORT EN_deleterule(EN_Project p, int index)
/*----------------------------------------------------------------
**  Input:   index = rule index
**  Output:  none
**  Returns: error code
**  Purpose: deletes a rule from a project
**----------------------------------------------------------------
*/
{
    if (index < 1 || index > p->network.Nrules) return 257;
    deleterule(p, index);
    return 0;
}

int DLLEXPORT EN_getrule(EN_Project p, int index, int *nPremises,
                         int *nThenActions, int *nElseActions,
                         double *priority)
/*----------------------------------------------------------------
**  Input:   index  = rule index
**  Output:  nPremises  = number of premises conditions (IF AND OR)
**           nThenActions = number of actions in THEN portion of rule
**           nElseActions = number of actions in ELSE portion of rule
**           priority = rule priority
**  Returns: error code
**  Purpose: gets information about a particular rule
**----------------------------------------------------------------
*/
{
    Network *net = &p->network;

    int count;
    Spremise *premise;
    Saction *action;

    if (index < 1 || index > net->Nrules) return 257;
    *priority = (double)p->network.Rule[index].priority;

    count = 1;
    premise = net->Rule[index].Premises;
    while (premise->next != NULL)
    {
        count++;
        premise = premise->next;
    }
    *nPremises = count;

    count = 1;
    action = net->Rule[index].ThenActions;
    while (action->next != NULL)
    {
        count++;
        action = action->next;
    }
    *nThenActions = count;

    action = net->Rule[index].ElseActions;
    count = 0;
    if (action != NULL)
    {
        count = 1;
        while (action->next != NULL)
        {
            count++;
            action = action->next;
        }
    }
    *nElseActions = count;
    return 0;
}

int DLLEXPORT EN_getruleID(EN_Project p, int index, char *id)
/*----------------------------------------------------------------
**  Input:   index = rule index
**  Output:  id = rule ID label
**  Returns: error code
**  Purpose: retrieves the ID label of a rule
**----------------------------------------------------------------
*/
{
    strcpy(id, "");
    if (!p->Openflag) return 102;
    if (index < 1 || index > p->network.Nrules) return 257;
    strcpy(id, p->network.Rule[index].label);
    return 0;
}

int DLLEXPORT EN_getpremise(EN_Project p, int ruleIndex, int premiseIndex,
                           int *logop, int *object, int *objIndex, int *variable,
                           int *relop, int *status, double *value)
/*----------------------------------------------------------------
**  Input:   ruleIndex = rule index
**           premiseIndex = premise index
**  Output:  logop = logical operator (IF = 1, AND = 2, OR = 3)
**           object = type of object appearing in the premise (see EN_RuleObject)
**           objIndex = object's index in Node or Link array
**           variable = object variable being tested (see EN_RuleVariable)
**           relop = relational operator (see EN_RuleOperator)
**           status = object status being tested against (see EN_RuleStatus))
**           value = variable value being tested against
**  Returns: error code
**  Purpose: retrieves the properties of a rule's premise
**----------------------------------------------------------------
*/
{
    Spremise *premises;
    Spremise *premise;

    if (ruleIndex < 1 || ruleIndex > p->network.Nrules) return 257;

    premises = p->network.Rule[ruleIndex].Premises;
    premise = getpremise(premises, premiseIndex);
    if (premise == NULL)  return 258;

    *logop = premise->logop;
    *object = premise->object;
    *objIndex = premise->index;
    *variable = premise->variable;
    *relop = premise->relop;
    *status = premise->status;
    *value = (double)premise->value;
    return 0;
}


int DLLEXPORT EN_setpremise(EN_Project p, int ruleIndex, int premiseIndex,
                            int logop, int object, int objIndex, int variable,
                            int relop, int status, double value)
/*----------------------------------------------------------------
**  Input:   ruleIndex = rule index
**           premiseIndex = premise index
**           logop = logical operator (IF = 1, AND = 2, OR = 3)
**           object = type of object appearing in the premise (see EN_RuleObject)
**           objIndex = object's index in Node or Link array
**           variable = object variable being tested (see EN_RuleVariable)
**           relop = relational operator (see EN_RuleOperator)
**           status = object status being tested against (see EN_RuleStatus))
**           value = variable value being tested against
**  Output:  none
**  Returns: error code
**  Purpose: sets the properties of a rule's premise
**----------------------------------------------------------------
*/
{
    Spremise *premises;
    Spremise *premise;

    if (ruleIndex < 1 || ruleIndex > p->network.Nrules) return 257;

    premises = p->network.Rule[ruleIndex].Premises;
    premise = getpremise(premises, premiseIndex);
    if (premise == NULL)  return 258;

    premise->logop = logop;
    premise->object = object;
    premise->index = objIndex;
    premise->variable = variable;
    premise->relop = relop;
    premise->status = status;
    premise->value = value;
    return 0;
}

int DLLEXPORT EN_setpremiseindex(EN_Project p, int ruleIndex, int premiseIndex,
                                 int objIndex)
/*----------------------------------------------------------------
**  Input:   ruleIndex = rule index
**           premiseIndex = premise index
**           objIndex = object's index in Node or Link array
**  Output:  none
**  Returns: error code
**  Purpose: sets the index of an object referred to in a rule's premise
**----------------------------------------------------------------
*/
{
    Spremise *premises;
    Spremise *premise;

    if (ruleIndex < 1 || ruleIndex > p->network.Nrules) return 257;

    premises = p->network.Rule[ruleIndex].Premises;
    premise = getpremise(premises, premiseIndex);
    if (premise == NULL)  return 258;

    premise->index = objIndex;
    return 0;
}

int DLLEXPORT EN_setpremisestatus(EN_Project p, int ruleIndex, int premiseIndex, int status)
/*----------------------------------------------------------------
**  Input:   ruleIndex = rule index
**           premiseIndex = premise index
**           status = object status being tested against
**                    (see EN_RuleStatus))
**  Output:  none
**  Returns: error code
**  Purpose: sets the status of an object being tested against
**           in a rule's premise
**----------------------------------------------------------------
*/
{
    Spremise *premises;
    Spremise *premise;

    if (ruleIndex < 1 || ruleIndex > p->network.Nrules) return 257;

    premises = p->network.Rule[ruleIndex].Premises;
    premise = getpremise(premises, premiseIndex);
    if (premise == NULL) return 258;

    premise->status = status;
    return 0;
}

int DLLEXPORT EN_setpremisevalue(EN_Project p, int ruleIndex, int premiseIndex, double value)
/*----------------------------------------------------------------
**  Input:   ruleIndex = rule index
**           premiseIndex = premise index
**           value = value of object variable being tested against
**  Output:  none
**  Returns: error code
**  Purpose: sets the value of object's variable being tested against
**           in a rule's premise
**----------------------------------------------------------------
*/
{
    Spremise *premises;
    Spremise *premise;

    if (ruleIndex < 1 || ruleIndex > p->network.Nrules) return 257;

    premises = p->network.Rule[ruleIndex].Premises;
    premise = getpremise(premises, premiseIndex);
    if (premise == NULL) return 258;

    premise->value = value;
    return 0;
}

int DLLEXPORT EN_getthenaction(EN_Project p, int ruleIndex, int actionIndex,
                               int *linkIndex, int *status, double *setting)
/*----------------------------------------------------------------
**  Input:   ruleIndex = rule index
**           actionIndex = index of a rule's THEN actions
**  Output:  linkIndex = index of link appearing in the action
**           status = status assigned to the link (see EN_RuleStatus))
**           setting = setting assigned to the link
**  Returns: error code
**  Purpose: retrieves the properties of a rule's THEN action
**----------------------------------------------------------------
*/
{
    Saction *actions;
    Saction *action;

    if (ruleIndex < 1 || ruleIndex > p->network.Nrules) return 257;

    actions = p->network.Rule[ruleIndex].ThenActions;
    action = getaction(actions, actionIndex);
    if (action == NULL) return 258;

    *linkIndex = action->link;
    *status = action->status;
    *setting = (double)action->setting;
    return 0;
}

int DLLEXPORT EN_setthenaction(EN_Project p, int ruleIndex, int actionIndex,
                               int linkIndex,  int status, double setting)
/*----------------------------------------------------------------
**  Input:   ruleIndex = rule index
**           actionIndex = index of a rule's THEN actions
**           linkIndex = index of link appearing in the action
**           status = status assigned to the link (see EN_RuleStatus))
**           setting = setting assigned to the link
**  Returns: error code
**  Purpose: sets the properties of a rule's THEN action
**----------------------------------------------------------------
*/
{
    Saction *actions;
    Saction *action;

    if (ruleIndex < 1 || ruleIndex > p->network.Nrules) return 257;

    actions = p->network.Rule[ruleIndex].ThenActions;
    action = getaction(actions, actionIndex);
    if (action == NULL) return 258;

    action->link = linkIndex;
    action->status = status;
    action->setting = setting;
    return 0;
}

int DLLEXPORT EN_getelseaction(EN_Project p, int ruleIndex, int actionIndex,
                               int *linkIndex, int *status, double *setting)
/*----------------------------------------------------------------
**  Input:   ruleIndex = rule index
**           actionIndex = index of a rule's ELSE actions
**  Output:  linkIndex = index of link appearing in the action
**           status = status assigned to the link (see EN_RuleStatus))
**           setting = setting assigned to the link
**  Returns: error code
**  Purpose: retrieves the properties of a rule's ELSE action
**----------------------------------------------------------------
*/
{
  Saction *actions;
  Saction *action;

  if (ruleIndex < 1 || ruleIndex > p->network.Nrules) return 257;

  actions = p->network.Rule[ruleIndex].ThenActions;
  action = getaction(actions, actionIndex);
  if (action == NULL) return 258;

  *linkIndex = action->link;
  *status = action->status;
  *setting = (double)action->setting;
  return 0;
}

int DLLEXPORT EN_setelseaction(EN_Project p, int ruleIndex, int actionIndex,
                               int linkIndex,  int status, double setting)
/*----------------------------------------------------------------
**  Input:   ruleIndex = rule index
**           actionIndex = index of a rule's ELSE actions
**           linkIndex = index of link appearing in the action
**           status = status assigned to the link (see EN_RuleStatus))
**           setting = setting assigned to the link
**  Returns: error code
**  Purpose: sets the properties of a rule's ELSE action
**----------------------------------------------------------------
*/
{
  Saction *actions;
  Saction *action;

  if (ruleIndex < 1 || ruleIndex > p->network.Nrules) return 257;

  actions = p->network.Rule[ruleIndex].ThenActions;
  action = getaction(actions, actionIndex);
  if (action == NULL) return 258;

  action->link = linkIndex;
  action->status = status;
  action->setting = setting;
  return 0;
}

int DLLEXPORT EN_setrulepriority(EN_Project p, int index, double priority)
/*-----------------------------------------------------------------------------
**  Input:   index  = rule index
**           priority = rule priority level
**  Output:  none
**  Returns: error code
**  Purpose: sets the priority level for a rule
**-----------------------------------------------------------------------------
*/
{
    if (index <= 0 || index > p->network.Nrules)  return 257;
    p->network.Rule[index].priority = priority;
    return 0;
}<|MERGE_RESOLUTION|>--- conflicted
+++ resolved
@@ -1244,38 +1244,6 @@
         hyd->FlowChangeLimit = value / Ucf[FLOW];
         break;
 
-<<<<<<< HEAD
-    case EN_DEFDEMANDPAT:
-        //check that the pattern exists or is set to zero to delete the default pattern
-        pat = ROUND(value);
-        if (pat < 0 || pat > net->Npats) return 205;
-        tmpPat = hyd->DefPat;
-        //get the new pattern ID
-        if (pat == 0)
-        {
-            strncpy(tmpId, p->parser.DefPatID, MAXID);
-        }
-        else
-        {
-            error = EN_getpatternid(p, pat, tmpId);
-            if (error != 0) return error;
-        }
-        // replace node patterns with default pattern
-        for (i = 1; i <= net->Nnodes; i++)
-        {
-            node = &net->Node[i];
-            for (demand = node->D; demand != NULL; demand = demand->next)
-            {
-                if (demand->Pat == tmpPat)
-                {
-                    demand->Pat = pat;
-                    demand->Name = xstrcpy(&demand->Name, "", MAXID);
-                }
-            }
-        }
-        strncpy(p->parser.DefPatID, tmpId, MAXID);
-        hyd->DefPat = pat;
-=======
     case EN_HEADLOSSFORM:
         // Can't change if hydraulic solver is open
         if (p->hydraul.OpenHflag) return 262;
@@ -1284,7 +1252,6 @@
         hyd->Formflag = i;
         if (hyd->Formflag == HW) hyd->Hexp = 1.852;
         else hyd->Hexp = 2.0;
->>>>>>> 1f67c8c5
         break;
 
     case EN_GLOBALEFFIC:
@@ -2872,7 +2839,7 @@
 
 	// Check that demandName is not too long
     if (strlen(demandName) > MAXID) return 250;
-	
+
     // Locate demand category record and assign demandName to it
     for (d = p->network.Node[nodeIndex].D;
          n < demandIndex && d->next != NULL; d = d->next) n++;
@@ -4455,26 +4422,26 @@
     if (curveIndex <= 0 || curveIndex > net->Ncurves) return 206;
     curve = &net->Curve[curveIndex];
     if (pointIndex <= 0) return 251;
-    
+
     // Check that new point maintains increasing x values
     if (n - 1 >= 0) x1 = curve->X[n-1];
     if (n + 1 < curve->Npts) x2 = curve->X[n+1];
     if (x <= x1 || x >= x2) return 230;
-    
+
     // Expand curve if need be
     if (pointIndex > curve->Npts) pointIndex = curve->Npts + 1;
     if (pointIndex >= curve->Capacity)
     {
         if (resizecurve(curve, curve->Capacity + 10) > 0) return 101;
     }
-    
+
     // Increase curve's number of points if need be
     if (pointIndex > curve->Npts)
     {
         curve->Npts++;
         n = curve->Npts - 1;
     }
-    
+
     // Insert new point into curve
     curve->X[n] = x;
     curve->Y[n] = y;
